<?xml version="1.0" encoding="UTF-8"?>
<package packagerversion="1.9.5" version="2.0" xmlns="http://pear.php.net/dtd/package-2.0" xmlns:tasks="http://pear.php.net/dtd/tasks-1.0" xmlns:xsi="http://www.w3.org/2001/XMLSchema-instance" xsi:schemaLocation="http://pear.php.net/dtd/tasks-1.0 http://pear.php.net/dtd/tasks-1.0.xsd http://pear.php.net/dtd/package-2.0 http://pear.php.net/dtd/package-2.0.xsd">
 <name>grpc</name>
 <channel>pecl.php.net</channel>
 <summary>A high performance, open source, general RPC framework that puts mobile and HTTP/2 first.</summary>
 <description>Remote Procedure Calls (RPCs) provide a useful abstraction for building distributed applications and services. The libraries in this repository provide a concrete implementation of the gRPC protocol, layered over HTTP/2. These libraries enable communication between clients and servers using any combination of the supported languages.</description>
 <lead>
  <name>Stanley Cheung</name>
  <user>stanleycheung</user>
  <email>grpc-packages@google.com</email>
  <active>yes</active>
 </lead>
 <date>2016-05-19</date>
 <time>16:06:07</time>
 <version>
  <release>0.15.0</release>
  <api>0.15.0</api>
 </version>
 <stability>
  <release>beta</release>
  <api>beta</api>
 </stability>
 <license>BSD</license>
 <notes>
- TBD
 </notes>
 <contents>
  <dir baseinstalldir="/" name="/">
    <file baseinstalldir="/" name="config.m4" role="src" />
    <file baseinstalldir="/" name="src/php/README.md" role="src" />
    <file baseinstalldir="/" name="src/php/ext/grpc/CREDITS" role="src" />
    <file baseinstalldir="/" name="src/php/ext/grpc/LICENSE" role="src" />
    <file baseinstalldir="/" name="src/php/ext/grpc/byte_buffer.c" role="src" />
    <file baseinstalldir="/" name="src/php/ext/grpc/call.c" role="src" />
    <file baseinstalldir="/" name="src/php/ext/grpc/call_credentials.c" role="src" />
    <file baseinstalldir="/" name="src/php/ext/grpc/channel.c" role="src" />
    <file baseinstalldir="/" name="src/php/ext/grpc/channel_credentials.c" role="src" />
    <file baseinstalldir="/" name="src/php/ext/grpc/completion_queue.c" role="src" />
    <file baseinstalldir="/" name="src/php/ext/grpc/php_grpc.c" role="src" />
    <file baseinstalldir="/" name="src/php/ext/grpc/server.c" role="src" />
    <file baseinstalldir="/" name="src/php/ext/grpc/server_credentials.c" role="src" />
    <file baseinstalldir="/" name="src/php/ext/grpc/timeval.c" role="src" />
    <file baseinstalldir="/" name="src/php/ext/grpc/byte_buffer.h" role="src" />
    <file baseinstalldir="/" name="src/php/ext/grpc/call.h" role="src" />
    <file baseinstalldir="/" name="src/php/ext/grpc/call_credentials.h" role="src" />
    <file baseinstalldir="/" name="src/php/ext/grpc/channel.h" role="src" />
    <file baseinstalldir="/" name="src/php/ext/grpc/channel_credentials.h" role="src" />
    <file baseinstalldir="/" name="src/php/ext/grpc/completion_queue.h" role="src" />
    <file baseinstalldir="/" name="src/php/ext/grpc/php_grpc.h" role="src" />
    <file baseinstalldir="/" name="src/php/ext/grpc/server.h" role="src" />
    <file baseinstalldir="/" name="src/php/ext/grpc/server_credentials.h" role="src" />
    <file baseinstalldir="/" name="src/php/ext/grpc/timeval.h" role="src" />
    <file baseinstalldir="/" name="include/grpc/support/alloc.h" role="src" />
    <file baseinstalldir="/" name="include/grpc/support/atm.h" role="src" />
    <file baseinstalldir="/" name="include/grpc/support/atm_gcc_atomic.h" role="src" />
    <file baseinstalldir="/" name="include/grpc/support/atm_gcc_sync.h" role="src" />
    <file baseinstalldir="/" name="include/grpc/support/atm_windows.h" role="src" />
    <file baseinstalldir="/" name="include/grpc/support/avl.h" role="src" />
    <file baseinstalldir="/" name="include/grpc/support/cmdline.h" role="src" />
    <file baseinstalldir="/" name="include/grpc/support/cpu.h" role="src" />
    <file baseinstalldir="/" name="include/grpc/support/histogram.h" role="src" />
    <file baseinstalldir="/" name="include/grpc/support/host_port.h" role="src" />
    <file baseinstalldir="/" name="include/grpc/support/log.h" role="src" />
    <file baseinstalldir="/" name="include/grpc/support/log_windows.h" role="src" />
    <file baseinstalldir="/" name="include/grpc/support/port_platform.h" role="src" />
    <file baseinstalldir="/" name="include/grpc/support/slice.h" role="src" />
    <file baseinstalldir="/" name="include/grpc/support/slice_buffer.h" role="src" />
    <file baseinstalldir="/" name="include/grpc/support/string_util.h" role="src" />
    <file baseinstalldir="/" name="include/grpc/support/subprocess.h" role="src" />
    <file baseinstalldir="/" name="include/grpc/support/sync.h" role="src" />
    <file baseinstalldir="/" name="include/grpc/support/sync_generic.h" role="src" />
    <file baseinstalldir="/" name="include/grpc/support/sync_posix.h" role="src" />
    <file baseinstalldir="/" name="include/grpc/support/sync_windows.h" role="src" />
    <file baseinstalldir="/" name="include/grpc/support/thd.h" role="src" />
    <file baseinstalldir="/" name="include/grpc/support/time.h" role="src" />
    <file baseinstalldir="/" name="include/grpc/support/tls.h" role="src" />
    <file baseinstalldir="/" name="include/grpc/support/tls_gcc.h" role="src" />
    <file baseinstalldir="/" name="include/grpc/support/tls_msvc.h" role="src" />
    <file baseinstalldir="/" name="include/grpc/support/tls_pthread.h" role="src" />
    <file baseinstalldir="/" name="include/grpc/support/useful.h" role="src" />
    <file baseinstalldir="/" name="include/grpc/impl/codegen/alloc.h" role="src" />
    <file baseinstalldir="/" name="include/grpc/impl/codegen/atm.h" role="src" />
    <file baseinstalldir="/" name="include/grpc/impl/codegen/atm_gcc_atomic.h" role="src" />
    <file baseinstalldir="/" name="include/grpc/impl/codegen/atm_gcc_sync.h" role="src" />
    <file baseinstalldir="/" name="include/grpc/impl/codegen/atm_windows.h" role="src" />
    <file baseinstalldir="/" name="include/grpc/impl/codegen/log.h" role="src" />
    <file baseinstalldir="/" name="include/grpc/impl/codegen/port_platform.h" role="src" />
    <file baseinstalldir="/" name="include/grpc/impl/codegen/slice.h" role="src" />
    <file baseinstalldir="/" name="include/grpc/impl/codegen/slice_buffer.h" role="src" />
    <file baseinstalldir="/" name="include/grpc/impl/codegen/sync.h" role="src" />
    <file baseinstalldir="/" name="include/grpc/impl/codegen/sync_generic.h" role="src" />
    <file baseinstalldir="/" name="include/grpc/impl/codegen/sync_posix.h" role="src" />
    <file baseinstalldir="/" name="include/grpc/impl/codegen/sync_windows.h" role="src" />
    <file baseinstalldir="/" name="include/grpc/impl/codegen/time.h" role="src" />
    <file baseinstalldir="/" name="src/core/lib/profiling/timers.h" role="src" />
    <file baseinstalldir="/" name="src/core/lib/support/backoff.h" role="src" />
    <file baseinstalldir="/" name="src/core/lib/support/block_annotate.h" role="src" />
    <file baseinstalldir="/" name="src/core/lib/support/env.h" role="src" />
    <file baseinstalldir="/" name="src/core/lib/support/murmur_hash.h" role="src" />
    <file baseinstalldir="/" name="src/core/lib/support/stack_lockfree.h" role="src" />
    <file baseinstalldir="/" name="src/core/lib/support/string.h" role="src" />
    <file baseinstalldir="/" name="src/core/lib/support/string_windows.h" role="src" />
    <file baseinstalldir="/" name="src/core/lib/support/thd_internal.h" role="src" />
    <file baseinstalldir="/" name="src/core/lib/support/time_precise.h" role="src" />
    <file baseinstalldir="/" name="src/core/lib/support/tmpfile.h" role="src" />
    <file baseinstalldir="/" name="src/core/lib/profiling/basic_timers.c" role="src" />
    <file baseinstalldir="/" name="src/core/lib/profiling/stap_timers.c" role="src" />
    <file baseinstalldir="/" name="src/core/lib/support/alloc.c" role="src" />
    <file baseinstalldir="/" name="src/core/lib/support/avl.c" role="src" />
    <file baseinstalldir="/" name="src/core/lib/support/backoff.c" role="src" />
    <file baseinstalldir="/" name="src/core/lib/support/cmdline.c" role="src" />
    <file baseinstalldir="/" name="src/core/lib/support/cpu_iphone.c" role="src" />
    <file baseinstalldir="/" name="src/core/lib/support/cpu_linux.c" role="src" />
    <file baseinstalldir="/" name="src/core/lib/support/cpu_posix.c" role="src" />
    <file baseinstalldir="/" name="src/core/lib/support/cpu_windows.c" role="src" />
    <file baseinstalldir="/" name="src/core/lib/support/env_linux.c" role="src" />
    <file baseinstalldir="/" name="src/core/lib/support/env_posix.c" role="src" />
    <file baseinstalldir="/" name="src/core/lib/support/env_windows.c" role="src" />
    <file baseinstalldir="/" name="src/core/lib/support/histogram.c" role="src" />
    <file baseinstalldir="/" name="src/core/lib/support/host_port.c" role="src" />
    <file baseinstalldir="/" name="src/core/lib/support/log.c" role="src" />
    <file baseinstalldir="/" name="src/core/lib/support/log_android.c" role="src" />
    <file baseinstalldir="/" name="src/core/lib/support/log_linux.c" role="src" />
    <file baseinstalldir="/" name="src/core/lib/support/log_posix.c" role="src" />
    <file baseinstalldir="/" name="src/core/lib/support/log_windows.c" role="src" />
    <file baseinstalldir="/" name="src/core/lib/support/murmur_hash.c" role="src" />
    <file baseinstalldir="/" name="src/core/lib/support/slice.c" role="src" />
    <file baseinstalldir="/" name="src/core/lib/support/slice_buffer.c" role="src" />
    <file baseinstalldir="/" name="src/core/lib/support/stack_lockfree.c" role="src" />
    <file baseinstalldir="/" name="src/core/lib/support/string.c" role="src" />
    <file baseinstalldir="/" name="src/core/lib/support/string_posix.c" role="src" />
    <file baseinstalldir="/" name="src/core/lib/support/string_util_windows.c" role="src" />
    <file baseinstalldir="/" name="src/core/lib/support/string_windows.c" role="src" />
    <file baseinstalldir="/" name="src/core/lib/support/subprocess_posix.c" role="src" />
    <file baseinstalldir="/" name="src/core/lib/support/subprocess_windows.c" role="src" />
    <file baseinstalldir="/" name="src/core/lib/support/sync.c" role="src" />
    <file baseinstalldir="/" name="src/core/lib/support/sync_posix.c" role="src" />
    <file baseinstalldir="/" name="src/core/lib/support/sync_windows.c" role="src" />
    <file baseinstalldir="/" name="src/core/lib/support/thd.c" role="src" />
    <file baseinstalldir="/" name="src/core/lib/support/thd_posix.c" role="src" />
    <file baseinstalldir="/" name="src/core/lib/support/thd_windows.c" role="src" />
    <file baseinstalldir="/" name="src/core/lib/support/time.c" role="src" />
    <file baseinstalldir="/" name="src/core/lib/support/time_posix.c" role="src" />
    <file baseinstalldir="/" name="src/core/lib/support/time_precise.c" role="src" />
    <file baseinstalldir="/" name="src/core/lib/support/time_windows.c" role="src" />
    <file baseinstalldir="/" name="src/core/lib/support/tls_pthread.c" role="src" />
    <file baseinstalldir="/" name="src/core/lib/support/tmpfile_msys.c" role="src" />
    <file baseinstalldir="/" name="src/core/lib/support/tmpfile_posix.c" role="src" />
    <file baseinstalldir="/" name="src/core/lib/support/tmpfile_windows.c" role="src" />
    <file baseinstalldir="/" name="src/core/lib/support/wrap_memcpy.c" role="src" />
    <file baseinstalldir="/" name="include/grpc/byte_buffer.h" role="src" />
    <file baseinstalldir="/" name="include/grpc/byte_buffer_reader.h" role="src" />
    <file baseinstalldir="/" name="include/grpc/compression.h" role="src" />
    <file baseinstalldir="/" name="include/grpc/grpc.h" role="src" />
    <file baseinstalldir="/" name="include/grpc/grpc_posix.h" role="src" />
    <file baseinstalldir="/" name="include/grpc/status.h" role="src" />
    <file baseinstalldir="/" name="include/grpc/impl/codegen/byte_buffer.h" role="src" />
    <file baseinstalldir="/" name="include/grpc/impl/codegen/byte_buffer_reader.h" role="src" />
    <file baseinstalldir="/" name="include/grpc/impl/codegen/compression_types.h" role="src" />
    <file baseinstalldir="/" name="include/grpc/impl/codegen/connectivity_state.h" role="src" />
    <file baseinstalldir="/" name="include/grpc/impl/codegen/grpc_types.h" role="src" />
    <file baseinstalldir="/" name="include/grpc/impl/codegen/propagation_bits.h" role="src" />
    <file baseinstalldir="/" name="include/grpc/impl/codegen/status.h" role="src" />
    <file baseinstalldir="/" name="include/grpc/impl/codegen/alloc.h" role="src" />
    <file baseinstalldir="/" name="include/grpc/impl/codegen/atm.h" role="src" />
    <file baseinstalldir="/" name="include/grpc/impl/codegen/atm_gcc_atomic.h" role="src" />
    <file baseinstalldir="/" name="include/grpc/impl/codegen/atm_gcc_sync.h" role="src" />
    <file baseinstalldir="/" name="include/grpc/impl/codegen/atm_windows.h" role="src" />
    <file baseinstalldir="/" name="include/grpc/impl/codegen/log.h" role="src" />
    <file baseinstalldir="/" name="include/grpc/impl/codegen/port_platform.h" role="src" />
    <file baseinstalldir="/" name="include/grpc/impl/codegen/slice.h" role="src" />
    <file baseinstalldir="/" name="include/grpc/impl/codegen/slice_buffer.h" role="src" />
    <file baseinstalldir="/" name="include/grpc/impl/codegen/sync.h" role="src" />
    <file baseinstalldir="/" name="include/grpc/impl/codegen/sync_generic.h" role="src" />
    <file baseinstalldir="/" name="include/grpc/impl/codegen/sync_posix.h" role="src" />
    <file baseinstalldir="/" name="include/grpc/impl/codegen/sync_windows.h" role="src" />
    <file baseinstalldir="/" name="include/grpc/impl/codegen/time.h" role="src" />
    <file baseinstalldir="/" name="include/grpc/grpc_security.h" role="src" />
    <file baseinstalldir="/" name="include/grpc/grpc_security_constants.h" role="src" />
    <file baseinstalldir="/" name="include/grpc/census.h" role="src" />
    <file baseinstalldir="/" name="src/core/lib/channel/channel_args.h" role="src" />
    <file baseinstalldir="/" name="src/core/lib/channel/channel_stack.h" role="src" />
    <file baseinstalldir="/" name="src/core/lib/channel/channel_stack_builder.h" role="src" />
    <file baseinstalldir="/" name="src/core/lib/channel/compress_filter.h" role="src" />
    <file baseinstalldir="/" name="src/core/lib/channel/connected_channel.h" role="src" />
    <file baseinstalldir="/" name="src/core/lib/channel/context.h" role="src" />
    <file baseinstalldir="/" name="src/core/lib/channel/http_client_filter.h" role="src" />
    <file baseinstalldir="/" name="src/core/lib/channel/http_server_filter.h" role="src" />
    <file baseinstalldir="/" name="src/core/lib/compression/algorithm_metadata.h" role="src" />
    <file baseinstalldir="/" name="src/core/lib/compression/message_compress.h" role="src" />
    <file baseinstalldir="/" name="src/core/lib/debug/trace.h" role="src" />
    <file baseinstalldir="/" name="src/core/lib/http/format_request.h" role="src" />
    <file baseinstalldir="/" name="src/core/lib/http/httpcli.h" role="src" />
    <file baseinstalldir="/" name="src/core/lib/http/parser.h" role="src" />
    <file baseinstalldir="/" name="src/core/lib/iomgr/closure.h" role="src" />
    <file baseinstalldir="/" name="src/core/lib/iomgr/endpoint.h" role="src" />
    <file baseinstalldir="/" name="src/core/lib/iomgr/endpoint_pair.h" role="src" />
<<<<<<< HEAD
    <file baseinstalldir="/" name="src/core/lib/iomgr/ev_epoll_linux.h" role="src" />
=======
    <file baseinstalldir="/" name="src/core/lib/iomgr/error.h" role="src" />
>>>>>>> 5988716d
    <file baseinstalldir="/" name="src/core/lib/iomgr/ev_poll_and_epoll_posix.h" role="src" />
    <file baseinstalldir="/" name="src/core/lib/iomgr/ev_poll_posix.h" role="src" />
    <file baseinstalldir="/" name="src/core/lib/iomgr/ev_posix.h" role="src" />
    <file baseinstalldir="/" name="src/core/lib/iomgr/exec_ctx.h" role="src" />
    <file baseinstalldir="/" name="src/core/lib/iomgr/executor.h" role="src" />
    <file baseinstalldir="/" name="src/core/lib/iomgr/iocp_windows.h" role="src" />
    <file baseinstalldir="/" name="src/core/lib/iomgr/iomgr.h" role="src" />
    <file baseinstalldir="/" name="src/core/lib/iomgr/iomgr_internal.h" role="src" />
    <file baseinstalldir="/" name="src/core/lib/iomgr/iomgr_posix.h" role="src" />
    <file baseinstalldir="/" name="src/core/lib/iomgr/load_file.h" role="src" />
    <file baseinstalldir="/" name="src/core/lib/iomgr/polling_entity.h" role="src" />
    <file baseinstalldir="/" name="src/core/lib/iomgr/pollset.h" role="src" />
    <file baseinstalldir="/" name="src/core/lib/iomgr/pollset_set.h" role="src" />
    <file baseinstalldir="/" name="src/core/lib/iomgr/pollset_set_windows.h" role="src" />
    <file baseinstalldir="/" name="src/core/lib/iomgr/pollset_windows.h" role="src" />
    <file baseinstalldir="/" name="src/core/lib/iomgr/resolve_address.h" role="src" />
    <file baseinstalldir="/" name="src/core/lib/iomgr/sockaddr.h" role="src" />
    <file baseinstalldir="/" name="src/core/lib/iomgr/sockaddr_posix.h" role="src" />
    <file baseinstalldir="/" name="src/core/lib/iomgr/sockaddr_utils.h" role="src" />
    <file baseinstalldir="/" name="src/core/lib/iomgr/sockaddr_windows.h" role="src" />
    <file baseinstalldir="/" name="src/core/lib/iomgr/socket_utils_posix.h" role="src" />
    <file baseinstalldir="/" name="src/core/lib/iomgr/socket_windows.h" role="src" />
    <file baseinstalldir="/" name="src/core/lib/iomgr/tcp_client.h" role="src" />
    <file baseinstalldir="/" name="src/core/lib/iomgr/tcp_posix.h" role="src" />
    <file baseinstalldir="/" name="src/core/lib/iomgr/tcp_server.h" role="src" />
    <file baseinstalldir="/" name="src/core/lib/iomgr/tcp_windows.h" role="src" />
    <file baseinstalldir="/" name="src/core/lib/iomgr/time_averaged_stats.h" role="src" />
    <file baseinstalldir="/" name="src/core/lib/iomgr/timer.h" role="src" />
    <file baseinstalldir="/" name="src/core/lib/iomgr/timer_heap.h" role="src" />
    <file baseinstalldir="/" name="src/core/lib/iomgr/udp_server.h" role="src" />
    <file baseinstalldir="/" name="src/core/lib/iomgr/unix_sockets_posix.h" role="src" />
    <file baseinstalldir="/" name="src/core/lib/iomgr/wakeup_fd_pipe.h" role="src" />
    <file baseinstalldir="/" name="src/core/lib/iomgr/wakeup_fd_posix.h" role="src" />
    <file baseinstalldir="/" name="src/core/lib/iomgr/workqueue.h" role="src" />
    <file baseinstalldir="/" name="src/core/lib/iomgr/workqueue_posix.h" role="src" />
    <file baseinstalldir="/" name="src/core/lib/iomgr/workqueue_windows.h" role="src" />
    <file baseinstalldir="/" name="src/core/lib/json/json.h" role="src" />
    <file baseinstalldir="/" name="src/core/lib/json/json_common.h" role="src" />
    <file baseinstalldir="/" name="src/core/lib/json/json_reader.h" role="src" />
    <file baseinstalldir="/" name="src/core/lib/json/json_writer.h" role="src" />
    <file baseinstalldir="/" name="src/core/lib/surface/api_trace.h" role="src" />
    <file baseinstalldir="/" name="src/core/lib/surface/call.h" role="src" />
    <file baseinstalldir="/" name="src/core/lib/surface/call_test_only.h" role="src" />
    <file baseinstalldir="/" name="src/core/lib/surface/channel.h" role="src" />
    <file baseinstalldir="/" name="src/core/lib/surface/channel_init.h" role="src" />
    <file baseinstalldir="/" name="src/core/lib/surface/channel_stack_type.h" role="src" />
    <file baseinstalldir="/" name="src/core/lib/surface/completion_queue.h" role="src" />
    <file baseinstalldir="/" name="src/core/lib/surface/event_string.h" role="src" />
    <file baseinstalldir="/" name="src/core/lib/surface/init.h" role="src" />
    <file baseinstalldir="/" name="src/core/lib/surface/lame_client.h" role="src" />
    <file baseinstalldir="/" name="src/core/lib/surface/server.h" role="src" />
    <file baseinstalldir="/" name="src/core/lib/surface/surface_trace.h" role="src" />
    <file baseinstalldir="/" name="src/core/lib/transport/byte_stream.h" role="src" />
    <file baseinstalldir="/" name="src/core/lib/transport/connectivity_state.h" role="src" />
    <file baseinstalldir="/" name="src/core/lib/transport/metadata.h" role="src" />
    <file baseinstalldir="/" name="src/core/lib/transport/metadata_batch.h" role="src" />
    <file baseinstalldir="/" name="src/core/lib/transport/static_metadata.h" role="src" />
    <file baseinstalldir="/" name="src/core/lib/transport/transport.h" role="src" />
    <file baseinstalldir="/" name="src/core/lib/transport/transport_impl.h" role="src" />
    <file baseinstalldir="/" name="src/core/ext/transport/chttp2/transport/bin_decoder.h" role="src" />
    <file baseinstalldir="/" name="src/core/ext/transport/chttp2/transport/bin_encoder.h" role="src" />
    <file baseinstalldir="/" name="src/core/ext/transport/chttp2/transport/chttp2_transport.h" role="src" />
    <file baseinstalldir="/" name="src/core/ext/transport/chttp2/transport/frame.h" role="src" />
    <file baseinstalldir="/" name="src/core/ext/transport/chttp2/transport/frame_data.h" role="src" />
    <file baseinstalldir="/" name="src/core/ext/transport/chttp2/transport/frame_goaway.h" role="src" />
    <file baseinstalldir="/" name="src/core/ext/transport/chttp2/transport/frame_ping.h" role="src" />
    <file baseinstalldir="/" name="src/core/ext/transport/chttp2/transport/frame_rst_stream.h" role="src" />
    <file baseinstalldir="/" name="src/core/ext/transport/chttp2/transport/frame_settings.h" role="src" />
    <file baseinstalldir="/" name="src/core/ext/transport/chttp2/transport/frame_window_update.h" role="src" />
    <file baseinstalldir="/" name="src/core/ext/transport/chttp2/transport/hpack_encoder.h" role="src" />
    <file baseinstalldir="/" name="src/core/ext/transport/chttp2/transport/hpack_parser.h" role="src" />
    <file baseinstalldir="/" name="src/core/ext/transport/chttp2/transport/hpack_table.h" role="src" />
    <file baseinstalldir="/" name="src/core/ext/transport/chttp2/transport/http2_errors.h" role="src" />
    <file baseinstalldir="/" name="src/core/ext/transport/chttp2/transport/huffsyms.h" role="src" />
    <file baseinstalldir="/" name="src/core/ext/transport/chttp2/transport/incoming_metadata.h" role="src" />
    <file baseinstalldir="/" name="src/core/ext/transport/chttp2/transport/internal.h" role="src" />
    <file baseinstalldir="/" name="src/core/ext/transport/chttp2/transport/status_conversion.h" role="src" />
    <file baseinstalldir="/" name="src/core/ext/transport/chttp2/transport/stream_map.h" role="src" />
    <file baseinstalldir="/" name="src/core/ext/transport/chttp2/transport/timeout_encoding.h" role="src" />
    <file baseinstalldir="/" name="src/core/ext/transport/chttp2/transport/varint.h" role="src" />
    <file baseinstalldir="/" name="src/core/ext/transport/chttp2/alpn/alpn.h" role="src" />
    <file baseinstalldir="/" name="src/core/lib/security/context/security_context.h" role="src" />
    <file baseinstalldir="/" name="src/core/lib/security/credentials/composite/composite_credentials.h" role="src" />
    <file baseinstalldir="/" name="src/core/lib/security/credentials/credentials.h" role="src" />
    <file baseinstalldir="/" name="src/core/lib/security/credentials/fake/fake_credentials.h" role="src" />
    <file baseinstalldir="/" name="src/core/lib/security/credentials/google_default/google_default_credentials.h" role="src" />
    <file baseinstalldir="/" name="src/core/lib/security/credentials/iam/iam_credentials.h" role="src" />
    <file baseinstalldir="/" name="src/core/lib/security/credentials/jwt/json_token.h" role="src" />
    <file baseinstalldir="/" name="src/core/lib/security/credentials/jwt/jwt_credentials.h" role="src" />
    <file baseinstalldir="/" name="src/core/lib/security/credentials/jwt/jwt_verifier.h" role="src" />
    <file baseinstalldir="/" name="src/core/lib/security/credentials/oauth2/oauth2_credentials.h" role="src" />
    <file baseinstalldir="/" name="src/core/lib/security/credentials/plugin/plugin_credentials.h" role="src" />
    <file baseinstalldir="/" name="src/core/lib/security/credentials/ssl/ssl_credentials.h" role="src" />
    <file baseinstalldir="/" name="src/core/lib/security/transport/auth_filters.h" role="src" />
    <file baseinstalldir="/" name="src/core/lib/security/transport/handshake.h" role="src" />
    <file baseinstalldir="/" name="src/core/lib/security/transport/secure_endpoint.h" role="src" />
    <file baseinstalldir="/" name="src/core/lib/security/transport/security_connector.h" role="src" />
    <file baseinstalldir="/" name="src/core/lib/security/transport/tsi_error.h" role="src" />
    <file baseinstalldir="/" name="src/core/lib/security/util/b64.h" role="src" />
    <file baseinstalldir="/" name="src/core/lib/security/util/json_util.h" role="src" />
    <file baseinstalldir="/" name="src/core/lib/tsi/fake_transport_security.h" role="src" />
    <file baseinstalldir="/" name="src/core/lib/tsi/ssl_transport_security.h" role="src" />
    <file baseinstalldir="/" name="src/core/lib/tsi/ssl_types.h" role="src" />
    <file baseinstalldir="/" name="src/core/lib/tsi/transport_security.h" role="src" />
    <file baseinstalldir="/" name="src/core/lib/tsi/transport_security_interface.h" role="src" />
    <file baseinstalldir="/" name="src/core/ext/client_config/client_channel.h" role="src" />
    <file baseinstalldir="/" name="src/core/ext/client_config/client_channel_factory.h" role="src" />
    <file baseinstalldir="/" name="src/core/ext/client_config/client_config.h" role="src" />
    <file baseinstalldir="/" name="src/core/ext/client_config/connector.h" role="src" />
    <file baseinstalldir="/" name="src/core/ext/client_config/initial_connect_string.h" role="src" />
    <file baseinstalldir="/" name="src/core/ext/client_config/lb_policy.h" role="src" />
    <file baseinstalldir="/" name="src/core/ext/client_config/lb_policy_factory.h" role="src" />
    <file baseinstalldir="/" name="src/core/ext/client_config/lb_policy_registry.h" role="src" />
    <file baseinstalldir="/" name="src/core/ext/client_config/parse_address.h" role="src" />
    <file baseinstalldir="/" name="src/core/ext/client_config/resolver.h" role="src" />
    <file baseinstalldir="/" name="src/core/ext/client_config/resolver_factory.h" role="src" />
    <file baseinstalldir="/" name="src/core/ext/client_config/resolver_registry.h" role="src" />
    <file baseinstalldir="/" name="src/core/ext/client_config/subchannel.h" role="src" />
    <file baseinstalldir="/" name="src/core/ext/client_config/subchannel_call_holder.h" role="src" />
    <file baseinstalldir="/" name="src/core/ext/client_config/subchannel_index.h" role="src" />
    <file baseinstalldir="/" name="src/core/ext/client_config/uri_parser.h" role="src" />
    <file baseinstalldir="/" name="src/core/ext/lb_policy/grpclb/load_balancer_api.h" role="src" />
    <file baseinstalldir="/" name="src/core/ext/lb_policy/grpclb/proto/grpc/lb/v1/load_balancer.pb.h" role="src" />
    <file baseinstalldir="/" name="third_party/nanopb/pb.h" role="src" />
    <file baseinstalldir="/" name="third_party/nanopb/pb_common.h" role="src" />
    <file baseinstalldir="/" name="third_party/nanopb/pb_decode.h" role="src" />
    <file baseinstalldir="/" name="third_party/nanopb/pb_encode.h" role="src" />
    <file baseinstalldir="/" name="src/core/ext/load_reporting/load_reporting.h" role="src" />
    <file baseinstalldir="/" name="src/core/ext/load_reporting/load_reporting_filter.h" role="src" />
    <file baseinstalldir="/" name="src/core/ext/census/aggregation.h" role="src" />
    <file baseinstalldir="/" name="src/core/ext/census/census_interface.h" role="src" />
    <file baseinstalldir="/" name="src/core/ext/census/census_rpc_stats.h" role="src" />
    <file baseinstalldir="/" name="src/core/ext/census/gen/census.pb.h" role="src" />
    <file baseinstalldir="/" name="src/core/ext/census/grpc_filter.h" role="src" />
    <file baseinstalldir="/" name="src/core/ext/census/mlog.h" role="src" />
    <file baseinstalldir="/" name="src/core/ext/census/rpc_metric_id.h" role="src" />
    <file baseinstalldir="/" name="src/core/lib/surface/init.c" role="src" />
    <file baseinstalldir="/" name="src/core/lib/channel/channel_args.c" role="src" />
    <file baseinstalldir="/" name="src/core/lib/channel/channel_stack.c" role="src" />
    <file baseinstalldir="/" name="src/core/lib/channel/channel_stack_builder.c" role="src" />
    <file baseinstalldir="/" name="src/core/lib/channel/compress_filter.c" role="src" />
    <file baseinstalldir="/" name="src/core/lib/channel/connected_channel.c" role="src" />
    <file baseinstalldir="/" name="src/core/lib/channel/http_client_filter.c" role="src" />
    <file baseinstalldir="/" name="src/core/lib/channel/http_server_filter.c" role="src" />
    <file baseinstalldir="/" name="src/core/lib/compression/compression.c" role="src" />
    <file baseinstalldir="/" name="src/core/lib/compression/message_compress.c" role="src" />
    <file baseinstalldir="/" name="src/core/lib/debug/trace.c" role="src" />
    <file baseinstalldir="/" name="src/core/lib/http/format_request.c" role="src" />
    <file baseinstalldir="/" name="src/core/lib/http/httpcli.c" role="src" />
    <file baseinstalldir="/" name="src/core/lib/http/parser.c" role="src" />
    <file baseinstalldir="/" name="src/core/lib/iomgr/closure.c" role="src" />
    <file baseinstalldir="/" name="src/core/lib/iomgr/endpoint.c" role="src" />
    <file baseinstalldir="/" name="src/core/lib/iomgr/endpoint_pair_posix.c" role="src" />
    <file baseinstalldir="/" name="src/core/lib/iomgr/endpoint_pair_windows.c" role="src" />
<<<<<<< HEAD
    <file baseinstalldir="/" name="src/core/lib/iomgr/ev_epoll_linux.c" role="src" />
=======
    <file baseinstalldir="/" name="src/core/lib/iomgr/error.c" role="src" />
>>>>>>> 5988716d
    <file baseinstalldir="/" name="src/core/lib/iomgr/ev_poll_and_epoll_posix.c" role="src" />
    <file baseinstalldir="/" name="src/core/lib/iomgr/ev_poll_posix.c" role="src" />
    <file baseinstalldir="/" name="src/core/lib/iomgr/ev_posix.c" role="src" />
    <file baseinstalldir="/" name="src/core/lib/iomgr/exec_ctx.c" role="src" />
    <file baseinstalldir="/" name="src/core/lib/iomgr/executor.c" role="src" />
    <file baseinstalldir="/" name="src/core/lib/iomgr/iocp_windows.c" role="src" />
    <file baseinstalldir="/" name="src/core/lib/iomgr/iomgr.c" role="src" />
    <file baseinstalldir="/" name="src/core/lib/iomgr/iomgr_posix.c" role="src" />
    <file baseinstalldir="/" name="src/core/lib/iomgr/iomgr_windows.c" role="src" />
    <file baseinstalldir="/" name="src/core/lib/iomgr/load_file.c" role="src" />
    <file baseinstalldir="/" name="src/core/lib/iomgr/polling_entity.c" role="src" />
    <file baseinstalldir="/" name="src/core/lib/iomgr/pollset_set_windows.c" role="src" />
    <file baseinstalldir="/" name="src/core/lib/iomgr/pollset_windows.c" role="src" />
    <file baseinstalldir="/" name="src/core/lib/iomgr/resolve_address_posix.c" role="src" />
    <file baseinstalldir="/" name="src/core/lib/iomgr/resolve_address_windows.c" role="src" />
    <file baseinstalldir="/" name="src/core/lib/iomgr/sockaddr_utils.c" role="src" />
    <file baseinstalldir="/" name="src/core/lib/iomgr/socket_utils_common_posix.c" role="src" />
    <file baseinstalldir="/" name="src/core/lib/iomgr/socket_utils_linux.c" role="src" />
    <file baseinstalldir="/" name="src/core/lib/iomgr/socket_utils_posix.c" role="src" />
    <file baseinstalldir="/" name="src/core/lib/iomgr/socket_windows.c" role="src" />
    <file baseinstalldir="/" name="src/core/lib/iomgr/tcp_client_posix.c" role="src" />
    <file baseinstalldir="/" name="src/core/lib/iomgr/tcp_client_windows.c" role="src" />
    <file baseinstalldir="/" name="src/core/lib/iomgr/tcp_posix.c" role="src" />
    <file baseinstalldir="/" name="src/core/lib/iomgr/tcp_server_posix.c" role="src" />
    <file baseinstalldir="/" name="src/core/lib/iomgr/tcp_server_windows.c" role="src" />
    <file baseinstalldir="/" name="src/core/lib/iomgr/tcp_windows.c" role="src" />
    <file baseinstalldir="/" name="src/core/lib/iomgr/time_averaged_stats.c" role="src" />
    <file baseinstalldir="/" name="src/core/lib/iomgr/timer.c" role="src" />
    <file baseinstalldir="/" name="src/core/lib/iomgr/timer_heap.c" role="src" />
    <file baseinstalldir="/" name="src/core/lib/iomgr/udp_server.c" role="src" />
    <file baseinstalldir="/" name="src/core/lib/iomgr/unix_sockets_posix.c" role="src" />
    <file baseinstalldir="/" name="src/core/lib/iomgr/unix_sockets_posix_noop.c" role="src" />
    <file baseinstalldir="/" name="src/core/lib/iomgr/wakeup_fd_eventfd.c" role="src" />
    <file baseinstalldir="/" name="src/core/lib/iomgr/wakeup_fd_nospecial.c" role="src" />
    <file baseinstalldir="/" name="src/core/lib/iomgr/wakeup_fd_pipe.c" role="src" />
    <file baseinstalldir="/" name="src/core/lib/iomgr/wakeup_fd_posix.c" role="src" />
    <file baseinstalldir="/" name="src/core/lib/iomgr/workqueue_posix.c" role="src" />
    <file baseinstalldir="/" name="src/core/lib/iomgr/workqueue_windows.c" role="src" />
    <file baseinstalldir="/" name="src/core/lib/json/json.c" role="src" />
    <file baseinstalldir="/" name="src/core/lib/json/json_reader.c" role="src" />
    <file baseinstalldir="/" name="src/core/lib/json/json_string.c" role="src" />
    <file baseinstalldir="/" name="src/core/lib/json/json_writer.c" role="src" />
    <file baseinstalldir="/" name="src/core/lib/surface/alarm.c" role="src" />
    <file baseinstalldir="/" name="src/core/lib/surface/api_trace.c" role="src" />
    <file baseinstalldir="/" name="src/core/lib/surface/byte_buffer.c" role="src" />
    <file baseinstalldir="/" name="src/core/lib/surface/byte_buffer_reader.c" role="src" />
    <file baseinstalldir="/" name="src/core/lib/surface/call.c" role="src" />
    <file baseinstalldir="/" name="src/core/lib/surface/call_details.c" role="src" />
    <file baseinstalldir="/" name="src/core/lib/surface/call_log_batch.c" role="src" />
    <file baseinstalldir="/" name="src/core/lib/surface/channel.c" role="src" />
    <file baseinstalldir="/" name="src/core/lib/surface/channel_init.c" role="src" />
    <file baseinstalldir="/" name="src/core/lib/surface/channel_ping.c" role="src" />
    <file baseinstalldir="/" name="src/core/lib/surface/channel_stack_type.c" role="src" />
    <file baseinstalldir="/" name="src/core/lib/surface/completion_queue.c" role="src" />
    <file baseinstalldir="/" name="src/core/lib/surface/event_string.c" role="src" />
    <file baseinstalldir="/" name="src/core/lib/surface/lame_client.c" role="src" />
    <file baseinstalldir="/" name="src/core/lib/surface/metadata_array.c" role="src" />
    <file baseinstalldir="/" name="src/core/lib/surface/server.c" role="src" />
    <file baseinstalldir="/" name="src/core/lib/surface/validate_metadata.c" role="src" />
    <file baseinstalldir="/" name="src/core/lib/surface/version.c" role="src" />
    <file baseinstalldir="/" name="src/core/lib/transport/byte_stream.c" role="src" />
    <file baseinstalldir="/" name="src/core/lib/transport/connectivity_state.c" role="src" />
    <file baseinstalldir="/" name="src/core/lib/transport/metadata.c" role="src" />
    <file baseinstalldir="/" name="src/core/lib/transport/metadata_batch.c" role="src" />
    <file baseinstalldir="/" name="src/core/lib/transport/static_metadata.c" role="src" />
    <file baseinstalldir="/" name="src/core/lib/transport/transport.c" role="src" />
    <file baseinstalldir="/" name="src/core/lib/transport/transport_op_string.c" role="src" />
    <file baseinstalldir="/" name="src/core/ext/transport/chttp2/server/secure/server_secure_chttp2.c" role="src" />
    <file baseinstalldir="/" name="src/core/ext/transport/chttp2/transport/bin_decoder.c" role="src" />
    <file baseinstalldir="/" name="src/core/ext/transport/chttp2/transport/bin_encoder.c" role="src" />
    <file baseinstalldir="/" name="src/core/ext/transport/chttp2/transport/chttp2_plugin.c" role="src" />
    <file baseinstalldir="/" name="src/core/ext/transport/chttp2/transport/chttp2_transport.c" role="src" />
    <file baseinstalldir="/" name="src/core/ext/transport/chttp2/transport/frame_data.c" role="src" />
    <file baseinstalldir="/" name="src/core/ext/transport/chttp2/transport/frame_goaway.c" role="src" />
    <file baseinstalldir="/" name="src/core/ext/transport/chttp2/transport/frame_ping.c" role="src" />
    <file baseinstalldir="/" name="src/core/ext/transport/chttp2/transport/frame_rst_stream.c" role="src" />
    <file baseinstalldir="/" name="src/core/ext/transport/chttp2/transport/frame_settings.c" role="src" />
    <file baseinstalldir="/" name="src/core/ext/transport/chttp2/transport/frame_window_update.c" role="src" />
    <file baseinstalldir="/" name="src/core/ext/transport/chttp2/transport/hpack_encoder.c" role="src" />
    <file baseinstalldir="/" name="src/core/ext/transport/chttp2/transport/hpack_parser.c" role="src" />
    <file baseinstalldir="/" name="src/core/ext/transport/chttp2/transport/hpack_table.c" role="src" />
    <file baseinstalldir="/" name="src/core/ext/transport/chttp2/transport/huffsyms.c" role="src" />
    <file baseinstalldir="/" name="src/core/ext/transport/chttp2/transport/incoming_metadata.c" role="src" />
    <file baseinstalldir="/" name="src/core/ext/transport/chttp2/transport/parsing.c" role="src" />
    <file baseinstalldir="/" name="src/core/ext/transport/chttp2/transport/status_conversion.c" role="src" />
    <file baseinstalldir="/" name="src/core/ext/transport/chttp2/transport/stream_lists.c" role="src" />
    <file baseinstalldir="/" name="src/core/ext/transport/chttp2/transport/stream_map.c" role="src" />
    <file baseinstalldir="/" name="src/core/ext/transport/chttp2/transport/timeout_encoding.c" role="src" />
    <file baseinstalldir="/" name="src/core/ext/transport/chttp2/transport/varint.c" role="src" />
    <file baseinstalldir="/" name="src/core/ext/transport/chttp2/transport/writing.c" role="src" />
    <file baseinstalldir="/" name="src/core/ext/transport/chttp2/alpn/alpn.c" role="src" />
    <file baseinstalldir="/" name="src/core/lib/http/httpcli_security_connector.c" role="src" />
    <file baseinstalldir="/" name="src/core/lib/security/context/security_context.c" role="src" />
    <file baseinstalldir="/" name="src/core/lib/security/credentials/composite/composite_credentials.c" role="src" />
    <file baseinstalldir="/" name="src/core/lib/security/credentials/credentials.c" role="src" />
    <file baseinstalldir="/" name="src/core/lib/security/credentials/credentials_metadata.c" role="src" />
    <file baseinstalldir="/" name="src/core/lib/security/credentials/fake/fake_credentials.c" role="src" />
    <file baseinstalldir="/" name="src/core/lib/security/credentials/google_default/credentials_posix.c" role="src" />
    <file baseinstalldir="/" name="src/core/lib/security/credentials/google_default/credentials_windows.c" role="src" />
    <file baseinstalldir="/" name="src/core/lib/security/credentials/google_default/google_default_credentials.c" role="src" />
    <file baseinstalldir="/" name="src/core/lib/security/credentials/iam/iam_credentials.c" role="src" />
    <file baseinstalldir="/" name="src/core/lib/security/credentials/jwt/json_token.c" role="src" />
    <file baseinstalldir="/" name="src/core/lib/security/credentials/jwt/jwt_credentials.c" role="src" />
    <file baseinstalldir="/" name="src/core/lib/security/credentials/jwt/jwt_verifier.c" role="src" />
    <file baseinstalldir="/" name="src/core/lib/security/credentials/oauth2/oauth2_credentials.c" role="src" />
    <file baseinstalldir="/" name="src/core/lib/security/credentials/plugin/plugin_credentials.c" role="src" />
    <file baseinstalldir="/" name="src/core/lib/security/credentials/ssl/ssl_credentials.c" role="src" />
    <file baseinstalldir="/" name="src/core/lib/security/transport/client_auth_filter.c" role="src" />
    <file baseinstalldir="/" name="src/core/lib/security/transport/handshake.c" role="src" />
    <file baseinstalldir="/" name="src/core/lib/security/transport/secure_endpoint.c" role="src" />
    <file baseinstalldir="/" name="src/core/lib/security/transport/security_connector.c" role="src" />
    <file baseinstalldir="/" name="src/core/lib/security/transport/server_auth_filter.c" role="src" />
    <file baseinstalldir="/" name="src/core/lib/security/transport/tsi_error.c" role="src" />
    <file baseinstalldir="/" name="src/core/lib/security/util/b64.c" role="src" />
    <file baseinstalldir="/" name="src/core/lib/security/util/json_util.c" role="src" />
    <file baseinstalldir="/" name="src/core/lib/surface/init_secure.c" role="src" />
    <file baseinstalldir="/" name="src/core/lib/tsi/fake_transport_security.c" role="src" />
    <file baseinstalldir="/" name="src/core/lib/tsi/ssl_transport_security.c" role="src" />
    <file baseinstalldir="/" name="src/core/lib/tsi/transport_security.c" role="src" />
    <file baseinstalldir="/" name="src/core/ext/transport/chttp2/client/secure/secure_channel_create.c" role="src" />
    <file baseinstalldir="/" name="src/core/ext/client_config/channel_connectivity.c" role="src" />
    <file baseinstalldir="/" name="src/core/ext/client_config/client_channel.c" role="src" />
    <file baseinstalldir="/" name="src/core/ext/client_config/client_channel_factory.c" role="src" />
    <file baseinstalldir="/" name="src/core/ext/client_config/client_config.c" role="src" />
    <file baseinstalldir="/" name="src/core/ext/client_config/client_config_plugin.c" role="src" />
    <file baseinstalldir="/" name="src/core/ext/client_config/connector.c" role="src" />
    <file baseinstalldir="/" name="src/core/ext/client_config/default_initial_connect_string.c" role="src" />
    <file baseinstalldir="/" name="src/core/ext/client_config/initial_connect_string.c" role="src" />
    <file baseinstalldir="/" name="src/core/ext/client_config/lb_policy.c" role="src" />
    <file baseinstalldir="/" name="src/core/ext/client_config/lb_policy_factory.c" role="src" />
    <file baseinstalldir="/" name="src/core/ext/client_config/lb_policy_registry.c" role="src" />
    <file baseinstalldir="/" name="src/core/ext/client_config/parse_address.c" role="src" />
    <file baseinstalldir="/" name="src/core/ext/client_config/resolver.c" role="src" />
    <file baseinstalldir="/" name="src/core/ext/client_config/resolver_factory.c" role="src" />
    <file baseinstalldir="/" name="src/core/ext/client_config/resolver_registry.c" role="src" />
    <file baseinstalldir="/" name="src/core/ext/client_config/subchannel.c" role="src" />
    <file baseinstalldir="/" name="src/core/ext/client_config/subchannel_call_holder.c" role="src" />
    <file baseinstalldir="/" name="src/core/ext/client_config/subchannel_index.c" role="src" />
    <file baseinstalldir="/" name="src/core/ext/client_config/uri_parser.c" role="src" />
    <file baseinstalldir="/" name="src/core/ext/transport/chttp2/server/insecure/server_chttp2.c" role="src" />
    <file baseinstalldir="/" name="src/core/ext/transport/chttp2/server/insecure/server_chttp2_posix.c" role="src" />
    <file baseinstalldir="/" name="src/core/ext/transport/chttp2/client/insecure/channel_create.c" role="src" />
    <file baseinstalldir="/" name="src/core/ext/transport/chttp2/client/insecure/channel_create_posix.c" role="src" />
    <file baseinstalldir="/" name="src/core/ext/lb_policy/grpclb/load_balancer_api.c" role="src" />
    <file baseinstalldir="/" name="src/core/ext/lb_policy/grpclb/proto/grpc/lb/v1/load_balancer.pb.c" role="src" />
    <file baseinstalldir="/" name="third_party/nanopb/pb_common.c" role="src" />
    <file baseinstalldir="/" name="third_party/nanopb/pb_decode.c" role="src" />
    <file baseinstalldir="/" name="third_party/nanopb/pb_encode.c" role="src" />
    <file baseinstalldir="/" name="src/core/ext/lb_policy/pick_first/pick_first.c" role="src" />
    <file baseinstalldir="/" name="src/core/ext/lb_policy/round_robin/round_robin.c" role="src" />
    <file baseinstalldir="/" name="src/core/ext/resolver/dns/native/dns_resolver.c" role="src" />
    <file baseinstalldir="/" name="src/core/ext/resolver/sockaddr/sockaddr_resolver.c" role="src" />
    <file baseinstalldir="/" name="src/core/ext/load_reporting/load_reporting.c" role="src" />
    <file baseinstalldir="/" name="src/core/ext/load_reporting/load_reporting_filter.c" role="src" />
    <file baseinstalldir="/" name="src/core/ext/census/context.c" role="src" />
    <file baseinstalldir="/" name="src/core/ext/census/gen/census.pb.c" role="src" />
    <file baseinstalldir="/" name="src/core/ext/census/grpc_context.c" role="src" />
    <file baseinstalldir="/" name="src/core/ext/census/grpc_filter.c" role="src" />
    <file baseinstalldir="/" name="src/core/ext/census/grpc_plugin.c" role="src" />
    <file baseinstalldir="/" name="src/core/ext/census/initialize.c" role="src" />
    <file baseinstalldir="/" name="src/core/ext/census/mlog.c" role="src" />
    <file baseinstalldir="/" name="src/core/ext/census/operation.c" role="src" />
    <file baseinstalldir="/" name="src/core/ext/census/placeholders.c" role="src" />
    <file baseinstalldir="/" name="src/core/ext/census/tracing.c" role="src" />
    <file baseinstalldir="/" name="src/core/plugin_registry/grpc_plugin_registry.c" role="src" />
    <file baseinstalldir="/" name="third_party/boringssl/crypto/aes/internal.h" role="src" />
    <file baseinstalldir="/" name="third_party/boringssl/crypto/asn1/asn1_locl.h" role="src" />
    <file baseinstalldir="/" name="third_party/boringssl/crypto/bio/internal.h" role="src" />
    <file baseinstalldir="/" name="third_party/boringssl/crypto/bn/internal.h" role="src" />
    <file baseinstalldir="/" name="third_party/boringssl/crypto/bn/rsaz_exp.h" role="src" />
    <file baseinstalldir="/" name="third_party/boringssl/crypto/bytestring/internal.h" role="src" />
    <file baseinstalldir="/" name="third_party/boringssl/crypto/cipher/internal.h" role="src" />
    <file baseinstalldir="/" name="third_party/boringssl/crypto/conf/conf_def.h" role="src" />
    <file baseinstalldir="/" name="third_party/boringssl/crypto/conf/internal.h" role="src" />
    <file baseinstalldir="/" name="third_party/boringssl/crypto/curve25519/internal.h" role="src" />
    <file baseinstalldir="/" name="third_party/boringssl/crypto/des/internal.h" role="src" />
    <file baseinstalldir="/" name="third_party/boringssl/crypto/dh/internal.h" role="src" />
    <file baseinstalldir="/" name="third_party/boringssl/crypto/digest/internal.h" role="src" />
    <file baseinstalldir="/" name="third_party/boringssl/crypto/digest/md32_common.h" role="src" />
    <file baseinstalldir="/" name="third_party/boringssl/crypto/directory.h" role="src" />
    <file baseinstalldir="/" name="third_party/boringssl/crypto/ec/internal.h" role="src" />
    <file baseinstalldir="/" name="third_party/boringssl/crypto/ec/p256-x86_64-table.h" role="src" />
    <file baseinstalldir="/" name="third_party/boringssl/crypto/evp/internal.h" role="src" />
    <file baseinstalldir="/" name="third_party/boringssl/crypto/internal.h" role="src" />
    <file baseinstalldir="/" name="third_party/boringssl/crypto/modes/internal.h" role="src" />
    <file baseinstalldir="/" name="third_party/boringssl/crypto/obj/obj_dat.h" role="src" />
    <file baseinstalldir="/" name="third_party/boringssl/crypto/obj/obj_xref.h" role="src" />
    <file baseinstalldir="/" name="third_party/boringssl/crypto/pkcs8/internal.h" role="src" />
    <file baseinstalldir="/" name="third_party/boringssl/crypto/rand/internal.h" role="src" />
    <file baseinstalldir="/" name="third_party/boringssl/crypto/rsa/internal.h" role="src" />
    <file baseinstalldir="/" name="third_party/boringssl/crypto/test/scoped_types.h" role="src" />
    <file baseinstalldir="/" name="third_party/boringssl/crypto/test/test_util.h" role="src" />
    <file baseinstalldir="/" name="third_party/boringssl/crypto/x509/charmap.h" role="src" />
    <file baseinstalldir="/" name="third_party/boringssl/crypto/x509/vpm_int.h" role="src" />
    <file baseinstalldir="/" name="third_party/boringssl/crypto/x509v3/ext_dat.h" role="src" />
    <file baseinstalldir="/" name="third_party/boringssl/crypto/x509v3/pcy_int.h" role="src" />
    <file baseinstalldir="/" name="third_party/boringssl/include/openssl/aead.h" role="src" />
    <file baseinstalldir="/" name="third_party/boringssl/include/openssl/aes.h" role="src" />
    <file baseinstalldir="/" name="third_party/boringssl/include/openssl/arm_arch.h" role="src" />
    <file baseinstalldir="/" name="third_party/boringssl/include/openssl/asn1.h" role="src" />
    <file baseinstalldir="/" name="third_party/boringssl/include/openssl/asn1_mac.h" role="src" />
    <file baseinstalldir="/" name="third_party/boringssl/include/openssl/asn1t.h" role="src" />
    <file baseinstalldir="/" name="third_party/boringssl/include/openssl/base.h" role="src" />
    <file baseinstalldir="/" name="third_party/boringssl/include/openssl/base64.h" role="src" />
    <file baseinstalldir="/" name="third_party/boringssl/include/openssl/bio.h" role="src" />
    <file baseinstalldir="/" name="third_party/boringssl/include/openssl/blowfish.h" role="src" />
    <file baseinstalldir="/" name="third_party/boringssl/include/openssl/bn.h" role="src" />
    <file baseinstalldir="/" name="third_party/boringssl/include/openssl/buf.h" role="src" />
    <file baseinstalldir="/" name="third_party/boringssl/include/openssl/buffer.h" role="src" />
    <file baseinstalldir="/" name="third_party/boringssl/include/openssl/bytestring.h" role="src" />
    <file baseinstalldir="/" name="third_party/boringssl/include/openssl/cast.h" role="src" />
    <file baseinstalldir="/" name="third_party/boringssl/include/openssl/chacha.h" role="src" />
    <file baseinstalldir="/" name="third_party/boringssl/include/openssl/cipher.h" role="src" />
    <file baseinstalldir="/" name="third_party/boringssl/include/openssl/cmac.h" role="src" />
    <file baseinstalldir="/" name="third_party/boringssl/include/openssl/conf.h" role="src" />
    <file baseinstalldir="/" name="third_party/boringssl/include/openssl/cpu.h" role="src" />
    <file baseinstalldir="/" name="third_party/boringssl/include/openssl/crypto.h" role="src" />
    <file baseinstalldir="/" name="third_party/boringssl/include/openssl/curve25519.h" role="src" />
    <file baseinstalldir="/" name="third_party/boringssl/include/openssl/des.h" role="src" />
    <file baseinstalldir="/" name="third_party/boringssl/include/openssl/dh.h" role="src" />
    <file baseinstalldir="/" name="third_party/boringssl/include/openssl/digest.h" role="src" />
    <file baseinstalldir="/" name="third_party/boringssl/include/openssl/dsa.h" role="src" />
    <file baseinstalldir="/" name="third_party/boringssl/include/openssl/dtls1.h" role="src" />
    <file baseinstalldir="/" name="third_party/boringssl/include/openssl/ec.h" role="src" />
    <file baseinstalldir="/" name="third_party/boringssl/include/openssl/ec_key.h" role="src" />
    <file baseinstalldir="/" name="third_party/boringssl/include/openssl/ecdh.h" role="src" />
    <file baseinstalldir="/" name="third_party/boringssl/include/openssl/ecdsa.h" role="src" />
    <file baseinstalldir="/" name="third_party/boringssl/include/openssl/engine.h" role="src" />
    <file baseinstalldir="/" name="third_party/boringssl/include/openssl/err.h" role="src" />
    <file baseinstalldir="/" name="third_party/boringssl/include/openssl/evp.h" role="src" />
    <file baseinstalldir="/" name="third_party/boringssl/include/openssl/ex_data.h" role="src" />
    <file baseinstalldir="/" name="third_party/boringssl/include/openssl/hkdf.h" role="src" />
    <file baseinstalldir="/" name="third_party/boringssl/include/openssl/hmac.h" role="src" />
    <file baseinstalldir="/" name="third_party/boringssl/include/openssl/lhash.h" role="src" />
    <file baseinstalldir="/" name="third_party/boringssl/include/openssl/lhash_macros.h" role="src" />
    <file baseinstalldir="/" name="third_party/boringssl/include/openssl/md4.h" role="src" />
    <file baseinstalldir="/" name="third_party/boringssl/include/openssl/md5.h" role="src" />
    <file baseinstalldir="/" name="third_party/boringssl/include/openssl/mem.h" role="src" />
    <file baseinstalldir="/" name="third_party/boringssl/include/openssl/obj.h" role="src" />
    <file baseinstalldir="/" name="third_party/boringssl/include/openssl/obj_mac.h" role="src" />
    <file baseinstalldir="/" name="third_party/boringssl/include/openssl/objects.h" role="src" />
    <file baseinstalldir="/" name="third_party/boringssl/include/openssl/opensslfeatures.h" role="src" />
    <file baseinstalldir="/" name="third_party/boringssl/include/openssl/opensslv.h" role="src" />
    <file baseinstalldir="/" name="third_party/boringssl/include/openssl/ossl_typ.h" role="src" />
    <file baseinstalldir="/" name="third_party/boringssl/include/openssl/pem.h" role="src" />
    <file baseinstalldir="/" name="third_party/boringssl/include/openssl/pkcs12.h" role="src" />
    <file baseinstalldir="/" name="third_party/boringssl/include/openssl/pkcs7.h" role="src" />
    <file baseinstalldir="/" name="third_party/boringssl/include/openssl/pkcs8.h" role="src" />
    <file baseinstalldir="/" name="third_party/boringssl/include/openssl/poly1305.h" role="src" />
    <file baseinstalldir="/" name="third_party/boringssl/include/openssl/pqueue.h" role="src" />
    <file baseinstalldir="/" name="third_party/boringssl/include/openssl/rand.h" role="src" />
    <file baseinstalldir="/" name="third_party/boringssl/include/openssl/rc4.h" role="src" />
    <file baseinstalldir="/" name="third_party/boringssl/include/openssl/rsa.h" role="src" />
    <file baseinstalldir="/" name="third_party/boringssl/include/openssl/safestack.h" role="src" />
    <file baseinstalldir="/" name="third_party/boringssl/include/openssl/sha.h" role="src" />
    <file baseinstalldir="/" name="third_party/boringssl/include/openssl/srtp.h" role="src" />
    <file baseinstalldir="/" name="third_party/boringssl/include/openssl/ssl.h" role="src" />
    <file baseinstalldir="/" name="third_party/boringssl/include/openssl/ssl3.h" role="src" />
    <file baseinstalldir="/" name="third_party/boringssl/include/openssl/stack.h" role="src" />
    <file baseinstalldir="/" name="third_party/boringssl/include/openssl/stack_macros.h" role="src" />
    <file baseinstalldir="/" name="third_party/boringssl/include/openssl/thread.h" role="src" />
    <file baseinstalldir="/" name="third_party/boringssl/include/openssl/time_support.h" role="src" />
    <file baseinstalldir="/" name="third_party/boringssl/include/openssl/tls1.h" role="src" />
    <file baseinstalldir="/" name="third_party/boringssl/include/openssl/type_check.h" role="src" />
    <file baseinstalldir="/" name="third_party/boringssl/include/openssl/x509.h" role="src" />
    <file baseinstalldir="/" name="third_party/boringssl/include/openssl/x509_vfy.h" role="src" />
    <file baseinstalldir="/" name="third_party/boringssl/include/openssl/x509v3.h" role="src" />
    <file baseinstalldir="/" name="third_party/boringssl/ssl/internal.h" role="src" />
    <file baseinstalldir="/" name="third_party/boringssl/ssl/test/async_bio.h" role="src" />
    <file baseinstalldir="/" name="third_party/boringssl/ssl/test/packeted_bio.h" role="src" />
    <file baseinstalldir="/" name="third_party/boringssl/ssl/test/scoped_types.h" role="src" />
    <file baseinstalldir="/" name="third_party/boringssl/ssl/test/test_config.h" role="src" />
    <file baseinstalldir="/" name="src/boringssl/err_data.c" role="src" />
    <file baseinstalldir="/" name="third_party/boringssl/crypto/aes/aes.c" role="src" />
    <file baseinstalldir="/" name="third_party/boringssl/crypto/aes/mode_wrappers.c" role="src" />
    <file baseinstalldir="/" name="third_party/boringssl/crypto/asn1/a_bitstr.c" role="src" />
    <file baseinstalldir="/" name="third_party/boringssl/crypto/asn1/a_bool.c" role="src" />
    <file baseinstalldir="/" name="third_party/boringssl/crypto/asn1/a_bytes.c" role="src" />
    <file baseinstalldir="/" name="third_party/boringssl/crypto/asn1/a_d2i_fp.c" role="src" />
    <file baseinstalldir="/" name="third_party/boringssl/crypto/asn1/a_dup.c" role="src" />
    <file baseinstalldir="/" name="third_party/boringssl/crypto/asn1/a_enum.c" role="src" />
    <file baseinstalldir="/" name="third_party/boringssl/crypto/asn1/a_gentm.c" role="src" />
    <file baseinstalldir="/" name="third_party/boringssl/crypto/asn1/a_i2d_fp.c" role="src" />
    <file baseinstalldir="/" name="third_party/boringssl/crypto/asn1/a_int.c" role="src" />
    <file baseinstalldir="/" name="third_party/boringssl/crypto/asn1/a_mbstr.c" role="src" />
    <file baseinstalldir="/" name="third_party/boringssl/crypto/asn1/a_object.c" role="src" />
    <file baseinstalldir="/" name="third_party/boringssl/crypto/asn1/a_octet.c" role="src" />
    <file baseinstalldir="/" name="third_party/boringssl/crypto/asn1/a_print.c" role="src" />
    <file baseinstalldir="/" name="third_party/boringssl/crypto/asn1/a_strnid.c" role="src" />
    <file baseinstalldir="/" name="third_party/boringssl/crypto/asn1/a_time.c" role="src" />
    <file baseinstalldir="/" name="third_party/boringssl/crypto/asn1/a_type.c" role="src" />
    <file baseinstalldir="/" name="third_party/boringssl/crypto/asn1/a_utctm.c" role="src" />
    <file baseinstalldir="/" name="third_party/boringssl/crypto/asn1/a_utf8.c" role="src" />
    <file baseinstalldir="/" name="third_party/boringssl/crypto/asn1/asn1_lib.c" role="src" />
    <file baseinstalldir="/" name="third_party/boringssl/crypto/asn1/asn1_par.c" role="src" />
    <file baseinstalldir="/" name="third_party/boringssl/crypto/asn1/asn_pack.c" role="src" />
    <file baseinstalldir="/" name="third_party/boringssl/crypto/asn1/bio_asn1.c" role="src" />
    <file baseinstalldir="/" name="third_party/boringssl/crypto/asn1/bio_ndef.c" role="src" />
    <file baseinstalldir="/" name="third_party/boringssl/crypto/asn1/f_enum.c" role="src" />
    <file baseinstalldir="/" name="third_party/boringssl/crypto/asn1/f_int.c" role="src" />
    <file baseinstalldir="/" name="third_party/boringssl/crypto/asn1/f_string.c" role="src" />
    <file baseinstalldir="/" name="third_party/boringssl/crypto/asn1/t_bitst.c" role="src" />
    <file baseinstalldir="/" name="third_party/boringssl/crypto/asn1/t_pkey.c" role="src" />
    <file baseinstalldir="/" name="third_party/boringssl/crypto/asn1/tasn_dec.c" role="src" />
    <file baseinstalldir="/" name="third_party/boringssl/crypto/asn1/tasn_enc.c" role="src" />
    <file baseinstalldir="/" name="third_party/boringssl/crypto/asn1/tasn_fre.c" role="src" />
    <file baseinstalldir="/" name="third_party/boringssl/crypto/asn1/tasn_new.c" role="src" />
    <file baseinstalldir="/" name="third_party/boringssl/crypto/asn1/tasn_prn.c" role="src" />
    <file baseinstalldir="/" name="third_party/boringssl/crypto/asn1/tasn_typ.c" role="src" />
    <file baseinstalldir="/" name="third_party/boringssl/crypto/asn1/tasn_utl.c" role="src" />
    <file baseinstalldir="/" name="third_party/boringssl/crypto/asn1/x_bignum.c" role="src" />
    <file baseinstalldir="/" name="third_party/boringssl/crypto/asn1/x_long.c" role="src" />
    <file baseinstalldir="/" name="third_party/boringssl/crypto/base64/base64.c" role="src" />
    <file baseinstalldir="/" name="third_party/boringssl/crypto/bio/bio.c" role="src" />
    <file baseinstalldir="/" name="third_party/boringssl/crypto/bio/bio_mem.c" role="src" />
    <file baseinstalldir="/" name="third_party/boringssl/crypto/bio/buffer.c" role="src" />
    <file baseinstalldir="/" name="third_party/boringssl/crypto/bio/connect.c" role="src" />
    <file baseinstalldir="/" name="third_party/boringssl/crypto/bio/fd.c" role="src" />
    <file baseinstalldir="/" name="third_party/boringssl/crypto/bio/file.c" role="src" />
    <file baseinstalldir="/" name="third_party/boringssl/crypto/bio/hexdump.c" role="src" />
    <file baseinstalldir="/" name="third_party/boringssl/crypto/bio/pair.c" role="src" />
    <file baseinstalldir="/" name="third_party/boringssl/crypto/bio/printf.c" role="src" />
    <file baseinstalldir="/" name="third_party/boringssl/crypto/bio/socket.c" role="src" />
    <file baseinstalldir="/" name="third_party/boringssl/crypto/bio/socket_helper.c" role="src" />
    <file baseinstalldir="/" name="third_party/boringssl/crypto/bn/add.c" role="src" />
    <file baseinstalldir="/" name="third_party/boringssl/crypto/bn/asm/x86_64-gcc.c" role="src" />
    <file baseinstalldir="/" name="third_party/boringssl/crypto/bn/bn.c" role="src" />
    <file baseinstalldir="/" name="third_party/boringssl/crypto/bn/bn_asn1.c" role="src" />
    <file baseinstalldir="/" name="third_party/boringssl/crypto/bn/cmp.c" role="src" />
    <file baseinstalldir="/" name="third_party/boringssl/crypto/bn/convert.c" role="src" />
    <file baseinstalldir="/" name="third_party/boringssl/crypto/bn/ctx.c" role="src" />
    <file baseinstalldir="/" name="third_party/boringssl/crypto/bn/div.c" role="src" />
    <file baseinstalldir="/" name="third_party/boringssl/crypto/bn/exponentiation.c" role="src" />
    <file baseinstalldir="/" name="third_party/boringssl/crypto/bn/gcd.c" role="src" />
    <file baseinstalldir="/" name="third_party/boringssl/crypto/bn/generic.c" role="src" />
    <file baseinstalldir="/" name="third_party/boringssl/crypto/bn/kronecker.c" role="src" />
    <file baseinstalldir="/" name="third_party/boringssl/crypto/bn/montgomery.c" role="src" />
    <file baseinstalldir="/" name="third_party/boringssl/crypto/bn/mul.c" role="src" />
    <file baseinstalldir="/" name="third_party/boringssl/crypto/bn/prime.c" role="src" />
    <file baseinstalldir="/" name="third_party/boringssl/crypto/bn/random.c" role="src" />
    <file baseinstalldir="/" name="third_party/boringssl/crypto/bn/rsaz_exp.c" role="src" />
    <file baseinstalldir="/" name="third_party/boringssl/crypto/bn/shift.c" role="src" />
    <file baseinstalldir="/" name="third_party/boringssl/crypto/bn/sqrt.c" role="src" />
    <file baseinstalldir="/" name="third_party/boringssl/crypto/buf/buf.c" role="src" />
    <file baseinstalldir="/" name="third_party/boringssl/crypto/bytestring/asn1_compat.c" role="src" />
    <file baseinstalldir="/" name="third_party/boringssl/crypto/bytestring/ber.c" role="src" />
    <file baseinstalldir="/" name="third_party/boringssl/crypto/bytestring/cbb.c" role="src" />
    <file baseinstalldir="/" name="third_party/boringssl/crypto/bytestring/cbs.c" role="src" />
    <file baseinstalldir="/" name="third_party/boringssl/crypto/chacha/chacha_generic.c" role="src" />
    <file baseinstalldir="/" name="third_party/boringssl/crypto/chacha/chacha_vec.c" role="src" />
    <file baseinstalldir="/" name="third_party/boringssl/crypto/cipher/aead.c" role="src" />
    <file baseinstalldir="/" name="third_party/boringssl/crypto/cipher/cipher.c" role="src" />
    <file baseinstalldir="/" name="third_party/boringssl/crypto/cipher/derive_key.c" role="src" />
    <file baseinstalldir="/" name="third_party/boringssl/crypto/cipher/e_aes.c" role="src" />
    <file baseinstalldir="/" name="third_party/boringssl/crypto/cipher/e_chacha20poly1305.c" role="src" />
    <file baseinstalldir="/" name="third_party/boringssl/crypto/cipher/e_des.c" role="src" />
    <file baseinstalldir="/" name="third_party/boringssl/crypto/cipher/e_null.c" role="src" />
    <file baseinstalldir="/" name="third_party/boringssl/crypto/cipher/e_rc2.c" role="src" />
    <file baseinstalldir="/" name="third_party/boringssl/crypto/cipher/e_rc4.c" role="src" />
    <file baseinstalldir="/" name="third_party/boringssl/crypto/cipher/e_ssl3.c" role="src" />
    <file baseinstalldir="/" name="third_party/boringssl/crypto/cipher/e_tls.c" role="src" />
    <file baseinstalldir="/" name="third_party/boringssl/crypto/cipher/tls_cbc.c" role="src" />
    <file baseinstalldir="/" name="third_party/boringssl/crypto/cmac/cmac.c" role="src" />
    <file baseinstalldir="/" name="third_party/boringssl/crypto/conf/conf.c" role="src" />
    <file baseinstalldir="/" name="third_party/boringssl/crypto/cpu-arm.c" role="src" />
    <file baseinstalldir="/" name="third_party/boringssl/crypto/cpu-intel.c" role="src" />
    <file baseinstalldir="/" name="third_party/boringssl/crypto/crypto.c" role="src" />
    <file baseinstalldir="/" name="third_party/boringssl/crypto/curve25519/curve25519.c" role="src" />
    <file baseinstalldir="/" name="third_party/boringssl/crypto/curve25519/x25519-x86_64.c" role="src" />
    <file baseinstalldir="/" name="third_party/boringssl/crypto/des/des.c" role="src" />
    <file baseinstalldir="/" name="third_party/boringssl/crypto/dh/check.c" role="src" />
    <file baseinstalldir="/" name="third_party/boringssl/crypto/dh/dh.c" role="src" />
    <file baseinstalldir="/" name="third_party/boringssl/crypto/dh/dh_asn1.c" role="src" />
    <file baseinstalldir="/" name="third_party/boringssl/crypto/dh/params.c" role="src" />
    <file baseinstalldir="/" name="third_party/boringssl/crypto/digest/digest.c" role="src" />
    <file baseinstalldir="/" name="third_party/boringssl/crypto/digest/digests.c" role="src" />
    <file baseinstalldir="/" name="third_party/boringssl/crypto/directory_posix.c" role="src" />
    <file baseinstalldir="/" name="third_party/boringssl/crypto/directory_win.c" role="src" />
    <file baseinstalldir="/" name="third_party/boringssl/crypto/dsa/dsa.c" role="src" />
    <file baseinstalldir="/" name="third_party/boringssl/crypto/dsa/dsa_asn1.c" role="src" />
    <file baseinstalldir="/" name="third_party/boringssl/crypto/ec/ec.c" role="src" />
    <file baseinstalldir="/" name="third_party/boringssl/crypto/ec/ec_asn1.c" role="src" />
    <file baseinstalldir="/" name="third_party/boringssl/crypto/ec/ec_key.c" role="src" />
    <file baseinstalldir="/" name="third_party/boringssl/crypto/ec/ec_montgomery.c" role="src" />
    <file baseinstalldir="/" name="third_party/boringssl/crypto/ec/oct.c" role="src" />
    <file baseinstalldir="/" name="third_party/boringssl/crypto/ec/p224-64.c" role="src" />
    <file baseinstalldir="/" name="third_party/boringssl/crypto/ec/p256-64.c" role="src" />
    <file baseinstalldir="/" name="third_party/boringssl/crypto/ec/p256-x86_64.c" role="src" />
    <file baseinstalldir="/" name="third_party/boringssl/crypto/ec/simple.c" role="src" />
    <file baseinstalldir="/" name="third_party/boringssl/crypto/ec/util-64.c" role="src" />
    <file baseinstalldir="/" name="third_party/boringssl/crypto/ec/wnaf.c" role="src" />
    <file baseinstalldir="/" name="third_party/boringssl/crypto/ecdh/ecdh.c" role="src" />
    <file baseinstalldir="/" name="third_party/boringssl/crypto/ecdsa/ecdsa.c" role="src" />
    <file baseinstalldir="/" name="third_party/boringssl/crypto/ecdsa/ecdsa_asn1.c" role="src" />
    <file baseinstalldir="/" name="third_party/boringssl/crypto/engine/engine.c" role="src" />
    <file baseinstalldir="/" name="third_party/boringssl/crypto/err/err.c" role="src" />
    <file baseinstalldir="/" name="third_party/boringssl/crypto/evp/algorithm.c" role="src" />
    <file baseinstalldir="/" name="third_party/boringssl/crypto/evp/digestsign.c" role="src" />
    <file baseinstalldir="/" name="third_party/boringssl/crypto/evp/evp.c" role="src" />
    <file baseinstalldir="/" name="third_party/boringssl/crypto/evp/evp_asn1.c" role="src" />
    <file baseinstalldir="/" name="third_party/boringssl/crypto/evp/evp_ctx.c" role="src" />
    <file baseinstalldir="/" name="third_party/boringssl/crypto/evp/p_dsa_asn1.c" role="src" />
    <file baseinstalldir="/" name="third_party/boringssl/crypto/evp/p_ec.c" role="src" />
    <file baseinstalldir="/" name="third_party/boringssl/crypto/evp/p_ec_asn1.c" role="src" />
    <file baseinstalldir="/" name="third_party/boringssl/crypto/evp/p_rsa.c" role="src" />
    <file baseinstalldir="/" name="third_party/boringssl/crypto/evp/p_rsa_asn1.c" role="src" />
    <file baseinstalldir="/" name="third_party/boringssl/crypto/evp/pbkdf.c" role="src" />
    <file baseinstalldir="/" name="third_party/boringssl/crypto/evp/sign.c" role="src" />
    <file baseinstalldir="/" name="third_party/boringssl/crypto/ex_data.c" role="src" />
    <file baseinstalldir="/" name="third_party/boringssl/crypto/hkdf/hkdf.c" role="src" />
    <file baseinstalldir="/" name="third_party/boringssl/crypto/hmac/hmac.c" role="src" />
    <file baseinstalldir="/" name="third_party/boringssl/crypto/lhash/lhash.c" role="src" />
    <file baseinstalldir="/" name="third_party/boringssl/crypto/md4/md4.c" role="src" />
    <file baseinstalldir="/" name="third_party/boringssl/crypto/md5/md5.c" role="src" />
    <file baseinstalldir="/" name="third_party/boringssl/crypto/mem.c" role="src" />
    <file baseinstalldir="/" name="third_party/boringssl/crypto/modes/cbc.c" role="src" />
    <file baseinstalldir="/" name="third_party/boringssl/crypto/modes/cfb.c" role="src" />
    <file baseinstalldir="/" name="third_party/boringssl/crypto/modes/ctr.c" role="src" />
    <file baseinstalldir="/" name="third_party/boringssl/crypto/modes/gcm.c" role="src" />
    <file baseinstalldir="/" name="third_party/boringssl/crypto/modes/ofb.c" role="src" />
    <file baseinstalldir="/" name="third_party/boringssl/crypto/obj/obj.c" role="src" />
    <file baseinstalldir="/" name="third_party/boringssl/crypto/obj/obj_xref.c" role="src" />
    <file baseinstalldir="/" name="third_party/boringssl/crypto/pem/pem_all.c" role="src" />
    <file baseinstalldir="/" name="third_party/boringssl/crypto/pem/pem_info.c" role="src" />
    <file baseinstalldir="/" name="third_party/boringssl/crypto/pem/pem_lib.c" role="src" />
    <file baseinstalldir="/" name="third_party/boringssl/crypto/pem/pem_oth.c" role="src" />
    <file baseinstalldir="/" name="third_party/boringssl/crypto/pem/pem_pk8.c" role="src" />
    <file baseinstalldir="/" name="third_party/boringssl/crypto/pem/pem_pkey.c" role="src" />
    <file baseinstalldir="/" name="third_party/boringssl/crypto/pem/pem_x509.c" role="src" />
    <file baseinstalldir="/" name="third_party/boringssl/crypto/pem/pem_xaux.c" role="src" />
    <file baseinstalldir="/" name="third_party/boringssl/crypto/pkcs8/p5_pbe.c" role="src" />
    <file baseinstalldir="/" name="third_party/boringssl/crypto/pkcs8/p5_pbev2.c" role="src" />
    <file baseinstalldir="/" name="third_party/boringssl/crypto/pkcs8/p8_pkey.c" role="src" />
    <file baseinstalldir="/" name="third_party/boringssl/crypto/pkcs8/pkcs8.c" role="src" />
    <file baseinstalldir="/" name="third_party/boringssl/crypto/poly1305/poly1305.c" role="src" />
    <file baseinstalldir="/" name="third_party/boringssl/crypto/poly1305/poly1305_arm.c" role="src" />
    <file baseinstalldir="/" name="third_party/boringssl/crypto/poly1305/poly1305_vec.c" role="src" />
    <file baseinstalldir="/" name="third_party/boringssl/crypto/rand/rand.c" role="src" />
    <file baseinstalldir="/" name="third_party/boringssl/crypto/rand/urandom.c" role="src" />
    <file baseinstalldir="/" name="third_party/boringssl/crypto/rand/windows.c" role="src" />
    <file baseinstalldir="/" name="third_party/boringssl/crypto/rc4/rc4.c" role="src" />
    <file baseinstalldir="/" name="third_party/boringssl/crypto/refcount_c11.c" role="src" />
    <file baseinstalldir="/" name="third_party/boringssl/crypto/refcount_lock.c" role="src" />
    <file baseinstalldir="/" name="third_party/boringssl/crypto/rsa/blinding.c" role="src" />
    <file baseinstalldir="/" name="third_party/boringssl/crypto/rsa/padding.c" role="src" />
    <file baseinstalldir="/" name="third_party/boringssl/crypto/rsa/rsa.c" role="src" />
    <file baseinstalldir="/" name="third_party/boringssl/crypto/rsa/rsa_asn1.c" role="src" />
    <file baseinstalldir="/" name="third_party/boringssl/crypto/rsa/rsa_impl.c" role="src" />
    <file baseinstalldir="/" name="third_party/boringssl/crypto/sha/sha1.c" role="src" />
    <file baseinstalldir="/" name="third_party/boringssl/crypto/sha/sha256.c" role="src" />
    <file baseinstalldir="/" name="third_party/boringssl/crypto/sha/sha512.c" role="src" />
    <file baseinstalldir="/" name="third_party/boringssl/crypto/stack/stack.c" role="src" />
    <file baseinstalldir="/" name="third_party/boringssl/crypto/thread.c" role="src" />
    <file baseinstalldir="/" name="third_party/boringssl/crypto/thread_none.c" role="src" />
    <file baseinstalldir="/" name="third_party/boringssl/crypto/thread_pthread.c" role="src" />
    <file baseinstalldir="/" name="third_party/boringssl/crypto/thread_win.c" role="src" />
    <file baseinstalldir="/" name="third_party/boringssl/crypto/time_support.c" role="src" />
    <file baseinstalldir="/" name="third_party/boringssl/crypto/x509/a_digest.c" role="src" />
    <file baseinstalldir="/" name="third_party/boringssl/crypto/x509/a_sign.c" role="src" />
    <file baseinstalldir="/" name="third_party/boringssl/crypto/x509/a_strex.c" role="src" />
    <file baseinstalldir="/" name="third_party/boringssl/crypto/x509/a_verify.c" role="src" />
    <file baseinstalldir="/" name="third_party/boringssl/crypto/x509/asn1_gen.c" role="src" />
    <file baseinstalldir="/" name="third_party/boringssl/crypto/x509/by_dir.c" role="src" />
    <file baseinstalldir="/" name="third_party/boringssl/crypto/x509/by_file.c" role="src" />
    <file baseinstalldir="/" name="third_party/boringssl/crypto/x509/i2d_pr.c" role="src" />
    <file baseinstalldir="/" name="third_party/boringssl/crypto/x509/pkcs7.c" role="src" />
    <file baseinstalldir="/" name="third_party/boringssl/crypto/x509/t_crl.c" role="src" />
    <file baseinstalldir="/" name="third_party/boringssl/crypto/x509/t_req.c" role="src" />
    <file baseinstalldir="/" name="third_party/boringssl/crypto/x509/t_x509.c" role="src" />
    <file baseinstalldir="/" name="third_party/boringssl/crypto/x509/t_x509a.c" role="src" />
    <file baseinstalldir="/" name="third_party/boringssl/crypto/x509/x509.c" role="src" />
    <file baseinstalldir="/" name="third_party/boringssl/crypto/x509/x509_att.c" role="src" />
    <file baseinstalldir="/" name="third_party/boringssl/crypto/x509/x509_cmp.c" role="src" />
    <file baseinstalldir="/" name="third_party/boringssl/crypto/x509/x509_d2.c" role="src" />
    <file baseinstalldir="/" name="third_party/boringssl/crypto/x509/x509_def.c" role="src" />
    <file baseinstalldir="/" name="third_party/boringssl/crypto/x509/x509_ext.c" role="src" />
    <file baseinstalldir="/" name="third_party/boringssl/crypto/x509/x509_lu.c" role="src" />
    <file baseinstalldir="/" name="third_party/boringssl/crypto/x509/x509_obj.c" role="src" />
    <file baseinstalldir="/" name="third_party/boringssl/crypto/x509/x509_r2x.c" role="src" />
    <file baseinstalldir="/" name="third_party/boringssl/crypto/x509/x509_req.c" role="src" />
    <file baseinstalldir="/" name="third_party/boringssl/crypto/x509/x509_set.c" role="src" />
    <file baseinstalldir="/" name="third_party/boringssl/crypto/x509/x509_trs.c" role="src" />
    <file baseinstalldir="/" name="third_party/boringssl/crypto/x509/x509_txt.c" role="src" />
    <file baseinstalldir="/" name="third_party/boringssl/crypto/x509/x509_v3.c" role="src" />
    <file baseinstalldir="/" name="third_party/boringssl/crypto/x509/x509_vfy.c" role="src" />
    <file baseinstalldir="/" name="third_party/boringssl/crypto/x509/x509_vpm.c" role="src" />
    <file baseinstalldir="/" name="third_party/boringssl/crypto/x509/x509cset.c" role="src" />
    <file baseinstalldir="/" name="third_party/boringssl/crypto/x509/x509name.c" role="src" />
    <file baseinstalldir="/" name="third_party/boringssl/crypto/x509/x509rset.c" role="src" />
    <file baseinstalldir="/" name="third_party/boringssl/crypto/x509/x509spki.c" role="src" />
    <file baseinstalldir="/" name="third_party/boringssl/crypto/x509/x509type.c" role="src" />
    <file baseinstalldir="/" name="third_party/boringssl/crypto/x509/x_algor.c" role="src" />
    <file baseinstalldir="/" name="third_party/boringssl/crypto/x509/x_all.c" role="src" />
    <file baseinstalldir="/" name="third_party/boringssl/crypto/x509/x_attrib.c" role="src" />
    <file baseinstalldir="/" name="third_party/boringssl/crypto/x509/x_crl.c" role="src" />
    <file baseinstalldir="/" name="third_party/boringssl/crypto/x509/x_exten.c" role="src" />
    <file baseinstalldir="/" name="third_party/boringssl/crypto/x509/x_info.c" role="src" />
    <file baseinstalldir="/" name="third_party/boringssl/crypto/x509/x_name.c" role="src" />
    <file baseinstalldir="/" name="third_party/boringssl/crypto/x509/x_pkey.c" role="src" />
    <file baseinstalldir="/" name="third_party/boringssl/crypto/x509/x_pubkey.c" role="src" />
    <file baseinstalldir="/" name="third_party/boringssl/crypto/x509/x_req.c" role="src" />
    <file baseinstalldir="/" name="third_party/boringssl/crypto/x509/x_sig.c" role="src" />
    <file baseinstalldir="/" name="third_party/boringssl/crypto/x509/x_spki.c" role="src" />
    <file baseinstalldir="/" name="third_party/boringssl/crypto/x509/x_val.c" role="src" />
    <file baseinstalldir="/" name="third_party/boringssl/crypto/x509/x_x509.c" role="src" />
    <file baseinstalldir="/" name="third_party/boringssl/crypto/x509/x_x509a.c" role="src" />
    <file baseinstalldir="/" name="third_party/boringssl/crypto/x509v3/pcy_cache.c" role="src" />
    <file baseinstalldir="/" name="third_party/boringssl/crypto/x509v3/pcy_data.c" role="src" />
    <file baseinstalldir="/" name="third_party/boringssl/crypto/x509v3/pcy_lib.c" role="src" />
    <file baseinstalldir="/" name="third_party/boringssl/crypto/x509v3/pcy_map.c" role="src" />
    <file baseinstalldir="/" name="third_party/boringssl/crypto/x509v3/pcy_node.c" role="src" />
    <file baseinstalldir="/" name="third_party/boringssl/crypto/x509v3/pcy_tree.c" role="src" />
    <file baseinstalldir="/" name="third_party/boringssl/crypto/x509v3/v3_akey.c" role="src" />
    <file baseinstalldir="/" name="third_party/boringssl/crypto/x509v3/v3_akeya.c" role="src" />
    <file baseinstalldir="/" name="third_party/boringssl/crypto/x509v3/v3_alt.c" role="src" />
    <file baseinstalldir="/" name="third_party/boringssl/crypto/x509v3/v3_bcons.c" role="src" />
    <file baseinstalldir="/" name="third_party/boringssl/crypto/x509v3/v3_bitst.c" role="src" />
    <file baseinstalldir="/" name="third_party/boringssl/crypto/x509v3/v3_conf.c" role="src" />
    <file baseinstalldir="/" name="third_party/boringssl/crypto/x509v3/v3_cpols.c" role="src" />
    <file baseinstalldir="/" name="third_party/boringssl/crypto/x509v3/v3_crld.c" role="src" />
    <file baseinstalldir="/" name="third_party/boringssl/crypto/x509v3/v3_enum.c" role="src" />
    <file baseinstalldir="/" name="third_party/boringssl/crypto/x509v3/v3_extku.c" role="src" />
    <file baseinstalldir="/" name="third_party/boringssl/crypto/x509v3/v3_genn.c" role="src" />
    <file baseinstalldir="/" name="third_party/boringssl/crypto/x509v3/v3_ia5.c" role="src" />
    <file baseinstalldir="/" name="third_party/boringssl/crypto/x509v3/v3_info.c" role="src" />
    <file baseinstalldir="/" name="third_party/boringssl/crypto/x509v3/v3_int.c" role="src" />
    <file baseinstalldir="/" name="third_party/boringssl/crypto/x509v3/v3_lib.c" role="src" />
    <file baseinstalldir="/" name="third_party/boringssl/crypto/x509v3/v3_ncons.c" role="src" />
    <file baseinstalldir="/" name="third_party/boringssl/crypto/x509v3/v3_pci.c" role="src" />
    <file baseinstalldir="/" name="third_party/boringssl/crypto/x509v3/v3_pcia.c" role="src" />
    <file baseinstalldir="/" name="third_party/boringssl/crypto/x509v3/v3_pcons.c" role="src" />
    <file baseinstalldir="/" name="third_party/boringssl/crypto/x509v3/v3_pku.c" role="src" />
    <file baseinstalldir="/" name="third_party/boringssl/crypto/x509v3/v3_pmaps.c" role="src" />
    <file baseinstalldir="/" name="third_party/boringssl/crypto/x509v3/v3_prn.c" role="src" />
    <file baseinstalldir="/" name="third_party/boringssl/crypto/x509v3/v3_purp.c" role="src" />
    <file baseinstalldir="/" name="third_party/boringssl/crypto/x509v3/v3_skey.c" role="src" />
    <file baseinstalldir="/" name="third_party/boringssl/crypto/x509v3/v3_sxnet.c" role="src" />
    <file baseinstalldir="/" name="third_party/boringssl/crypto/x509v3/v3_utl.c" role="src" />
    <file baseinstalldir="/" name="third_party/boringssl/ssl/custom_extensions.c" role="src" />
    <file baseinstalldir="/" name="third_party/boringssl/ssl/d1_both.c" role="src" />
    <file baseinstalldir="/" name="third_party/boringssl/ssl/d1_clnt.c" role="src" />
    <file baseinstalldir="/" name="third_party/boringssl/ssl/d1_lib.c" role="src" />
    <file baseinstalldir="/" name="third_party/boringssl/ssl/d1_meth.c" role="src" />
    <file baseinstalldir="/" name="third_party/boringssl/ssl/d1_pkt.c" role="src" />
    <file baseinstalldir="/" name="third_party/boringssl/ssl/d1_srtp.c" role="src" />
    <file baseinstalldir="/" name="third_party/boringssl/ssl/d1_srvr.c" role="src" />
    <file baseinstalldir="/" name="third_party/boringssl/ssl/dtls_record.c" role="src" />
    <file baseinstalldir="/" name="third_party/boringssl/ssl/pqueue/pqueue.c" role="src" />
    <file baseinstalldir="/" name="third_party/boringssl/ssl/s3_both.c" role="src" />
    <file baseinstalldir="/" name="third_party/boringssl/ssl/s3_clnt.c" role="src" />
    <file baseinstalldir="/" name="third_party/boringssl/ssl/s3_enc.c" role="src" />
    <file baseinstalldir="/" name="third_party/boringssl/ssl/s3_lib.c" role="src" />
    <file baseinstalldir="/" name="third_party/boringssl/ssl/s3_meth.c" role="src" />
    <file baseinstalldir="/" name="third_party/boringssl/ssl/s3_pkt.c" role="src" />
    <file baseinstalldir="/" name="third_party/boringssl/ssl/s3_srvr.c" role="src" />
    <file baseinstalldir="/" name="third_party/boringssl/ssl/ssl_aead_ctx.c" role="src" />
    <file baseinstalldir="/" name="third_party/boringssl/ssl/ssl_asn1.c" role="src" />
    <file baseinstalldir="/" name="third_party/boringssl/ssl/ssl_buffer.c" role="src" />
    <file baseinstalldir="/" name="third_party/boringssl/ssl/ssl_cert.c" role="src" />
    <file baseinstalldir="/" name="third_party/boringssl/ssl/ssl_cipher.c" role="src" />
    <file baseinstalldir="/" name="third_party/boringssl/ssl/ssl_ecdh.c" role="src" />
    <file baseinstalldir="/" name="third_party/boringssl/ssl/ssl_file.c" role="src" />
    <file baseinstalldir="/" name="third_party/boringssl/ssl/ssl_lib.c" role="src" />
    <file baseinstalldir="/" name="third_party/boringssl/ssl/ssl_rsa.c" role="src" />
    <file baseinstalldir="/" name="third_party/boringssl/ssl/ssl_session.c" role="src" />
    <file baseinstalldir="/" name="third_party/boringssl/ssl/ssl_stat.c" role="src" />
    <file baseinstalldir="/" name="third_party/boringssl/ssl/t1_enc.c" role="src" />
    <file baseinstalldir="/" name="third_party/boringssl/ssl/t1_lib.c" role="src" />
    <file baseinstalldir="/" name="third_party/boringssl/ssl/tls_record.c" role="src" />
  </dir>
 </contents>
 <dependencies>
  <required>
   <php>
    <min>5.5.0</min>
   </php>
   <pearinstaller>
    <min>1.4.0</min>
   </pearinstaller>
  </required>
 </dependencies>
 <providesextension>grpc</providesextension>
 <extsrcrelease />
 <changelog>
  <release>
   <version>
    <release>0.5.0</release>
    <api>0.5.0</api>
   </version>
   <stability>
    <release>alpha</release>
    <api>alpha</api>
   </stability>
   <date>2015-06-16</date>
   <license>BSD</license>
   <notes>
First alpha release
   </notes>
  </release>
  <release>
   <version>
    <release>0.5.1</release>
    <api>0.5.1</api>
   </version>
   <stability>
    <release>alpha</release>
    <api>alpha</api>
   </stability>
   <date>2015-07-09</date>
   <license>BSD</license>
   <notes>
Update to wrap gRPC C Core version 0.10.0
   </notes>
  </release>
  <release>
   <version>
    <release>0.6.0</release>
    <api>0.6.0</api>
   </version>
   <stability>
    <release>beta</release>
    <api>beta</api>
   </stability>
   <date>2015-09-24</date>
   <license>BSD</license>
   <notes>
- support per message compression disable
- expose per-call host override option
- expose connectivity API
- expose channel target and call peer
- add user-agent
- update to wrap gRPC C core library beta version 0.11.0
   </notes>
  </release>
  <release>
   <version>
    <release>0.6.1</release>
    <api>0.6.0</api>
   </version>
   <stability>
    <release>beta</release>
    <api>beta</api>
   </stability>
   <date>2015-10-21</date>
   <license>BSD</license>
   <notes>
- fixed undefined constant fatal error when run with apache/nginx #2275
   </notes>
  </release>
  <release>
   <version>
    <release>0.7.0</release>
    <api>0.7.0</api>
   </version>
   <stability>
    <release>beta</release>
    <api>beta</api>
   </stability>
   <date>2016-01-13</date>
   <license>BSD</license>
   <notes>
- Breaking change to Credentials class (removed) #3765
- Replaced by ChannelCredentials and CallCredentials class #3765
- New plugin based metadata auth API #4394
- Explicit ChannelCredentials::createInsecure() call
   </notes>
  </release>
  <release>
   <version>
    <release>0.8.0</release>
    <api>0.8.0</api>
   </version>
   <stability>
    <release>beta</release>
    <api>beta</api>
   </stability>
   <date>2016-02-24</date>
   <license>BSD</license>
   <notes>
- Simplify gRPC PHP installation #4517
   </notes>
  </release>
  <release>
   <version>
    <release>0.8.1</release>
    <api>0.8.1</api>
   </version>
   <stability>
    <release>beta</release>
    <api>beta</api>
   </stability>
   <date>2016-03-01</date>
   <license>BSD</license>
   <notes>
- Increase unit test code coverage #5225
   </notes>
  </release>
  <release>
   <version>
    <release>0.14.0</release>
    <api>0.14.0</api>
   </version>
   <stability>
    <release>beta</release>
    <api>beta</api>
   </stability>
   <date>2016-04-19</date>
   <license>BSD</license>
   <notes>
- destroy grpc_byte_buffer after startBatch #6096
   </notes>
  </release>
  <release>
   <version>
    <release>0.14.2</release>
    <api>0.14.2</api>
   </version>
   <stability>
    <release>beta</release>
    <api>beta</api>
   </stability>
   <date>2016-05-18</date>
   <license>BSD</license>
   <notes>
- Updated functions with TSRM macros for ZTS support #6607
   </notes>
  </release>
 </changelog>
</package><|MERGE_RESOLUTION|>--- conflicted
+++ resolved
@@ -195,11 +195,8 @@
     <file baseinstalldir="/" name="src/core/lib/iomgr/closure.h" role="src" />
     <file baseinstalldir="/" name="src/core/lib/iomgr/endpoint.h" role="src" />
     <file baseinstalldir="/" name="src/core/lib/iomgr/endpoint_pair.h" role="src" />
-<<<<<<< HEAD
+    <file baseinstalldir="/" name="src/core/lib/iomgr/error.h" role="src" />
     <file baseinstalldir="/" name="src/core/lib/iomgr/ev_epoll_linux.h" role="src" />
-=======
-    <file baseinstalldir="/" name="src/core/lib/iomgr/error.h" role="src" />
->>>>>>> 5988716d
     <file baseinstalldir="/" name="src/core/lib/iomgr/ev_poll_and_epoll_posix.h" role="src" />
     <file baseinstalldir="/" name="src/core/lib/iomgr/ev_poll_posix.h" role="src" />
     <file baseinstalldir="/" name="src/core/lib/iomgr/ev_posix.h" role="src" />
@@ -354,11 +351,8 @@
     <file baseinstalldir="/" name="src/core/lib/iomgr/endpoint.c" role="src" />
     <file baseinstalldir="/" name="src/core/lib/iomgr/endpoint_pair_posix.c" role="src" />
     <file baseinstalldir="/" name="src/core/lib/iomgr/endpoint_pair_windows.c" role="src" />
-<<<<<<< HEAD
+    <file baseinstalldir="/" name="src/core/lib/iomgr/error.c" role="src" />
     <file baseinstalldir="/" name="src/core/lib/iomgr/ev_epoll_linux.c" role="src" />
-=======
-    <file baseinstalldir="/" name="src/core/lib/iomgr/error.c" role="src" />
->>>>>>> 5988716d
     <file baseinstalldir="/" name="src/core/lib/iomgr/ev_poll_and_epoll_posix.c" role="src" />
     <file baseinstalldir="/" name="src/core/lib/iomgr/ev_poll_posix.c" role="src" />
     <file baseinstalldir="/" name="src/core/lib/iomgr/ev_posix.c" role="src" />
