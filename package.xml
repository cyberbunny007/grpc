--- conflicted
+++ resolved
@@ -196,11 +196,8 @@
     <file baseinstalldir="/" name="src/core/lib/iomgr/endpoint.h" role="src" />
     <file baseinstalldir="/" name="src/core/lib/iomgr/endpoint_pair.h" role="src" />
     <file baseinstalldir="/" name="src/core/lib/iomgr/error.h" role="src" />
-<<<<<<< HEAD
-=======
     <file baseinstalldir="/" name="src/core/lib/iomgr/ev_epoll_linux.h" role="src" />
     <file baseinstalldir="/" name="src/core/lib/iomgr/ev_poll_and_epoll_posix.h" role="src" />
->>>>>>> a5596db1
     <file baseinstalldir="/" name="src/core/lib/iomgr/ev_poll_posix.h" role="src" />
     <file baseinstalldir="/" name="src/core/lib/iomgr/ev_posix.h" role="src" />
     <file baseinstalldir="/" name="src/core/lib/iomgr/exec_ctx.h" role="src" />
@@ -210,11 +207,8 @@
     <file baseinstalldir="/" name="src/core/lib/iomgr/iomgr_internal.h" role="src" />
     <file baseinstalldir="/" name="src/core/lib/iomgr/iomgr_posix.h" role="src" />
     <file baseinstalldir="/" name="src/core/lib/iomgr/load_file.h" role="src" />
-<<<<<<< HEAD
-=======
     <file baseinstalldir="/" name="src/core/lib/iomgr/network_status_tracker.h" role="src" />
     <file baseinstalldir="/" name="src/core/lib/iomgr/polling_entity.h" role="src" />
->>>>>>> a5596db1
     <file baseinstalldir="/" name="src/core/lib/iomgr/pollset.h" role="src" />
     <file baseinstalldir="/" name="src/core/lib/iomgr/pollset_set.h" role="src" />
     <file baseinstalldir="/" name="src/core/lib/iomgr/pollset_set_windows.h" role="src" />
@@ -358,11 +352,8 @@
     <file baseinstalldir="/" name="src/core/lib/iomgr/endpoint_pair_posix.c" role="src" />
     <file baseinstalldir="/" name="src/core/lib/iomgr/endpoint_pair_windows.c" role="src" />
     <file baseinstalldir="/" name="src/core/lib/iomgr/error.c" role="src" />
-<<<<<<< HEAD
-=======
     <file baseinstalldir="/" name="src/core/lib/iomgr/ev_epoll_linux.c" role="src" />
     <file baseinstalldir="/" name="src/core/lib/iomgr/ev_poll_and_epoll_posix.c" role="src" />
->>>>>>> a5596db1
     <file baseinstalldir="/" name="src/core/lib/iomgr/ev_poll_posix.c" role="src" />
     <file baseinstalldir="/" name="src/core/lib/iomgr/ev_posix.c" role="src" />
     <file baseinstalldir="/" name="src/core/lib/iomgr/exec_ctx.c" role="src" />
@@ -372,11 +363,8 @@
     <file baseinstalldir="/" name="src/core/lib/iomgr/iomgr_posix.c" role="src" />
     <file baseinstalldir="/" name="src/core/lib/iomgr/iomgr_windows.c" role="src" />
     <file baseinstalldir="/" name="src/core/lib/iomgr/load_file.c" role="src" />
-<<<<<<< HEAD
-=======
     <file baseinstalldir="/" name="src/core/lib/iomgr/network_status_tracker.c" role="src" />
     <file baseinstalldir="/" name="src/core/lib/iomgr/polling_entity.c" role="src" />
->>>>>>> a5596db1
     <file baseinstalldir="/" name="src/core/lib/iomgr/pollset_set_windows.c" role="src" />
     <file baseinstalldir="/" name="src/core/lib/iomgr/pollset_windows.c" role="src" />
     <file baseinstalldir="/" name="src/core/lib/iomgr/resolve_address_posix.c" role="src" />
