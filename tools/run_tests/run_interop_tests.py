#!/usr/bin/env python
# Copyright 2015 gRPC authors.
#
# Licensed under the Apache License, Version 2.0 (the "License");
# you may not use this file except in compliance with the License.
# You may obtain a copy of the License at
#
#     http://www.apache.org/licenses/LICENSE-2.0
#
# Unless required by applicable law or agreed to in writing, software
# distributed under the License is distributed on an "AS IS" BASIS,
# WITHOUT WARRANTIES OR CONDITIONS OF ANY KIND, either express or implied.
# See the License for the specific language governing permissions and
# limitations under the License.
"""Run interop (cross-language) tests in parallel."""

from __future__ import print_function

import argparse
import atexit
import itertools
import json
import multiprocessing
import os
import re
import subprocess
import sys
import tempfile
import time
import uuid
import six
import traceback

import python_utils.dockerjob as dockerjob
import python_utils.jobset as jobset
import python_utils.report_utils as report_utils
# It's ok to not import because this is only necessary to upload results to BQ.
try:
    from python_utils.upload_test_results import upload_interop_results_to_bq
except ImportError as e:
    print(e)

# Docker doesn't clean up after itself, so we do it on exit.
atexit.register(lambda: subprocess.call(['stty', 'echo']))

ROOT = os.path.abspath(os.path.join(os.path.dirname(sys.argv[0]), '../..'))
os.chdir(ROOT)

_DEFAULT_SERVER_PORT = 8080

_SKIP_CLIENT_COMPRESSION = [
    'client_compressed_unary', 'client_compressed_streaming'
]

_SKIP_SERVER_COMPRESSION = [
    'server_compressed_unary', 'server_compressed_streaming'
]

_SKIP_COMPRESSION = _SKIP_CLIENT_COMPRESSION + _SKIP_SERVER_COMPRESSION

_SKIP_ADVANCED = [
    'status_code_and_message', 'custom_metadata', 'unimplemented_method',
    'unimplemented_service'
]

_SKIP_SPECIAL_STATUS_MESSAGE = ['special_status_message']

_GOOGLE_DEFAULT_CREDS_TEST_CASE = 'google_default_credentials'

_SKIP_GOOGLE_DEFAULT_CREDS = [
    _GOOGLE_DEFAULT_CREDS_TEST_CASE,
]

_COMPUTE_ENGINE_CHANNEL_CREDS_TEST_CASE = 'compute_engine_channel_credentials'

_SKIP_COMPUTE_ENGINE_CHANNEL_CREDS = [
    _COMPUTE_ENGINE_CHANNEL_CREDS_TEST_CASE,
]

_TEST_TIMEOUT = 3 * 60

# disable this test on core-based languages,
# see https://github.com/grpc/grpc/issues/9779
_SKIP_DATA_FRAME_PADDING = ['data_frame_padding']

# report suffix "sponge_log.xml" is important for reports to get picked up by internal CI
_DOCKER_BUILD_XML_REPORT = 'interop_docker_build/sponge_log.xml'
_TESTS_XML_REPORT = 'interop_test/sponge_log.xml'


class CXXLanguage:

    def __init__(self):
        self.client_cwd = None
        self.server_cwd = None
        self.http2_cwd = None
        self.safename = 'cxx'

    def client_cmd(self, args):
        return ['bins/opt/interop_client'] + args

    def client_cmd_http2interop(self, args):
        return ['bins/opt/http2_client'] + args

    def cloud_to_prod_env(self):
        return {}

    def server_cmd(self, args):
        return ['bins/opt/interop_server'] + args

    def global_env(self):
        return {}

    def unimplemented_test_cases(self):
        return _SKIP_DATA_FRAME_PADDING + \
            _SKIP_SPECIAL_STATUS_MESSAGE + \
            _SKIP_COMPUTE_ENGINE_CHANNEL_CREDS

    def unimplemented_test_cases_server(self):
        return []

    def __str__(self):
        return 'c++'


class CSharpLanguage:

    def __init__(self):
        self.client_cwd = 'src/csharp/Grpc.IntegrationTesting.Client/bin/Debug/net45'
        self.server_cwd = 'src/csharp/Grpc.IntegrationTesting.Server/bin/Debug/net45'
        self.safename = str(self)

    def client_cmd(self, args):
        return ['mono', 'Grpc.IntegrationTesting.Client.exe'] + args

    def cloud_to_prod_env(self):
        return {}

    def server_cmd(self, args):
        return ['mono', 'Grpc.IntegrationTesting.Server.exe'] + args

    def global_env(self):
        return {}

    def unimplemented_test_cases(self):
        return _SKIP_SERVER_COMPRESSION + \
            _SKIP_DATA_FRAME_PADDING + \
            _SKIP_GOOGLE_DEFAULT_CREDS + \
            _SKIP_COMPUTE_ENGINE_CHANNEL_CREDS

    def unimplemented_test_cases_server(self):
        return _SKIP_COMPRESSION

    def __str__(self):
        return 'csharp'


class CSharpCoreCLRLanguage:

    def __init__(self):
        self.client_cwd = 'src/csharp/Grpc.IntegrationTesting.Client/bin/Debug/netcoreapp2.1'
        self.server_cwd = 'src/csharp/Grpc.IntegrationTesting.Server/bin/Debug/netcoreapp2.1'
        self.safename = str(self)

    def client_cmd(self, args):
        return ['dotnet', 'exec', 'Grpc.IntegrationTesting.Client.dll'] + args

    def cloud_to_prod_env(self):
        return {}

    def server_cmd(self, args):
        return ['dotnet', 'exec', 'Grpc.IntegrationTesting.Server.dll'] + args

    def global_env(self):
        return {}

    def unimplemented_test_cases(self):
        return _SKIP_SERVER_COMPRESSION + \
            _SKIP_DATA_FRAME_PADDING + \
            _SKIP_GOOGLE_DEFAULT_CREDS + \
            _SKIP_COMPUTE_ENGINE_CHANNEL_CREDS

    def unimplemented_test_cases_server(self):
        return _SKIP_COMPRESSION

    def __str__(self):
        return 'csharpcoreclr'


class AspNetCoreLanguage:

    def __init__(self):
        self.client_cwd = '../grpc-dotnet/testassets/InteropTestsClient/bin/Debug/netcoreapp3.0'
        self.server_cwd = '../grpc-dotnet/testassets/InteropTestsWebsite/bin/Debug/netcoreapp3.0'
        self.safename = str(self)

    def cloud_to_prod_env(self):
        return {}

    def client_cmd(self, args):
        return ['dotnet', 'exec', 'InteropTestsClient.dll'] + args

    def server_cmd(self, args):
        return ['dotnet', 'exec', 'InteropTestsWebsite.dll'] + args

    def global_env(self):
        return {}

    def unimplemented_test_cases(self):
<<<<<<< HEAD
        return ['compute_engine_creds']  + \
            ['jwt_token_creds'] + \
=======
        return _SKIP_COMPRESSION + \
>>>>>>> 583ea7de
            _SKIP_GOOGLE_DEFAULT_CREDS + \
            _SKIP_COMPUTE_ENGINE_CHANNEL_CREDS

    def unimplemented_test_cases_server(self):
        return _SKIP_SERVER_COMPRESSION

    def __str__(self):
        return 'aspnetcore'


class DartLanguage:

    def __init__(self):
        self.client_cwd = '../grpc-dart/interop'
        self.server_cwd = '../grpc-dart/interop'
        self.http2_cwd = '../grpc-dart/interop'
        self.safename = str(self)

    def client_cmd(self, args):
        return ['dart', 'bin/client.dart'] + args

    def cloud_to_prod_env(self):
        return {}

    def server_cmd(self, args):
        return ['dart', 'bin/server.dart'] + args

    def global_env(self):
        return {}

    def unimplemented_test_cases(self):
        return _SKIP_COMPRESSION + \
            _SKIP_SPECIAL_STATUS_MESSAGE + \
            _SKIP_GOOGLE_DEFAULT_CREDS + \
            _SKIP_COMPUTE_ENGINE_CHANNEL_CREDS

    def unimplemented_test_cases_server(self):
        return _SKIP_COMPRESSION + _SKIP_SPECIAL_STATUS_MESSAGE

    def __str__(self):
        return 'dart'


class JavaLanguage:

    def __init__(self):
        self.client_cwd = '../grpc-java'
        self.server_cwd = '../grpc-java'
        self.http2_cwd = '../grpc-java'
        self.safename = str(self)

    def client_cmd(self, args):
        return ['./run-test-client.sh'] + args

    def client_cmd_http2interop(self, args):
        return [
            './interop-testing/build/install/grpc-interop-testing/bin/http2-client'
        ] + args

    def cloud_to_prod_env(self):
        return {}

    def server_cmd(self, args):
        return ['./run-test-server.sh'] + args

    def global_env(self):
        return {}

    def unimplemented_test_cases(self):
        return []

    def unimplemented_test_cases_server(self):
        return _SKIP_COMPRESSION

    def __str__(self):
        return 'java'


class JavaOkHttpClient:

    def __init__(self):
        self.client_cwd = '../grpc-java'
        self.safename = 'java'

    def client_cmd(self, args):
        return ['./run-test-client.sh', '--use_okhttp=true'] + args

    def cloud_to_prod_env(self):
        return {}

    def global_env(self):
        return {}

    def unimplemented_test_cases(self):
        return _SKIP_DATA_FRAME_PADDING + _SKIP_SPECIAL_STATUS_MESSAGE

    def __str__(self):
        return 'javaokhttp'


class GoLanguage:

    def __init__(self):
        # TODO: this relies on running inside docker
        self.client_cwd = '/go/src/google.golang.org/grpc/interop/client'
        self.server_cwd = '/go/src/google.golang.org/grpc/interop/server'
        self.http2_cwd = '/go/src/google.golang.org/grpc/interop/http2'
        self.safename = str(self)

    def client_cmd(self, args):
        return ['go', 'run', 'client.go'] + args

    def client_cmd_http2interop(self, args):
        return ['go', 'run', 'negative_http2_client.go'] + args

    def cloud_to_prod_env(self):
        return {}

    def server_cmd(self, args):
        return ['go', 'run', 'server.go'] + args

    def global_env(self):
        return {}

    def unimplemented_test_cases(self):
        return _SKIP_COMPRESSION

    def unimplemented_test_cases_server(self):
        return _SKIP_COMPRESSION

    def __str__(self):
        return 'go'


class Http2Server:
    """Represents the HTTP/2 Interop Test server

  This pretends to be a language in order to be built and run, but really it
  isn't.
  """

    def __init__(self):
        self.server_cwd = None
        self.safename = str(self)

    def server_cmd(self, args):
        return ['python test/http2_test/http2_test_server.py']

    def cloud_to_prod_env(self):
        return {}

    def global_env(self):
        return {}

    def unimplemented_test_cases(self):
        return _TEST_CASES + \
            _SKIP_DATA_FRAME_PADDING + \
            _SKIP_SPECIAL_STATUS_MESSAGE + \
            _SKIP_GOOGLE_DEFAULT_CREDS + \
            _SKIP_COMPUTE_ENGINE_CHANNEL_CREDS

    def unimplemented_test_cases_server(self):
        return _TEST_CASES

    def __str__(self):
        return 'http2'


class Http2Client:
    """Represents the HTTP/2 Interop Test

  This pretends to be a language in order to be built and run, but really it
  isn't.
  """

    def __init__(self):
        self.client_cwd = None
        self.safename = str(self)

    def client_cmd(self, args):
        return ['tools/http2_interop/http2_interop.test', '-test.v'] + args

    def cloud_to_prod_env(self):
        return {}

    def global_env(self):
        return {}

    def unimplemented_test_cases(self):
        return _TEST_CASES + \
            _SKIP_SPECIAL_STATUS_MESSAGE + \
            _SKIP_GOOGLE_DEFAULT_CREDS + \
            _SKIP_COMPUTE_ENGINE_CHANNEL_CREDS

    def unimplemented_test_cases_server(self):
        return _TEST_CASES

    def __str__(self):
        return 'http2'


class NodeLanguage:

    def __init__(self):
        self.client_cwd = '../grpc-node'
        self.server_cwd = '../grpc-node'
        self.safename = str(self)

    def client_cmd(self, args):
        return [
            'packages/grpc-native-core/deps/grpc/tools/run_tests/interop/with_nvm.sh',
            'node', '--require', './test/fixtures/native_native',
            'test/interop/interop_client.js'
        ] + args

    def cloud_to_prod_env(self):
        return {}

    def server_cmd(self, args):
        return [
            'packages/grpc-native-core/deps/grpc/tools/run_tests/interop/with_nvm.sh',
            'node', '--require', './test/fixtures/native_native',
            'test/interop/interop_server.js'
        ] + args

    def global_env(self):
        return {}

    def unimplemented_test_cases(self):
        return _SKIP_COMPRESSION + \
            _SKIP_DATA_FRAME_PADDING + \
            _SKIP_GOOGLE_DEFAULT_CREDS + \
            _SKIP_COMPUTE_ENGINE_CHANNEL_CREDS

    def unimplemented_test_cases_server(self):
        return _SKIP_COMPRESSION

    def __str__(self):
        return 'node'


class NodePureJSLanguage:

    def __init__(self):
        self.client_cwd = '../grpc-node'
        self.server_cwd = '../grpc-node'
        self.safename = str(self)

    def client_cmd(self, args):
        return [
            'packages/grpc-native-core/deps/grpc/tools/run_tests/interop/with_nvm.sh',
            'node', '--require', './test/fixtures/js_js',
            'test/interop/interop_client.js'
        ] + args

    def cloud_to_prod_env(self):
        return {}

    def global_env(self):
        return {}

    def unimplemented_test_cases(self):
        return _SKIP_COMPRESSION + \
            _SKIP_DATA_FRAME_PADDING + \
            _SKIP_GOOGLE_DEFAULT_CREDS + \
            _SKIP_COMPUTE_ENGINE_CHANNEL_CREDS

    def unimplemented_test_cases_server(self):
        return []

    def __str__(self):
        return 'nodepurejs'


class PHPLanguage:

    def __init__(self):
        self.client_cwd = None
        self.safename = str(self)

    def client_cmd(self, args):
        return ['src/php/bin/interop_client.sh'] + args

    def cloud_to_prod_env(self):
        return {}

    def global_env(self):
        return {}

    def unimplemented_test_cases(self):
        return _SKIP_COMPRESSION + \
            _SKIP_DATA_FRAME_PADDING + \
            _SKIP_SPECIAL_STATUS_MESSAGE + \
            _SKIP_GOOGLE_DEFAULT_CREDS + \
            _SKIP_COMPUTE_ENGINE_CHANNEL_CREDS

    def unimplemented_test_cases_server(self):
        return []

    def __str__(self):
        return 'php'


class PHP7Language:

    def __init__(self):
        self.client_cwd = None
        self.safename = str(self)

    def client_cmd(self, args):
        return ['src/php/bin/interop_client.sh'] + args

    def cloud_to_prod_env(self):
        return {}

    def global_env(self):
        return {}

    def unimplemented_test_cases(self):
        return _SKIP_COMPRESSION + \
            _SKIP_DATA_FRAME_PADDING + \
            _SKIP_SPECIAL_STATUS_MESSAGE + \
            _SKIP_GOOGLE_DEFAULT_CREDS + \
            _SKIP_COMPUTE_ENGINE_CHANNEL_CREDS

    def unimplemented_test_cases_server(self):
        return []

    def __str__(self):
        return 'php7'


class ObjcLanguage:

    def __init__(self):
        self.client_cwd = 'src/objective-c/tests'
        self.safename = str(self)

    def client_cmd(self, args):
        # from args, extract the server port and craft xcodebuild command out of it
        for arg in args:
            port = re.search('--server_port=(\d+)', arg)
            if port:
                portnum = port.group(1)
                cmdline = 'pod install && xcodebuild -workspace Tests.xcworkspace -scheme InteropTestsLocalSSL -destination name="iPhone 6" HOST_PORT_LOCALSSL=localhost:%s test' % portnum
                return [cmdline]

    def cloud_to_prod_env(self):
        return {}

    def global_env(self):
        return {}

    def unimplemented_test_cases(self):
        # ObjC test runs all cases with the same command. It ignores the testcase
        # cmdline argument. Here we return all but one test cases as unimplemented,
        # and depend upon ObjC test's behavior that it runs all cases even when
        # we tell it to run just one.
        return _TEST_CASES[1:] + \
            _SKIP_COMPRESSION + \
            _SKIP_DATA_FRAME_PADDING + \
            _SKIP_SPECIAL_STATUS_MESSAGE + \
            _SKIP_GOOGLE_DEFAULT_CREDS + \
            _SKIP_COMPUTE_ENGINE_CHANNEL_CREDS

    def unimplemented_test_cases_server(self):
        return _SKIP_COMPRESSION

    def __str__(self):
        return 'objc'


class RubyLanguage:

    def __init__(self):
        self.client_cwd = None
        self.server_cwd = None
        self.safename = str(self)

    def client_cmd(self, args):
        return [
            'tools/run_tests/interop/with_rvm.sh', 'ruby',
            'src/ruby/pb/test/client.rb'
        ] + args

    def cloud_to_prod_env(self):
        return {}

    def server_cmd(self, args):
        return [
            'tools/run_tests/interop/with_rvm.sh', 'ruby',
            'src/ruby/pb/test/server.rb'
        ] + args

    def global_env(self):
        return {}

    def unimplemented_test_cases(self):
        return _SKIP_SERVER_COMPRESSION + \
            _SKIP_DATA_FRAME_PADDING + \
            _SKIP_SPECIAL_STATUS_MESSAGE + \
            _SKIP_GOOGLE_DEFAULT_CREDS + \
            _SKIP_COMPUTE_ENGINE_CHANNEL_CREDS

    def unimplemented_test_cases_server(self):
        return _SKIP_COMPRESSION

    def __str__(self):
        return 'ruby'


class PythonLanguage:

    def __init__(self):
        self.client_cwd = None
        self.server_cwd = None
        self.http2_cwd = None
        self.safename = str(self)

    def client_cmd(self, args):
        return [
            'py37_native/bin/python', 'src/python/grpcio_tests/setup.py',
            'run_interop', '--client', '--args="{}"'.format(' '.join(args))
        ]

    def client_cmd_http2interop(self, args):
        return [
            'py37_native/bin/python',
            'src/python/grpcio_tests/tests/http2/negative_http2_client.py',
        ] + args

    def cloud_to_prod_env(self):
        return {}

    def server_cmd(self, args):
        return [
            'py37_native/bin/python', 'src/python/grpcio_tests/setup.py',
            'run_interop', '--server', '--args="{}"'.format(' '.join(args))
        ]

    def global_env(self):
        return {
            'LD_LIBRARY_PATH': '{}/libs/opt'.format(DOCKER_WORKDIR_ROOT),
            'PYTHONPATH': '{}/src/python/gens'.format(DOCKER_WORKDIR_ROOT)
        }

    def unimplemented_test_cases(self):
        return _SKIP_COMPRESSION + \
            _SKIP_DATA_FRAME_PADDING + \
            _SKIP_GOOGLE_DEFAULT_CREDS + \
            _SKIP_COMPUTE_ENGINE_CHANNEL_CREDS

    def unimplemented_test_cases_server(self):
        return _SKIP_COMPRESSION

    def __str__(self):
        return 'python'


_LANGUAGES = {
    'c++': CXXLanguage(),
    'csharp': CSharpLanguage(),
    'csharpcoreclr': CSharpCoreCLRLanguage(),
    'aspnetcore': AspNetCoreLanguage(),
    'dart': DartLanguage(),
    'go': GoLanguage(),
    'java': JavaLanguage(),
    'javaokhttp': JavaOkHttpClient(),
    'node': NodeLanguage(),
    'nodepurejs': NodePureJSLanguage(),
    'php': PHPLanguage(),
    'php7': PHP7Language(),
    'objc': ObjcLanguage(),
    'ruby': RubyLanguage(),
    'python': PythonLanguage(),
}

# languages supported as cloud_to_cloud servers
_SERVERS = [
    'c++', 'node', 'csharp', 'csharpcoreclr', 'aspnetcore', 'java', 'go',
    'ruby', 'python', 'dart'
]

_TEST_CASES = [
    'large_unary', 'empty_unary', 'ping_pong', 'empty_stream',
    'client_streaming', 'server_streaming', 'cancel_after_begin',
    'cancel_after_first_response', 'timeout_on_sleeping_server',
    'custom_metadata', 'status_code_and_message', 'unimplemented_method',
    'client_compressed_unary', 'server_compressed_unary',
    'client_compressed_streaming', 'server_compressed_streaming',
    'unimplemented_service', 'special_status_message'
]

_AUTH_TEST_CASES = [
    'compute_engine_creds',
    'jwt_token_creds',
    'oauth2_auth_token',
    'per_rpc_creds',
    _GOOGLE_DEFAULT_CREDS_TEST_CASE,
    _COMPUTE_ENGINE_CHANNEL_CREDS_TEST_CASE,
]

_HTTP2_TEST_CASES = ['tls', 'framing']

_HTTP2_SERVER_TEST_CASES = [
    'rst_after_header', 'rst_after_data', 'rst_during_data', 'goaway', 'ping',
    'max_streams', 'data_frame_padding', 'no_df_padding_sanity_test'
]

_GRPC_CLIENT_TEST_CASES_FOR_HTTP2_SERVER_TEST_CASES = {
    'data_frame_padding': 'large_unary',
    'no_df_padding_sanity_test': 'large_unary'
}

_HTTP2_SERVER_TEST_CASES_THAT_USE_GRPC_CLIENTS = _GRPC_CLIENT_TEST_CASES_FOR_HTTP2_SERVER_TEST_CASES.keys(
)

_LANGUAGES_WITH_HTTP2_CLIENTS_FOR_HTTP2_SERVER_TEST_CASES = [
    'java', 'go', 'python', 'c++'
]

_LANGUAGES_FOR_ALTS_TEST_CASES = ['java', 'go', 'c++']

_SERVERS_FOR_ALTS_TEST_CASES = ['java', 'go', 'c++']

_TRANSPORT_SECURITY_OPTIONS = ['tls', 'alts', 'insecure']

_CUSTOM_CREDENTIALS_TYPE_OPTIONS = [
    'tls', 'google_default_credentials', 'compute_engine_channel_creds'
]

DOCKER_WORKDIR_ROOT = '/var/local/git/grpc'


def docker_run_cmdline(cmdline, image, docker_args=[], cwd=None, environ=None):
    """Wraps given cmdline array to create 'docker run' cmdline from it."""
    docker_cmdline = ['docker', 'run', '-i', '--rm=true']

    # turn environ into -e docker args
    if environ:
        for k, v in environ.items():
            docker_cmdline += ['-e', '%s=%s' % (k, v)]

    # set working directory
    workdir = DOCKER_WORKDIR_ROOT
    if cwd:
        workdir = os.path.join(workdir, cwd)
    docker_cmdline += ['-w', workdir]

    docker_cmdline += docker_args + [image] + cmdline
    return docker_cmdline


def manual_cmdline(docker_cmdline, docker_image):
    """Returns docker cmdline adjusted for manual invocation."""
    print_cmdline = []
    for item in docker_cmdline:
        if item.startswith('--name='):
            continue
        if item == docker_image:
            item = "$docker_image"
        item = item.replace('"', '\\"')
        # add quotes when necessary
        if any(character.isspace() for character in item):
            item = "\"%s\"" % item
        print_cmdline.append(item)
    return ' '.join(print_cmdline)


def write_cmdlog_maybe(cmdlog, filename):
    """Returns docker cmdline adjusted for manual invocation."""
    if cmdlog:
        with open(filename, 'w') as logfile:
            logfile.write('#!/bin/bash\n')
            logfile.write('# DO NOT MODIFY\n')
            logfile.write(
                '# This file is generated by run_interop_tests.py/create_testcases.sh\n'
            )
            logfile.writelines("%s\n" % line for line in cmdlog)
        print('Command log written to file %s' % filename)


def bash_cmdline(cmdline):
    """Creates bash -c cmdline from args list."""
    # Use login shell:
    # * makes error messages clearer if executables are missing
    return ['bash', '-c', ' '.join(cmdline)]


def compute_engine_creds_required(language, test_case):
    """Returns True if given test requires access to compute engine creds."""
    language = str(language)
    if test_case == 'compute_engine_creds':
        return True
    if test_case == 'oauth2_auth_token' and language == 'c++':
        # C++ oauth2 test uses GCE creds because C++ only supports JWT
        return True
    return False


def auth_options(language, test_case, google_default_creds_use_key_file,
                 service_account_key_file, default_service_account):
    """Returns (cmdline, env) tuple with cloud_to_prod_auth test options."""

    language = str(language)
    cmdargs = []
    env = {}

    oauth_scope_arg = '--oauth_scope=https://www.googleapis.com/auth/xapi.zoo'
    key_file_arg = '--service_account_key_file=%s' % service_account_key_file
    default_account_arg = '--default_service_account=%s' % default_service_account

    if test_case in ['jwt_token_creds', 'per_rpc_creds', 'oauth2_auth_token']:
        if language in [
                'csharp', 'csharpcoreclr', 'aspnetcore', 'node', 'php', 'php7',
                'python', 'ruby', 'nodepurejs'
        ]:
            env['GOOGLE_APPLICATION_CREDENTIALS'] = service_account_key_file
        else:
            cmdargs += [key_file_arg]

    if test_case in ['per_rpc_creds', 'oauth2_auth_token']:
        cmdargs += [oauth_scope_arg]

    if test_case == 'oauth2_auth_token' and language == 'c++':
        # C++ oauth2 test uses GCE creds and thus needs to know the default account
        cmdargs += [default_account_arg]

    if test_case == 'compute_engine_creds':
        cmdargs += [oauth_scope_arg, default_account_arg]

    if test_case == _GOOGLE_DEFAULT_CREDS_TEST_CASE:
        if google_default_creds_use_key_file:
            env['GOOGLE_APPLICATION_CREDENTIALS'] = service_account_key_file
        cmdargs += [default_account_arg]

    if test_case == _COMPUTE_ENGINE_CHANNEL_CREDS_TEST_CASE:
        cmdargs += [default_account_arg]

    return (cmdargs, env)


def _job_kill_handler(job):
    if job._spec.container_name:
        dockerjob.docker_kill(job._spec.container_name)
        # When the job times out and we decide to kill it,
        # we need to wait a before restarting the job
        # to prevent "container name already in use" error.
        # TODO(jtattermusch): figure out a cleaner way to this.
        time.sleep(2)


def cloud_to_prod_jobspec(language,
                          test_case,
                          server_host_nickname,
                          server_host,
                          google_default_creds_use_key_file,
                          docker_image=None,
                          auth=False,
                          manual_cmd_log=None,
                          service_account_key_file=None,
                          default_service_account=None,
                          transport_security='tls'):
    """Creates jobspec for cloud-to-prod interop test"""
    container_name = None
    cmdargs = [
        '--server_host=%s' % server_host, '--server_port=443',
        '--test_case=%s' % test_case
    ]
    if transport_security == 'tls':
        transport_security_options = ['--use_tls=true']
    elif transport_security == 'google_default_credentials' and str(
            language) in ['c++', 'go', 'java', 'javaokhttp']:
        transport_security_options = [
            '--custom_credentials_type=google_default_credentials'
        ]
    elif transport_security == 'compute_engine_channel_creds' and str(
            language) in ['go', 'java', 'javaokhttp']:
        transport_security_options = [
            '--custom_credentials_type=compute_engine_channel_creds'
        ]
    else:
        print(
            'Invalid transport security option %s in cloud_to_prod_jobspec. Lang: %s'
            % (str(language), transport_security))
        sys.exit(1)
    cmdargs = cmdargs + transport_security_options
    environ = dict(language.cloud_to_prod_env(), **language.global_env())
    if auth:
        auth_cmdargs, auth_env = auth_options(
            language, test_case, google_default_creds_use_key_file,
            service_account_key_file, default_service_account)
        cmdargs += auth_cmdargs
        environ.update(auth_env)
    cmdline = bash_cmdline(language.client_cmd(cmdargs))
    cwd = language.client_cwd

    if docker_image:
        container_name = dockerjob.random_name(
            'interop_client_%s' % language.safename)
        cmdline = docker_run_cmdline(
            cmdline,
            image=docker_image,
            cwd=cwd,
            environ=environ,
            docker_args=['--net=host',
                         '--name=%s' % container_name])
        if manual_cmd_log is not None:
            if manual_cmd_log == []:
                manual_cmd_log.append(
                    'echo "Testing ${docker_image:=%s}"' % docker_image)
            manual_cmd_log.append(manual_cmdline(cmdline, docker_image))
        cwd = None
        environ = None

    suite_name = 'cloud_to_prod_auth' if auth else 'cloud_to_prod'
    test_job = jobset.JobSpec(
        cmdline=cmdline,
        cwd=cwd,
        environ=environ,
        shortname='%s:%s:%s:%s:%s' %
        (suite_name, language, server_host_nickname, test_case,
         transport_security),
        timeout_seconds=_TEST_TIMEOUT,
        flake_retries=4 if args.allow_flakes else 0,
        timeout_retries=2 if args.allow_flakes else 0,
        kill_handler=_job_kill_handler)
    if docker_image:
        test_job.container_name = container_name
    return test_job


def cloud_to_cloud_jobspec(language,
                           test_case,
                           server_name,
                           server_host,
                           server_port,
                           docker_image=None,
                           transport_security='tls',
                           manual_cmd_log=None):
    """Creates jobspec for cloud-to-cloud interop test"""
    interop_only_options = [
        '--server_host_override=foo.test.google.fr',
        '--use_test_ca=true',
    ]
    if transport_security == 'tls':
        interop_only_options += ['--use_tls=true']
    elif transport_security == 'alts':
        interop_only_options += ['--use_tls=false', '--use_alts=true']
    elif transport_security == 'insecure':
        interop_only_options += ['--use_tls=false']
    else:
        print('Invalid transport security option %s in cloud_to_cloud_jobspec.'
              % transport_security)
        sys.exit(1)

    client_test_case = test_case
    if test_case in _HTTP2_SERVER_TEST_CASES_THAT_USE_GRPC_CLIENTS:
        client_test_case = _GRPC_CLIENT_TEST_CASES_FOR_HTTP2_SERVER_TEST_CASES[
            test_case]
    if client_test_case in language.unimplemented_test_cases():
        print('asking client %s to run unimplemented test case %s' %
              (repr(language), client_test_case))
        sys.exit(1)

    common_options = [
        '--test_case=%s' % client_test_case,
        '--server_host=%s' % server_host,
        '--server_port=%s' % server_port,
    ]

    if test_case in _HTTP2_SERVER_TEST_CASES:
        if test_case in _HTTP2_SERVER_TEST_CASES_THAT_USE_GRPC_CLIENTS:
            client_options = interop_only_options + common_options
            cmdline = bash_cmdline(language.client_cmd(client_options))
            cwd = language.client_cwd
        else:
            cmdline = bash_cmdline(
                language.client_cmd_http2interop(common_options))
            cwd = language.http2_cwd
    else:
        cmdline = bash_cmdline(
            language.client_cmd(common_options + interop_only_options))
        cwd = language.client_cwd

    environ = language.global_env()
    if docker_image and language.safename != 'objc':
        # we can't run client in docker for objc.
        container_name = dockerjob.random_name(
            'interop_client_%s' % language.safename)
        cmdline = docker_run_cmdline(
            cmdline,
            image=docker_image,
            environ=environ,
            cwd=cwd,
            docker_args=['--net=host',
                         '--name=%s' % container_name])
        if manual_cmd_log is not None:
            if manual_cmd_log == []:
                manual_cmd_log.append(
                    'echo "Testing ${docker_image:=%s}"' % docker_image)
            manual_cmd_log.append(manual_cmdline(cmdline, docker_image))
        cwd = None

    test_job = jobset.JobSpec(
        cmdline=cmdline,
        cwd=cwd,
        environ=environ,
        shortname='cloud_to_cloud:%s:%s_server:%s:%s' %
        (language, server_name, test_case, transport_security),
        timeout_seconds=_TEST_TIMEOUT,
        flake_retries=4 if args.allow_flakes else 0,
        timeout_retries=2 if args.allow_flakes else 0,
        kill_handler=_job_kill_handler)
    if docker_image:
        test_job.container_name = container_name
    return test_job


def server_jobspec(language,
                   docker_image,
                   transport_security='tls',
                   manual_cmd_log=None):
    """Create jobspec for running a server"""
    container_name = dockerjob.random_name(
        'interop_server_%s' % language.safename)
    server_cmd = ['--port=%s' % _DEFAULT_SERVER_PORT]
    if transport_security == 'tls':
        server_cmd += ['--use_tls=true']
    elif transport_security == 'alts':
        server_cmd += ['--use_tls=false', '--use_alts=true']
    elif transport_security == 'insecure':
        server_cmd += ['--use_tls=false']
    else:
        print('Invalid transport security option %s in server_jobspec.' %
              transport_security)
        sys.exit(1)
    cmdline = bash_cmdline(language.server_cmd(server_cmd))
    environ = language.global_env()
    docker_args = ['--name=%s' % container_name]
    if language.safename == 'http2':
        # we are running the http2 interop server. Open next N ports beginning
        # with the server port. These ports are used for http2 interop test
        # (one test case per port).
        docker_args += list(
            itertools.chain.from_iterable(
                ('-p', str(_DEFAULT_SERVER_PORT + i))
                for i in range(len(_HTTP2_SERVER_TEST_CASES))))
        # Enable docker's healthcheck mechanism.
        # This runs a Python script inside the container every second. The script
        # pings the http2 server to verify it is ready. The 'health-retries' flag
        # specifies the number of consecutive failures before docker will report
        # the container's status as 'unhealthy'. Prior to the first 'health_retries'
        # failures or the first success, the status will be 'starting'. 'docker ps'
        # or 'docker inspect' can be used to see the health of the container on the
        # command line.
        docker_args += [
            '--health-cmd=python test/http2_test/http2_server_health_check.py '
            '--server_host=%s --server_port=%d' % ('localhost',
                                                   _DEFAULT_SERVER_PORT),
            '--health-interval=1s',
            '--health-retries=5',
            '--health-timeout=10s',
        ]

    else:
        docker_args += ['-p', str(_DEFAULT_SERVER_PORT)]

    docker_cmdline = docker_run_cmdline(
        cmdline,
        image=docker_image,
        cwd=language.server_cwd,
        environ=environ,
        docker_args=docker_args)
    if manual_cmd_log is not None:
        if manual_cmd_log == []:
            manual_cmd_log.append(
                'echo "Testing ${docker_image:=%s}"' % docker_image)
        manual_cmd_log.append(manual_cmdline(docker_cmdline, docker_image))
    server_job = jobset.JobSpec(
        cmdline=docker_cmdline,
        environ=environ,
        shortname='interop_server_%s' % language,
        timeout_seconds=30 * 60)
    server_job.container_name = container_name
    return server_job


def build_interop_image_jobspec(language, tag=None):
    """Creates jobspec for building interop docker image for a language"""
    if not tag:
        tag = 'grpc_interop_%s:%s' % (language.safename, uuid.uuid4())
    env = {
        'INTEROP_IMAGE': tag,
        'BASE_NAME': 'grpc_interop_%s' % language.safename
    }
    if not args.travis:
        env['TTY_FLAG'] = '-t'
    # This env variable is used to get around the github rate limit
    # error when running the PHP `composer install` command
    host_file = '%s/.composer/auth.json' % os.environ['HOME']
    if language.safename == 'php' and os.path.exists(host_file):
        env['BUILD_INTEROP_DOCKER_EXTRA_ARGS'] = \
          '-v %s:/root/.composer/auth.json:ro' % host_file
    build_job = jobset.JobSpec(
        cmdline=['tools/run_tests/dockerize/build_interop_image.sh'],
        environ=env,
        shortname='build_docker_%s' % (language),
        timeout_seconds=30 * 60)
    build_job.tag = tag
    return build_job


def aggregate_http2_results(stdout):
    match = re.search(r'\{"cases[^\]]*\]\}', stdout)
    if not match:
        return None

    results = json.loads(match.group(0))
    skipped = 0
    passed = 0
    failed = 0
    failed_cases = []
    for case in results['cases']:
        if case.get('skipped', False):
            skipped += 1
        else:
            if case.get('passed', False):
                passed += 1
            else:
                failed += 1
                failed_cases.append(case.get('name', "NONAME"))
    return {
        'passed': passed,
        'failed': failed,
        'skipped': skipped,
        'failed_cases': ', '.join(failed_cases),
        'percent': 1.0 * passed / (passed + failed)
    }


# A dictionary of prod servers to test against.
# See go/grpc-interop-tests (internal-only) for details.
prod_servers = {
    'default': 'grpc-test.sandbox.googleapis.com',
    'gateway_v4': 'grpc-test4.sandbox.googleapis.com',
}

argp = argparse.ArgumentParser(description='Run interop tests.')
argp.add_argument(
    '-l',
    '--language',
    choices=['all'] + sorted(_LANGUAGES),
    nargs='+',
    default=['all'],
    help='Clients to run. Objc client can be only run on OSX.')
argp.add_argument('-j', '--jobs', default=multiprocessing.cpu_count(), type=int)
argp.add_argument(
    '--cloud_to_prod',
    default=False,
    action='store_const',
    const=True,
    help='Run cloud_to_prod tests.')
argp.add_argument(
    '--cloud_to_prod_auth',
    default=False,
    action='store_const',
    const=True,
    help='Run cloud_to_prod_auth tests.')
argp.add_argument(
    '--google_default_creds_use_key_file',
    default=False,
    action='store_const',
    const=True,
    help=('Whether or not we should use a key file for the '
          'google_default_credentials test case, e.g. by '
          'setting env var GOOGLE_APPLICATION_CREDENTIALS.'))
argp.add_argument(
    '--prod_servers',
    choices=prod_servers.keys(),
    default=['default'],
    nargs='+',
    help=('The servers to run cloud_to_prod and '
          'cloud_to_prod_auth tests against.'))
argp.add_argument(
    '-s',
    '--server',
    choices=['all'] + sorted(_SERVERS),
    nargs='+',
    help='Run cloud_to_cloud servers in a separate docker ' +
    'image. Servers can only be started automatically if ' +
    '--use_docker option is enabled.',
    default=[])
argp.add_argument(
    '--override_server',
    action='append',
    type=lambda kv: kv.split('='),
    help=
    'Use servername=HOST:PORT to explicitly specify a server. E.g. csharp=localhost:50000',
    default=[])
# TODO(jtattermusch): the default service_account_key_file only works when --use_docker is used.
argp.add_argument(
    '--service_account_key_file',
    type=str,
    help='The service account key file to use for some auth interop tests.',
    default='/root/service_account/grpc-testing-ebe7c1ac7381.json')
argp.add_argument(
    '--default_service_account',
    type=str,
    help='Default GCE service account email to use for some auth interop tests.',
    default='830293263384-compute@developer.gserviceaccount.com')
argp.add_argument(
    '-t', '--travis', default=False, action='store_const', const=True)
argp.add_argument(
    '-v', '--verbose', default=False, action='store_const', const=True)
argp.add_argument(
    '--use_docker',
    default=False,
    action='store_const',
    const=True,
    help='Run all the interop tests under docker. That provides ' +
    'additional isolation and prevents the need to install ' +
    'language specific prerequisites. Only available on Linux.')
argp.add_argument(
    '--allow_flakes',
    default=False,
    action='store_const',
    const=True,
    help=
    'Allow flaky tests to show as passing (re-runs failed tests up to five times)'
)
argp.add_argument(
    '--manual_run',
    default=False,
    action='store_const',
    const=True,
    help='Prepare things for running interop tests manually. ' +
    'Preserve docker images after building them and skip '
    'actually running the tests. Only print commands to run by ' + 'hand.')
argp.add_argument(
    '--http2_interop',
    default=False,
    action='store_const',
    const=True,
    help='Enable HTTP/2 client edge case testing. (Bad client, good server)')
argp.add_argument(
    '--http2_server_interop',
    default=False,
    action='store_const',
    const=True,
    help=
    'Enable HTTP/2 server edge case testing. (Includes positive and negative tests'
)
argp.add_argument(
    '--transport_security',
    choices=_TRANSPORT_SECURITY_OPTIONS,
    default='tls',
    type=str,
    nargs='?',
    const=True,
    help='Which transport security mechanism to use.')
argp.add_argument(
    '--custom_credentials_type',
    choices=_CUSTOM_CREDENTIALS_TYPE_OPTIONS,
    default=_CUSTOM_CREDENTIALS_TYPE_OPTIONS,
    nargs='+',
    help=
    'Credential types to test in the cloud_to_prod setup. Default is to test with all creds types possible.'
)
argp.add_argument(
    '--skip_compute_engine_creds',
    default=False,
    action='store_const',
    const=True,
    help='Skip auth tests requiring access to compute engine credentials.')
argp.add_argument(
    '--internal_ci',
    default=False,
    action='store_const',
    const=True,
    help=(
        '(Deprecated, has no effect) Put reports into subdirectories to improve '
        'presentation of results by Internal CI.'))
argp.add_argument(
    '--bq_result_table',
    default='',
    type=str,
    nargs='?',
    help='Upload test results to a specified BQ table.')
args = argp.parse_args()

servers = set(
    s
    for s in itertools.chain.from_iterable(
        _SERVERS if x == 'all' else [x] for x in args.server))
# ALTS servers are only available for certain languages.
if args.transport_security == 'alts':
    servers = servers.intersection(_SERVERS_FOR_ALTS_TEST_CASES)

if args.use_docker:
    if not args.travis:
        print('Seen --use_docker flag, will run interop tests under docker.')
        print('')
        print(
            'IMPORTANT: The changes you are testing need to be locally committed'
        )
        print(
            'because only the committed changes in the current branch will be')
        print('copied to the docker environment.')
        time.sleep(5)

if args.manual_run and not args.use_docker:
    print('--manual_run is only supported with --use_docker option enabled.')
    sys.exit(1)

if not args.use_docker and servers:
    print(
        'Running interop servers is only supported with --use_docker option enabled.'
    )
    sys.exit(1)

# we want to include everything but objc in 'all'
# because objc won't run on non-mac platforms
all_but_objc = set(six.iterkeys(_LANGUAGES)) - set(['objc'])
languages = set(_LANGUAGES[l]
                for l in itertools.chain.from_iterable(
                    all_but_objc if x == 'all' else [x] for x in args.language))
# ALTS interop clients are only available for certain languages.
if args.transport_security == 'alts':
    alts_languages = set(_LANGUAGES[l] for l in _LANGUAGES_FOR_ALTS_TEST_CASES)
    languages = languages.intersection(alts_languages)

languages_http2_clients_for_http2_server_interop = set()
if args.http2_server_interop:
    languages_http2_clients_for_http2_server_interop = set(
        _LANGUAGES[l]
        for l in _LANGUAGES_WITH_HTTP2_CLIENTS_FOR_HTTP2_SERVER_TEST_CASES
        if 'all' in args.language or l in args.language)

http2Interop = Http2Client() if args.http2_interop else None
http2InteropServer = Http2Server() if args.http2_server_interop else None

docker_images = {}
if args.use_docker:
    # languages for which to build docker images
    languages_to_build = set(
        _LANGUAGES[k]
        for k in set([str(l) for l in languages] + [s for s in servers]))
    languages_to_build = languages_to_build | languages_http2_clients_for_http2_server_interop

    if args.http2_interop:
        languages_to_build.add(http2Interop)

    if args.http2_server_interop:
        languages_to_build.add(http2InteropServer)

    build_jobs = []
    for l in languages_to_build:
        if str(l) == 'objc':
            # we don't need to build a docker image for objc
            continue
        job = build_interop_image_jobspec(l)
        docker_images[str(l)] = job.tag
        build_jobs.append(job)

    if build_jobs:
        jobset.message(
            'START', 'Building interop docker images.', do_newline=True)
        if args.verbose:
            print('Jobs to run: \n%s\n' % '\n'.join(str(j) for j in build_jobs))

        num_failures, build_resultset = jobset.run(
            build_jobs, newline_on_success=True, maxjobs=args.jobs)

        report_utils.render_junit_xml_report(build_resultset,
                                             _DOCKER_BUILD_XML_REPORT)

        if num_failures == 0:
            jobset.message(
                'SUCCESS',
                'All docker images built successfully.',
                do_newline=True)
        else:
            jobset.message(
                'FAILED',
                'Failed to build interop docker images.',
                do_newline=True)
            for image in six.itervalues(docker_images):
                dockerjob.remove_image(image, skip_nonexistent=True)
            sys.exit(1)

server_manual_cmd_log = [] if args.manual_run else None
client_manual_cmd_log = [] if args.manual_run else None

# Start interop servers.
server_jobs = {}
server_addresses = {}
try:
    for s in servers:
        lang = str(s)
        spec = server_jobspec(
            _LANGUAGES[lang],
            docker_images.get(lang),
            args.transport_security,
            manual_cmd_log=server_manual_cmd_log)
        if not args.manual_run:
            job = dockerjob.DockerJob(spec)
            server_jobs[lang] = job
            server_addresses[lang] = ('localhost',
                                      job.mapped_port(_DEFAULT_SERVER_PORT))
        else:
            # don't run the server, set server port to a placeholder value
            server_addresses[lang] = ('localhost', '${SERVER_PORT}')

    http2_server_job = None
    if args.http2_server_interop:
        # launch a HTTP2 server emulator that creates edge cases
        lang = str(http2InteropServer)
        spec = server_jobspec(
            http2InteropServer,
            docker_images.get(lang),
            manual_cmd_log=server_manual_cmd_log)
        if not args.manual_run:
            http2_server_job = dockerjob.DockerJob(spec)
            server_jobs[lang] = http2_server_job
        else:
            # don't run the server, set server port to a placeholder value
            server_addresses[lang] = ('localhost', '${SERVER_PORT}')

    jobs = []
    if args.cloud_to_prod:
        if args.transport_security not in ['tls']:
            print('TLS is always enabled for cloud_to_prod scenarios.')
        for server_host_nickname in args.prod_servers:
            for language in languages:
                for test_case in _TEST_CASES:
                    if not test_case in language.unimplemented_test_cases():
                        if not test_case in _SKIP_ADVANCED + _SKIP_COMPRESSION + _SKIP_SPECIAL_STATUS_MESSAGE:
                            for transport_security in args.custom_credentials_type:
                                # google_default_credentials not yet supported by all languages
                                if transport_security == 'google_default_credentials' and str(
                                        language) not in [
                                            'c++', 'go', 'java', 'javaokhttp'
                                        ]:
                                    continue
                                # compute_engine_channel_creds not yet supported by all languages
                                if transport_security == 'compute_engine_channel_creds' and str(
                                        language) not in [
                                            'go', 'java', 'javaokhttp'
                                        ]:
                                    continue
                                test_job = cloud_to_prod_jobspec(
                                    language,
                                    test_case,
                                    server_host_nickname,
                                    prod_servers[server_host_nickname],
                                    google_default_creds_use_key_file=args.
                                    google_default_creds_use_key_file,
                                    docker_image=docker_images.get(
                                        str(language)),
                                    manual_cmd_log=client_manual_cmd_log,
                                    service_account_key_file=args.
                                    service_account_key_file,
                                    default_service_account=args.
                                    default_service_account,
                                    transport_security=transport_security)
                                jobs.append(test_job)
            if args.http2_interop:
                for test_case in _HTTP2_TEST_CASES:
                    test_job = cloud_to_prod_jobspec(
                        http2Interop,
                        test_case,
                        server_host_nickname,
                        prod_servers[server_host_nickname],
                        google_default_creds_use_key_file=args.
                        google_default_creds_use_key_file,
                        docker_image=docker_images.get(str(http2Interop)),
                        manual_cmd_log=client_manual_cmd_log,
                        service_account_key_file=args.service_account_key_file,
                        default_service_account=args.default_service_account,
                        transport_security=args.transport_security)
                    jobs.append(test_job)

    if args.cloud_to_prod_auth:
        if args.transport_security not in ['tls']:
            print('TLS is always enabled for cloud_to_prod scenarios.')
        for server_host_nickname in args.prod_servers:
            for language in languages:
                for test_case in _AUTH_TEST_CASES:
                    if (not args.skip_compute_engine_creds or
                            not compute_engine_creds_required(
                                language, test_case)):
                        if not test_case in language.unimplemented_test_cases():
                            if test_case == _GOOGLE_DEFAULT_CREDS_TEST_CASE:
                                transport_security = 'google_default_credentials'
                            elif test_case == _COMPUTE_ENGINE_CHANNEL_CREDS_TEST_CASE:
                                transport_security = 'compute_engine_channel_creds'
                            else:
                                transport_security = 'tls'
                            if transport_security not in args.custom_credentials_type:
                                continue
                            test_job = cloud_to_prod_jobspec(
                                language,
                                test_case,
                                server_host_nickname,
                                prod_servers[server_host_nickname],
                                google_default_creds_use_key_file=args.
                                google_default_creds_use_key_file,
                                docker_image=docker_images.get(str(language)),
                                auth=True,
                                manual_cmd_log=client_manual_cmd_log,
                                service_account_key_file=args.
                                service_account_key_file,
                                default_service_account=args.
                                default_service_account,
                                transport_security=transport_security)
                            jobs.append(test_job)
    for server in args.override_server:
        server_name = server[0]
        (server_host, server_port) = server[1].split(':')
        server_addresses[server_name] = (server_host, server_port)

    for server_name, server_address in server_addresses.items():
        (server_host, server_port) = server_address
        server_language = _LANGUAGES.get(server_name, None)
        skip_server = []  # test cases unimplemented by server
        if server_language:
            skip_server = server_language.unimplemented_test_cases_server()
        for language in languages:
            for test_case in _TEST_CASES:
                if not test_case in language.unimplemented_test_cases():
                    if not test_case in skip_server:
                        test_job = cloud_to_cloud_jobspec(
                            language,
                            test_case,
                            server_name,
                            server_host,
                            server_port,
                            docker_image=docker_images.get(str(language)),
                            transport_security=args.transport_security,
                            manual_cmd_log=client_manual_cmd_log)
                        jobs.append(test_job)

        if args.http2_interop:
            for test_case in _HTTP2_TEST_CASES:
                if server_name == "go":
                    # TODO(carl-mastrangelo): Reenable after https://github.com/grpc/grpc-go/issues/434
                    continue
                test_job = cloud_to_cloud_jobspec(
                    http2Interop,
                    test_case,
                    server_name,
                    server_host,
                    server_port,
                    docker_image=docker_images.get(str(http2Interop)),
                    transport_security=args.transport_security,
                    manual_cmd_log=client_manual_cmd_log)
                jobs.append(test_job)

    if args.http2_server_interop:
        if not args.manual_run:
            http2_server_job.wait_for_healthy(timeout_seconds=600)
        for language in languages_http2_clients_for_http2_server_interop:
            for test_case in set(_HTTP2_SERVER_TEST_CASES) - set(
                    _HTTP2_SERVER_TEST_CASES_THAT_USE_GRPC_CLIENTS):
                offset = sorted(_HTTP2_SERVER_TEST_CASES).index(test_case)
                server_port = _DEFAULT_SERVER_PORT + offset
                if not args.manual_run:
                    server_port = http2_server_job.mapped_port(server_port)
                test_job = cloud_to_cloud_jobspec(
                    language,
                    test_case,
                    str(http2InteropServer),
                    'localhost',
                    server_port,
                    docker_image=docker_images.get(str(language)),
                    manual_cmd_log=client_manual_cmd_log)
                jobs.append(test_job)
        for language in languages:
            # HTTP2_SERVER_TEST_CASES_THAT_USE_GRPC_CLIENTS is a subset of
            # HTTP_SERVER_TEST_CASES, in which clients use their gRPC interop clients rather
            # than specialized http2 clients, reusing existing test implementations.
            # For example, in the "data_frame_padding" test, use language's gRPC
            # interop clients and make them think that theyre running "large_unary"
            # test case. This avoids implementing a new test case in each language.
            for test_case in _HTTP2_SERVER_TEST_CASES_THAT_USE_GRPC_CLIENTS:
                if test_case not in language.unimplemented_test_cases():
                    offset = sorted(_HTTP2_SERVER_TEST_CASES).index(test_case)
                    server_port = _DEFAULT_SERVER_PORT + offset
                    if not args.manual_run:
                        server_port = http2_server_job.mapped_port(server_port)
                    if args.transport_security != 'insecure':
                        print(
                            ('Creating grpc client to http2 server test case '
                             'with insecure connection, even though '
                             'args.transport_security is not insecure. Http2 '
                             'test server only supports insecure connections.'))
                    test_job = cloud_to_cloud_jobspec(
                        language,
                        test_case,
                        str(http2InteropServer),
                        'localhost',
                        server_port,
                        docker_image=docker_images.get(str(language)),
                        transport_security='insecure',
                        manual_cmd_log=client_manual_cmd_log)
                    jobs.append(test_job)

    if not jobs:
        print('No jobs to run.')
        for image in six.itervalues(docker_images):
            dockerjob.remove_image(image, skip_nonexistent=True)
        sys.exit(1)

    if args.manual_run:
        print('All tests will skipped --manual_run option is active.')

    if args.verbose:
        print('Jobs to run: \n%s\n' % '\n'.join(str(job) for job in jobs))

    num_failures, resultset = jobset.run(
        jobs,
        newline_on_success=True,
        maxjobs=args.jobs,
        skip_jobs=args.manual_run)
    if args.bq_result_table and resultset:
        upload_interop_results_to_bq(resultset, args.bq_result_table)
    if num_failures:
        jobset.message('FAILED', 'Some tests failed', do_newline=True)
    else:
        jobset.message('SUCCESS', 'All tests passed', do_newline=True)

    write_cmdlog_maybe(server_manual_cmd_log, 'interop_server_cmds.sh')
    write_cmdlog_maybe(client_manual_cmd_log, 'interop_client_cmds.sh')

    report_utils.render_junit_xml_report(resultset, _TESTS_XML_REPORT)

    for name, job in resultset.items():
        if "http2" in name:
            job[0].http2results = aggregate_http2_results(job[0].message)

    http2_server_test_cases = (_HTTP2_SERVER_TEST_CASES
                               if args.http2_server_interop else [])

    if num_failures:
        sys.exit(1)
    else:
        sys.exit(0)
finally:
    # Check if servers are still running.
    for server, job in server_jobs.items():
        if not job.is_running():
            print('Server "%s" has exited prematurely.' % server)

    dockerjob.finish_jobs([j for j in six.itervalues(server_jobs)])

    for image in six.itervalues(docker_images):
        if not args.manual_run:
            print('Removing docker image %s' % image)
            dockerjob.remove_image(image)
        else:
            print('Preserving docker image: %s' % image)<|MERGE_RESOLUTION|>--- conflicted
+++ resolved
@@ -207,13 +207,7 @@
         return {}
 
     def unimplemented_test_cases(self):
-<<<<<<< HEAD
-        return ['compute_engine_creds']  + \
-            ['jwt_token_creds'] + \
-=======
-        return _SKIP_COMPRESSION + \
->>>>>>> 583ea7de
-            _SKIP_GOOGLE_DEFAULT_CREDS + \
+        return _SKIP_GOOGLE_DEFAULT_CREDS + \
             _SKIP_COMPUTE_ENGINE_CHANNEL_CREDS
 
     def unimplemented_test_cases_server(self):
