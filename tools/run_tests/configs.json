--- conflicted
+++ resolved
@@ -57,11 +57,7 @@
   {
     "config": "ubsan", 
     "environ": {
-<<<<<<< HEAD
-      "UBSAN_OPTIONS": "halt_on_error=1"
-=======
-      "UBSAN_OPTIONS": "print_stacktrace=1"
->>>>>>> fcbe7daf
+      "UBSAN_OPTIONS": "halt_on_error=1:print_stacktrace=1"
     }, 
     "timeout_multiplier": 1.5
   }, 
