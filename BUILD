# gRPC Bazel BUILD file.
#
# Copyright 2016, Google Inc.
# All rights reserved.
#
# Redistribution and use in source and binary forms, with or without
# modification, are permitted provided that the following conditions are
# met:
#
#     * Redistributions of source code must retain the above copyright
# notice, this list of conditions and the following disclaimer.
#     * Redistributions in binary form must reproduce the above
# copyright notice, this list of conditions and the following disclaimer
# in the documentation and/or other materials provided with the
# distribution.
#     * Neither the name of Google Inc. nor the names of its
# contributors may be used to endorse or promote products derived from
# this software without specific prior written permission.
#
# THIS SOFTWARE IS PROVIDED BY THE COPYRIGHT HOLDERS AND CONTRIBUTORS
# "AS IS" AND ANY EXPRESS OR IMPLIED WARRANTIES, INCLUDING, BUT NOT
# LIMITED TO, THE IMPLIED WARRANTIES OF MERCHANTABILITY AND FITNESS FOR
# A PARTICULAR PURPOSE ARE DISCLAIMED. IN NO EVENT SHALL THE COPYRIGHT
# OWNER OR CONTRIBUTORS BE LIABLE FOR ANY DIRECT, INDIRECT, INCIDENTAL,
# SPECIAL, EXEMPLARY, OR CONSEQUENTIAL DAMAGES (INCLUDING, BUT NOT
# LIMITED TO, PROCUREMENT OF SUBSTITUTE GOODS OR SERVICES; LOSS OF USE,
# DATA, OR PROFITS; OR BUSINESS INTERRUPTION) HOWEVER CAUSED AND ON ANY
# THEORY OF LIABILITY, WHETHER IN CONTRACT, STRICT LIABILITY, OR TORT
# (INCLUDING NEGLIGENCE OR OTHERWISE) ARISING IN ANY WAY OUT OF THE USE
# OF THIS SOFTWARE, EVEN IF ADVISED OF THE POSSIBILITY OF SUCH DAMAGE.

licenses(["notice"])  # 3-clause BSD

exports_files(["LICENSE"])

package(default_visibility = ["//visibility:public"])

load("//bazel:grpc_build_system.bzl", "grpc_cc_library", "grpc_proto_plugin")

g_stands_for = "good"

core_version = "2.0.0-dev"

version = "1.1.0-dev"

grpc_cc_library(
    name = "gpr",
    language = "c",
    standalone = True,
    deps = [
        "gpr_base",
    ],
)

grpc_cc_library(
    name = "grpc",
    srcs = [
        "src/core/lib/surface/init.c",
        "src/core/plugin_registry/grpc_plugin_registry.c",
    ],
    language = "c",
    standalone = True,
    deps = [
        "census",
        "grpc_base",
        "grpc_lb_policy_grpclb",
        "grpc_lb_policy_pick_first",
        "grpc_lb_policy_round_robin",
        "grpc_load_reporting",
        "grpc_resolver_dns_native",
        "grpc_resolver_sockaddr",
        "grpc_secure",
        "grpc_transport_chttp2_client_insecure",
        "grpc_transport_chttp2_client_secure",
        "grpc_transport_chttp2_server_insecure",
        "grpc_transport_chttp2_server_secure",
    ],
)

grpc_cc_library(
    name = "grpc_cronet",
    srcs = [
        "src/core/lib/surface/init.c",
        "src/core/plugin_registry/grpc_cronet_plugin_registry.c",
    ],
    language = "c",
    deps = [
        "grpc_base",
        "grpc_transport_chttp2_client_secure",
        "grpc_transport_cronet_client_secure",
    ],
)

grpc_cc_library(
    name = "grpc_unsecure",
    srcs = [
        "src/core/lib/surface/init.c",
        "src/core/lib/surface/init_unsecure.c",
        "src/core/plugin_registry/grpc_unsecure_plugin_registry.c",
    ],
    language = "c",
    standalone = True,
    deps = [
        "census",
        "grpc_base",
        "grpc_lb_policy_grpclb",
        "grpc_lb_policy_pick_first",
        "grpc_lb_policy_round_robin",
        "grpc_load_reporting",
        "grpc_resolver_dns_native",
        "grpc_resolver_sockaddr",
        "grpc_transport_chttp2_client_insecure",
        "grpc_transport_chttp2_server_insecure",
    ],
)

grpc_cc_library(
    name = "grpc++",
    srcs = [
        "src/cpp/client/insecure_credentials.cc",
        "src/cpp/client/secure_credentials.cc",
        "src/cpp/common/auth_property_iterator.cc",
        "src/cpp/common/secure_auth_context.cc",
        "src/cpp/common/secure_channel_arguments.cc",
        "src/cpp/common/secure_create_auth_context.cc",
        "src/cpp/server/insecure_server_credentials.cc",
        "src/cpp/server/secure_server_credentials.cc",
    ],
    hdrs = [
        "include/grpc++/impl/codegen/core_codegen.h",
        "src/cpp/client/secure_credentials.h",
        "src/cpp/common/secure_auth_context.h",
        "src/cpp/server/secure_server_credentials.h",
    ],
    language = "c++",
    standalone = True,
    deps = [
        "gpr",
        "grpc",
        "grpc++_base",
        "grpc++_codegen_base",
        "grpc++_codegen_base_src",
    ],
)

grpc_cc_library(
    name = "grpc++_unsecure",
    srcs = [
        "src/cpp/client/insecure_credentials.cc",
        "src/cpp/common/insecure_create_auth_context.cc",
        "src/cpp/server/insecure_server_credentials.cc",
    ],
    language = "c++",
    standalone = True,
    deps = [
        "gpr",
        "grpc++_base",
        "grpc++_codegen_base",
        "grpc++_codegen_base_src",
        "grpc_unsecure",
    ],
)

grpc_cc_library(
    name = "grpc_plugin_support",
    srcs = [
        "src/compiler/cpp_generator.cc",
        "src/compiler/csharp_generator.cc",
        "src/compiler/node_generator.cc",
        "src/compiler/objective_c_generator.cc",
        "src/compiler/php_generator.cc",
        "src/compiler/python_generator.cc",
        "src/compiler/ruby_generator.cc",
    ],
    hdrs = [
        "src/compiler/config.h",
        "src/compiler/cpp_generator.h",
        "src/compiler/cpp_generator_helpers.h",
        "src/compiler/csharp_generator.h",
        "src/compiler/csharp_generator_helpers.h",
        "src/compiler/generator_helpers.h",
        "src/compiler/node_generator.h",
        "src/compiler/node_generator_helpers.h",
        "src/compiler/objective_c_generator.h",
        "src/compiler/objective_c_generator_helpers.h",
        "src/compiler/php_generator.h",
        "src/compiler/php_generator_helpers.h",
        "src/compiler/python_generator.h",
        "src/compiler/ruby_generator.h",
        "src/compiler/ruby_generator_helpers-inl.h",
        "src/compiler/ruby_generator_map-inl.h",
        "src/compiler/ruby_generator_string-inl.h",
    ],
    external_deps = [
        "protobuf_clib",
    ],
    language = "c++",
    deps = [
        "grpc++_config_proto",
    ],
)

grpc_proto_plugin(
    name = "grpc_cpp_plugin",
    srcs = ["src/compiler/cpp_plugin.cc"],
    deps = [":grpc_plugin_support"],
)

grpc_proto_plugin(
    name = "grpc_csharp_plugin",
    srcs = ["src/compiler/csharp_plugin.cc"],
    deps = [":grpc_plugin_support"],
)

grpc_proto_plugin(
    name = "grpc_node_plugin",
    srcs = ["src/compiler/node_plugin.cc"],
    deps = [":grpc_plugin_support"],
)

grpc_proto_plugin(
    name = "grpc_objective_c_plugin",
    srcs = ["src/compiler/objective_c_plugin.cc"],
    deps = [":grpc_plugin_support"],
)

grpc_proto_plugin(
    name = "grpc_php_plugin",
    srcs = ["src/compiler/php_plugin.cc"],
    deps = [":grpc_plugin_support"],
)

grpc_proto_plugin(
    name = "grpc_python_plugin",
    srcs = ["src/compiler/python_plugin.cc"],
    deps = [":grpc_plugin_support"],
)

grpc_proto_plugin(
    name = "grpc_ruby_plugin",
    srcs = ["src/compiler/ruby_plugin.cc"],
    deps = [":grpc_plugin_support"],
)

grpc_cc_library(
    name = "grpc_csharp_ext",
    srcs = [
        "src/csharp/ext/grpc_csharp_ext.c",
    ],
    language = "csharp",
    deps = [
        "gpr",
        "grpc",
    ],
)

grpc_cc_library(
    name = "census",
    srcs = [
        "src/core/ext/census/base_resources.c",
        "src/core/ext/census/context.c",
        "src/core/ext/census/gen/census.pb.c",
        "src/core/ext/census/gen/trace_context.pb.c",
        "src/core/ext/census/grpc_context.c",
        "src/core/ext/census/grpc_filter.c",
        "src/core/ext/census/grpc_plugin.c",
        "src/core/ext/census/initialize.c",
        "src/core/ext/census/mlog.c",
        "src/core/ext/census/operation.c",
        "src/core/ext/census/placeholders.c",
        "src/core/ext/census/resource.c",
        "src/core/ext/census/trace_context.c",
        "src/core/ext/census/tracing.c",
    ],
    hdrs = [
        "src/core/ext/census/aggregation.h",
        "src/core/ext/census/base_resources.h",
        "src/core/ext/census/census_interface.h",
        "src/core/ext/census/census_rpc_stats.h",
        "src/core/ext/census/gen/census.pb.h",
        "src/core/ext/census/gen/trace_context.pb.h",
        "src/core/ext/census/grpc_filter.h",
        "src/core/ext/census/mlog.h",
        "src/core/ext/census/resource.h",
        "src/core/ext/census/rpc_metric_id.h",
        "src/core/ext/census/trace_context.h",
    ],
    external_deps = [
        "nanopb",
    ],
    language = "c",
    public_hdrs = [
        "include/grpc/census.h",
    ],
    deps = [
        "grpc_base",
    ],
)

grpc_cc_library(
    name = "gpr_base",
    srcs = [
        "src/core/lib/profiling/basic_timers.c",
        "src/core/lib/profiling/stap_timers.c",
        "src/core/lib/support/alloc.c",
        "src/core/lib/support/avl.c",
        "src/core/lib/support/backoff.c",
        "src/core/lib/support/cmdline.c",
        "src/core/lib/support/cpu_iphone.c",
        "src/core/lib/support/cpu_linux.c",
        "src/core/lib/support/cpu_posix.c",
        "src/core/lib/support/cpu_windows.c",
        "src/core/lib/support/env_linux.c",
        "src/core/lib/support/env_posix.c",
        "src/core/lib/support/env_windows.c",
        "src/core/lib/support/histogram.c",
        "src/core/lib/support/host_port.c",
        "src/core/lib/support/log.c",
        "src/core/lib/support/log_android.c",
        "src/core/lib/support/log_linux.c",
        "src/core/lib/support/log_posix.c",
        "src/core/lib/support/log_windows.c",
        "src/core/lib/support/mpscq.c",
        "src/core/lib/support/murmur_hash.c",
        "src/core/lib/support/stack_lockfree.c",
        "src/core/lib/support/string.c",
        "src/core/lib/support/string_posix.c",
        "src/core/lib/support/string_util_windows.c",
        "src/core/lib/support/string_windows.c",
        "src/core/lib/support/subprocess_posix.c",
        "src/core/lib/support/subprocess_windows.c",
        "src/core/lib/support/sync.c",
        "src/core/lib/support/sync_posix.c",
        "src/core/lib/support/sync_windows.c",
        "src/core/lib/support/thd.c",
        "src/core/lib/support/thd_posix.c",
        "src/core/lib/support/thd_windows.c",
        "src/core/lib/support/time.c",
        "src/core/lib/support/time_posix.c",
        "src/core/lib/support/time_precise.c",
        "src/core/lib/support/time_windows.c",
        "src/core/lib/support/tls_pthread.c",
        "src/core/lib/support/tmpfile_msys.c",
        "src/core/lib/support/tmpfile_posix.c",
        "src/core/lib/support/tmpfile_windows.c",
        "src/core/lib/support/wrap_memcpy.c",
    ],
    hdrs = [
        "src/core/lib/profiling/timers.h",
        "src/core/lib/support/backoff.h",
        "src/core/lib/support/block_annotate.h",
        "src/core/lib/support/env.h",
        "src/core/lib/support/mpscq.h",
        "src/core/lib/support/murmur_hash.h",
        "src/core/lib/support/stack_lockfree.h",
        "src/core/lib/support/string.h",
        "src/core/lib/support/string_windows.h",
        "src/core/lib/support/thd_internal.h",
        "src/core/lib/support/time_precise.h",
        "src/core/lib/support/tmpfile.h",
    ],
    language = "c",
    public_hdrs = [
        "include/grpc/support/alloc.h",
        "include/grpc/support/atm.h",
        "include/grpc/support/atm_gcc_atomic.h",
        "include/grpc/support/atm_gcc_sync.h",
        "include/grpc/support/atm_windows.h",
        "include/grpc/support/avl.h",
        "include/grpc/support/cmdline.h",
        "include/grpc/support/cpu.h",
        "include/grpc/support/histogram.h",
        "include/grpc/support/host_port.h",
        "include/grpc/support/log.h",
        "include/grpc/support/log_windows.h",
        "include/grpc/support/port_platform.h",
        "include/grpc/support/string_util.h",
        "include/grpc/support/subprocess.h",
        "include/grpc/support/sync.h",
        "include/grpc/support/sync_generic.h",
        "include/grpc/support/sync_posix.h",
        "include/grpc/support/sync_windows.h",
        "include/grpc/support/thd.h",
        "include/grpc/support/time.h",
        "include/grpc/support/tls.h",
        "include/grpc/support/tls_gcc.h",
        "include/grpc/support/tls_msvc.h",
        "include/grpc/support/tls_pthread.h",
        "include/grpc/support/useful.h",
    ],
    deps = [
        "gpr_codegen",
    ],
)

grpc_cc_library(
    name = "gpr_codegen",
    language = "c",
    public_hdrs = [
        "include/grpc/impl/codegen/atm.h",
        "include/grpc/impl/codegen/atm_gcc_atomic.h",
        "include/grpc/impl/codegen/atm_gcc_sync.h",
        "include/grpc/impl/codegen/atm_windows.h",
        "include/grpc/impl/codegen/gpr_slice.h",
        "include/grpc/impl/codegen/gpr_types.h",
        "include/grpc/impl/codegen/port_platform.h",
        "include/grpc/impl/codegen/slice.h",
        "include/grpc/impl/codegen/sync.h",
        "include/grpc/impl/codegen/sync_generic.h",
        "include/grpc/impl/codegen/sync_posix.h",
        "include/grpc/impl/codegen/sync_windows.h",
    ],
)

grpc_cc_library(
    name = "grpc_base",
    srcs = [
        "src/core/lib/channel/channel_args.c",
        "src/core/lib/channel/channel_stack.c",
        "src/core/lib/channel/channel_stack_builder.c",
        "src/core/lib/channel/compress_filter.c",
        "src/core/lib/channel/connected_channel.c",
        "src/core/lib/channel/deadline_filter.c",
        "src/core/lib/channel/handshaker.c",
        "src/core/lib/channel/handshaker_factory.c",
        "src/core/lib/channel/handshaker_registry.c",
        "src/core/lib/channel/http_client_filter.c",
        "src/core/lib/channel/http_server_filter.c",
        "src/core/lib/channel/message_size_filter.c",
        "src/core/lib/compression/compression.c",
        "src/core/lib/compression/message_compress.c",
        "src/core/lib/debug/trace.c",
        "src/core/lib/http/format_request.c",
        "src/core/lib/http/httpcli.c",
        "src/core/lib/http/parser.c",
        "src/core/lib/iomgr/closure.c",
        "src/core/lib/iomgr/combiner.c",
        "src/core/lib/iomgr/endpoint.c",
        "src/core/lib/iomgr/endpoint_pair_posix.c",
        "src/core/lib/iomgr/endpoint_pair_uv.c",
        "src/core/lib/iomgr/endpoint_pair_windows.c",
        "src/core/lib/iomgr/error.c",
        "src/core/lib/iomgr/ev_epoll_linux.c",
        "src/core/lib/iomgr/ev_poll_posix.c",
        "src/core/lib/iomgr/ev_posix.c",
        "src/core/lib/iomgr/exec_ctx.c",
        "src/core/lib/iomgr/executor.c",
        "src/core/lib/iomgr/iocp_windows.c",
        "src/core/lib/iomgr/iomgr.c",
        "src/core/lib/iomgr/iomgr_posix.c",
        "src/core/lib/iomgr/iomgr_uv.c",
        "src/core/lib/iomgr/iomgr_windows.c",
        "src/core/lib/iomgr/load_file.c",
        "src/core/lib/iomgr/network_status_tracker.c",
        "src/core/lib/iomgr/polling_entity.c",
        "src/core/lib/iomgr/pollset_set_uv.c",
        "src/core/lib/iomgr/pollset_set_windows.c",
        "src/core/lib/iomgr/pollset_uv.c",
        "src/core/lib/iomgr/pollset_windows.c",
        "src/core/lib/iomgr/resolve_address_posix.c",
        "src/core/lib/iomgr/resolve_address_uv.c",
        "src/core/lib/iomgr/resolve_address_windows.c",
        "src/core/lib/iomgr/resource_quota.c",
        "src/core/lib/iomgr/sockaddr_utils.c",
        "src/core/lib/iomgr/socket_mutator.c",
        "src/core/lib/iomgr/socket_utils_common_posix.c",
        "src/core/lib/iomgr/socket_utils_linux.c",
        "src/core/lib/iomgr/socket_utils_posix.c",
        "src/core/lib/iomgr/socket_utils_uv.c",
        "src/core/lib/iomgr/socket_utils_windows.c",
        "src/core/lib/iomgr/socket_windows.c",
        "src/core/lib/iomgr/tcp_client_posix.c",
        "src/core/lib/iomgr/tcp_client_uv.c",
        "src/core/lib/iomgr/tcp_client_windows.c",
        "src/core/lib/iomgr/tcp_posix.c",
        "src/core/lib/iomgr/tcp_server_posix.c",
        "src/core/lib/iomgr/tcp_server_uv.c",
        "src/core/lib/iomgr/tcp_server_windows.c",
        "src/core/lib/iomgr/tcp_uv.c",
        "src/core/lib/iomgr/tcp_windows.c",
        "src/core/lib/iomgr/time_averaged_stats.c",
        "src/core/lib/iomgr/timer_generic.c",
        "src/core/lib/iomgr/timer_heap.c",
        "src/core/lib/iomgr/timer_uv.c",
        "src/core/lib/iomgr/udp_server.c",
        "src/core/lib/iomgr/unix_sockets_posix.c",
        "src/core/lib/iomgr/unix_sockets_posix_noop.c",
        "src/core/lib/iomgr/wakeup_fd_cv.c",
        "src/core/lib/iomgr/wakeup_fd_eventfd.c",
        "src/core/lib/iomgr/wakeup_fd_nospecial.c",
        "src/core/lib/iomgr/wakeup_fd_pipe.c",
        "src/core/lib/iomgr/wakeup_fd_posix.c",
        "src/core/lib/iomgr/workqueue_uv.c",
        "src/core/lib/iomgr/workqueue_windows.c",
        "src/core/lib/json/json.c",
        "src/core/lib/json/json_reader.c",
        "src/core/lib/json/json_string.c",
        "src/core/lib/json/json_writer.c",
        "src/core/lib/slice/percent_encoding.c",
        "src/core/lib/slice/slice.c",
        "src/core/lib/slice/slice_buffer.c",
        "src/core/lib/slice/slice_hash_table.c",
        "src/core/lib/slice/slice_intern.c",
        "src/core/lib/slice/slice_string_helpers.c",
        "src/core/lib/surface/alarm.c",
        "src/core/lib/surface/api_trace.c",
        "src/core/lib/surface/byte_buffer.c",
        "src/core/lib/surface/byte_buffer_reader.c",
        "src/core/lib/surface/call.c",
        "src/core/lib/surface/call_details.c",
        "src/core/lib/surface/call_log_batch.c",
        "src/core/lib/surface/channel.c",
        "src/core/lib/surface/channel_init.c",
        "src/core/lib/surface/channel_ping.c",
        "src/core/lib/surface/channel_stack_type.c",
        "src/core/lib/surface/completion_queue.c",
        "src/core/lib/surface/event_string.c",
        "src/core/lib/surface/lame_client.c",
        "src/core/lib/surface/metadata_array.c",
        "src/core/lib/surface/server.c",
        "src/core/lib/surface/validate_metadata.c",
        "src/core/lib/surface/version.c",
        "src/core/lib/transport/byte_stream.c",
        "src/core/lib/transport/connectivity_state.c",
        "src/core/lib/transport/error_utils.c",
        "src/core/lib/transport/metadata.c",
        "src/core/lib/transport/metadata_batch.c",
        "src/core/lib/transport/pid_controller.c",
        "src/core/lib/transport/service_config.c",
        "src/core/lib/transport/static_metadata.c",
        "src/core/lib/transport/status_conversion.c",
        "src/core/lib/transport/timeout_encoding.c",
        "src/core/lib/transport/transport.c",
        "src/core/lib/transport/transport_op_string.c",
    ],
    hdrs = [
        "src/core/lib/channel/channel_args.h",
        "src/core/lib/channel/channel_stack.h",
        "src/core/lib/channel/channel_stack_builder.h",
        "src/core/lib/channel/compress_filter.h",
        "src/core/lib/channel/connected_channel.h",
        "src/core/lib/channel/context.h",
        "src/core/lib/channel/deadline_filter.h",
        "src/core/lib/channel/handshaker.h",
        "src/core/lib/channel/handshaker_factory.h",
        "src/core/lib/channel/handshaker_registry.h",
        "src/core/lib/channel/http_client_filter.h",
        "src/core/lib/channel/http_server_filter.h",
        "src/core/lib/channel/message_size_filter.h",
        "src/core/lib/compression/algorithm_metadata.h",
        "src/core/lib/compression/message_compress.h",
        "src/core/lib/debug/trace.h",
        "src/core/lib/http/format_request.h",
        "src/core/lib/http/httpcli.h",
        "src/core/lib/http/parser.h",
        "src/core/lib/iomgr/closure.h",
        "src/core/lib/iomgr/combiner.h",
        "src/core/lib/iomgr/endpoint.h",
        "src/core/lib/iomgr/endpoint_pair.h",
        "src/core/lib/iomgr/error.h",
        "src/core/lib/iomgr/error_internal.h",
        "src/core/lib/iomgr/ev_epoll_linux.h",
        "src/core/lib/iomgr/ev_poll_posix.h",
        "src/core/lib/iomgr/ev_posix.h",
        "src/core/lib/iomgr/exec_ctx.h",
        "src/core/lib/iomgr/executor.h",
        "src/core/lib/iomgr/iocp_windows.h",
        "src/core/lib/iomgr/iomgr.h",
        "src/core/lib/iomgr/iomgr_internal.h",
        "src/core/lib/iomgr/iomgr_posix.h",
        "src/core/lib/iomgr/load_file.h",
        "src/core/lib/iomgr/network_status_tracker.h",
        "src/core/lib/iomgr/polling_entity.h",
        "src/core/lib/iomgr/pollset.h",
        "src/core/lib/iomgr/pollset_set.h",
        "src/core/lib/iomgr/pollset_set_windows.h",
        "src/core/lib/iomgr/pollset_uv.h",
        "src/core/lib/iomgr/pollset_windows.h",
        "src/core/lib/iomgr/port.h",
        "src/core/lib/iomgr/resolve_address.h",
        "src/core/lib/iomgr/resource_quota.h",
        "src/core/lib/iomgr/sockaddr.h",
        "src/core/lib/iomgr/sockaddr_posix.h",
        "src/core/lib/iomgr/sockaddr_utils.h",
        "src/core/lib/iomgr/sockaddr_windows.h",
        "src/core/lib/iomgr/socket_mutator.h",
        "src/core/lib/iomgr/socket_utils.h",
        "src/core/lib/iomgr/socket_utils_posix.h",
        "src/core/lib/iomgr/socket_windows.h",
        "src/core/lib/iomgr/tcp_client.h",
        "src/core/lib/iomgr/tcp_client_posix.h",
        "src/core/lib/iomgr/tcp_posix.h",
        "src/core/lib/iomgr/tcp_server.h",
        "src/core/lib/iomgr/tcp_uv.h",
        "src/core/lib/iomgr/tcp_windows.h",
        "src/core/lib/iomgr/time_averaged_stats.h",
        "src/core/lib/iomgr/timer.h",
        "src/core/lib/iomgr/timer_generic.h",
        "src/core/lib/iomgr/timer_heap.h",
        "src/core/lib/iomgr/timer_uv.h",
        "src/core/lib/iomgr/udp_server.h",
        "src/core/lib/iomgr/unix_sockets_posix.h",
        "src/core/lib/iomgr/wakeup_fd_cv.h",
        "src/core/lib/iomgr/wakeup_fd_pipe.h",
        "src/core/lib/iomgr/wakeup_fd_posix.h",
        "src/core/lib/iomgr/workqueue.h",
        "src/core/lib/iomgr/workqueue_uv.h",
        "src/core/lib/iomgr/workqueue_windows.h",
        "src/core/lib/json/json.h",
        "src/core/lib/json/json_common.h",
        "src/core/lib/json/json_reader.h",
        "src/core/lib/json/json_writer.h",
        "src/core/lib/slice/percent_encoding.h",
        "src/core/lib/slice/slice_hash_table.h",
        "src/core/lib/slice/slice_internal.h",
        "src/core/lib/slice/slice_string_helpers.h",
        "src/core/lib/surface/api_trace.h",
        "src/core/lib/surface/call.h",
        "src/core/lib/surface/call_test_only.h",
        "src/core/lib/surface/channel.h",
        "src/core/lib/surface/channel_init.h",
        "src/core/lib/surface/channel_stack_type.h",
        "src/core/lib/surface/completion_queue.h",
        "src/core/lib/surface/event_string.h",
        "src/core/lib/surface/init.h",
        "src/core/lib/surface/validate_metadata.h",
        "src/core/lib/surface/lame_client.h",
        "src/core/lib/surface/server.h",
        "src/core/lib/transport/byte_stream.h",
        "src/core/lib/transport/connectivity_state.h",
        "src/core/lib/transport/error_utils.h",
        "src/core/lib/transport/http2_errors.h",
        "src/core/lib/transport/metadata.h",
        "src/core/lib/transport/metadata_batch.h",
        "src/core/lib/transport/pid_controller.h",
        "src/core/lib/transport/service_config.h",
        "src/core/lib/transport/static_metadata.h",
        "src/core/lib/transport/status_conversion.h",
        "src/core/lib/transport/timeout_encoding.h",
        "src/core/lib/transport/transport.h",
        "src/core/lib/transport/transport_impl.h",
    ],
    external_deps = [
        "zlib",
    ],
    language = "c",
    public_hdrs = [
        "include/grpc/byte_buffer.h",
        "include/grpc/byte_buffer_reader.h",
        "include/grpc/compression.h",
        "include/grpc/grpc.h",
        "include/grpc/grpc_posix.h",
        "include/grpc/grpc_security_constants.h",
        "include/grpc/slice.h",
        "include/grpc/slice_buffer.h",
        "include/grpc/status.h",
    ],
    deps = [
        "gpr_base",
        "grpc_codegen",
    ],
)

grpc_cc_library(
    name = "grpc_client_channel",
    language = "c",
    srcs = [
        "src/core/ext/client_channel/channel_connectivity.c",
        "src/core/ext/client_channel/client_channel.c",
        "src/core/ext/client_channel/client_channel_factory.c",
        "src/core/ext/client_channel/client_channel_plugin.c",
        "src/core/ext/client_channel/connector.c",
        "src/core/ext/client_channel/default_initial_connect_string.c",
        "src/core/ext/client_channel/http_connect_handshaker.c",
        "src/core/ext/client_channel/http_proxy.c",
        "src/core/ext/client_channel/initial_connect_string.c",
        "src/core/ext/client_channel/lb_policy.c",
        "src/core/ext/client_channel/lb_policy_factory.c",
        "src/core/ext/client_channel/lb_policy_registry.c",
        "src/core/ext/client_channel/parse_address.c",
        "src/core/ext/client_channel/proxy_mapper.c",
        "src/core/ext/client_channel/proxy_mapper_registry.c",
        "src/core/ext/client_channel/resolver.c",
        "src/core/ext/client_channel/resolver_factory.c",
        "src/core/ext/client_channel/resolver_registry.c",
        "src/core/ext/client_channel/subchannel.c",
        "src/core/ext/client_channel/subchannel_index.c",
        "src/core/ext/client_channel/uri_parser.c",
    ],
    hdrs = [
        "src/core/ext/client_channel/client_channel.h",
        "src/core/ext/client_channel/client_channel_factory.h",
        "src/core/ext/client_channel/connector.h",
        "src/core/ext/client_channel/http_connect_handshaker.h",
        "src/core/ext/client_channel/http_proxy.h",
        "src/core/ext/client_channel/initial_connect_string.h",
        "src/core/ext/client_channel/lb_policy.h",
        "src/core/ext/client_channel/lb_policy_factory.h",
        "src/core/ext/client_channel/lb_policy_registry.h",
        "src/core/ext/client_channel/parse_address.h",
        "src/core/ext/client_channel/proxy_mapper.h",
        "src/core/ext/client_channel/proxy_mapper_registry.h",
        "src/core/ext/client_channel/resolver.h",
        "src/core/ext/client_channel/resolver_factory.h",
        "src/core/ext/client_channel/resolver_registry.h",
        "src/core/ext/client_channel/subchannel.h",
        "src/core/ext/client_channel/subchannel_index.h",
        "src/core/ext/client_channel/uri_parser.h",
    ],
    deps = [
        "grpc_base",
    ],
)

grpc_cc_library(
    name = "grpc_codegen",
    language = "c",
    public_hdrs = [
        "include/grpc/impl/codegen/byte_buffer_reader.h",
        "include/grpc/impl/codegen/compression_types.h",
        "include/grpc/impl/codegen/connectivity_state.h",
        "include/grpc/impl/codegen/exec_ctx_fwd.h",
        "include/grpc/impl/codegen/grpc_types.h",
        "include/grpc/impl/codegen/propagation_bits.h",
        "include/grpc/impl/codegen/status.h",
    ],
    deps = [
        "gpr_codegen",
    ],
)

grpc_cc_library(
    name = "grpc_lb_policy_grpclb",
    srcs = [
        "src/core/ext/lb_policy/grpclb/grpclb.c",
        "src/core/ext/lb_policy/grpclb/load_balancer_api.c",
        "src/core/ext/lb_policy/grpclb/proto/grpc/lb/v1/load_balancer.pb.c",
    ],
    hdrs = [
        "src/core/ext/lb_policy/grpclb/grpclb.h",
        "src/core/ext/lb_policy/grpclb/load_balancer_api.h",
        "src/core/ext/lb_policy/grpclb/proto/grpc/lb/v1/load_balancer.pb.h",
    ],
    external_deps = [
        "nanopb",
    ],
    language = "c",
    deps = [
        "grpc_base",
        "grpc_client_channel",
    ],
)

grpc_cc_library(
    name = "grpc_lb_policy_pick_first",
    srcs = [
        "src/core/ext/lb_policy/pick_first/pick_first.c",
    ],
    language = "c",
    deps = [
        "grpc_base",
        "grpc_client_channel",
    ],
)

grpc_cc_library(
    name = "grpc_lb_policy_round_robin",
    srcs = [
        "src/core/ext/lb_policy/round_robin/round_robin.c",
    ],
    language = "c",
    deps = [
        "grpc_base",
        "grpc_client_channel",
    ],
)

grpc_cc_library(
    name = "grpc_load_reporting",
    srcs = [
        "src/core/ext/load_reporting/load_reporting.c",
        "src/core/ext/load_reporting/load_reporting_filter.c",
    ],
    hdrs = [
        "src/core/ext/load_reporting/load_reporting.h",
        "src/core/ext/load_reporting/load_reporting_filter.h",
    ],
    language = "c",
    deps = [
        "grpc_base",
    ],
)

grpc_cc_library(
    name = "grpc_resolver_dns_native",
    srcs = [
        "src/core/ext/resolver/dns/native/dns_resolver.c",
    ],
    language = "c",
    deps = [
        "grpc_base",
        "grpc_client_channel",
    ],
)

grpc_cc_library(
    name = "grpc_resolver_sockaddr",
    srcs = [
        "src/core/ext/resolver/sockaddr/sockaddr_resolver.c",
    ],
    language = "c",
    deps = [
        "grpc_base",
        "grpc_client_channel",
    ],
)

grpc_cc_library(
    name = "grpc_secure",
    srcs = [
        "src/core/lib/http/httpcli_security_connector.c",
        "src/core/lib/security/context/security_context.c",
        "src/core/lib/security/credentials/composite/composite_credentials.c",
        "src/core/lib/security/credentials/credentials.c",
        "src/core/lib/security/credentials/credentials_metadata.c",
        "src/core/lib/security/credentials/fake/fake_credentials.c",
        "src/core/lib/security/credentials/google_default/credentials_generic.c",
        "src/core/lib/security/credentials/google_default/google_default_credentials.c",
        "src/core/lib/security/credentials/iam/iam_credentials.c",
        "src/core/lib/security/credentials/jwt/json_token.c",
        "src/core/lib/security/credentials/jwt/jwt_credentials.c",
        "src/core/lib/security/credentials/jwt/jwt_verifier.c",
        "src/core/lib/security/credentials/oauth2/oauth2_credentials.c",
        "src/core/lib/security/credentials/plugin/plugin_credentials.c",
        "src/core/lib/security/credentials/ssl/ssl_credentials.c",
        "src/core/lib/security/transport/client_auth_filter.c",
        "src/core/lib/security/transport/secure_endpoint.c",
        "src/core/lib/security/transport/security_connector.c",
        "src/core/lib/security/transport/security_handshaker.c",
        "src/core/lib/security/transport/server_auth_filter.c",
        "src/core/lib/security/transport/tsi_error.c",
        "src/core/lib/security/util/b64.c",
        "src/core/lib/security/util/json_util.c",
        "src/core/lib/surface/init_secure.c",
    ],
    hdrs = [
        "src/core/lib/security/context/security_context.h",
        "src/core/lib/security/credentials/composite/composite_credentials.h",
        "src/core/lib/security/credentials/credentials.h",
        "src/core/lib/security/credentials/fake/fake_credentials.h",
        "src/core/lib/security/credentials/google_default/google_default_credentials.h",
        "src/core/lib/security/credentials/iam/iam_credentials.h",
        "src/core/lib/security/credentials/jwt/json_token.h",
        "src/core/lib/security/credentials/jwt/jwt_credentials.h",
        "src/core/lib/security/credentials/jwt/jwt_verifier.h",
        "src/core/lib/security/credentials/oauth2/oauth2_credentials.h",
        "src/core/lib/security/credentials/plugin/plugin_credentials.h",
        "src/core/lib/security/credentials/ssl/ssl_credentials.h",
        "src/core/lib/security/transport/auth_filters.h",
        "src/core/lib/security/transport/secure_endpoint.h",
        "src/core/lib/security/transport/security_connector.h",
        "src/core/lib/security/transport/security_handshaker.h",
        "src/core/lib/security/transport/tsi_error.h",
        "src/core/lib/security/util/b64.h",
        "src/core/lib/security/util/json_util.h",
    ],
    language = "c",
    public_hdrs = [
        "include/grpc/grpc_security.h",
    ],
    deps = [
        "grpc_base",
        "grpc_transport_chttp2_alpn",
        "tsi",
    ],
)

grpc_cc_library(
    name = "grpc_transport_chttp2",
    srcs = [
        "src/core/ext/transport/chttp2/transport/bin_decoder.c",
        "src/core/ext/transport/chttp2/transport/bin_encoder.c",
        "src/core/ext/transport/chttp2/transport/chttp2_plugin.c",
        "src/core/ext/transport/chttp2/transport/chttp2_transport.c",
        "src/core/ext/transport/chttp2/transport/frame_data.c",
        "src/core/ext/transport/chttp2/transport/frame_goaway.c",
        "src/core/ext/transport/chttp2/transport/frame_ping.c",
        "src/core/ext/transport/chttp2/transport/frame_rst_stream.c",
        "src/core/ext/transport/chttp2/transport/frame_settings.c",
        "src/core/ext/transport/chttp2/transport/frame_window_update.c",
        "src/core/ext/transport/chttp2/transport/hpack_encoder.c",
        "src/core/ext/transport/chttp2/transport/hpack_parser.c",
        "src/core/ext/transport/chttp2/transport/hpack_table.c",
        "src/core/ext/transport/chttp2/transport/huffsyms.c",
        "src/core/ext/transport/chttp2/transport/incoming_metadata.c",
        "src/core/ext/transport/chttp2/transport/parsing.c",
        "src/core/ext/transport/chttp2/transport/stream_lists.c",
        "src/core/ext/transport/chttp2/transport/stream_map.c",
        "src/core/ext/transport/chttp2/transport/varint.c",
        "src/core/ext/transport/chttp2/transport/writing.c",
    ],
    hdrs = [
        "src/core/ext/transport/chttp2/transport/bin_decoder.h",
        "src/core/ext/transport/chttp2/transport/bin_encoder.h",
        "src/core/ext/transport/chttp2/transport/chttp2_transport.h",
        "src/core/ext/transport/chttp2/transport/frame.h",
        "src/core/ext/transport/chttp2/transport/frame_data.h",
        "src/core/ext/transport/chttp2/transport/frame_goaway.h",
        "src/core/ext/transport/chttp2/transport/frame_ping.h",
        "src/core/ext/transport/chttp2/transport/frame_rst_stream.h",
        "src/core/ext/transport/chttp2/transport/frame_settings.h",
        "src/core/ext/transport/chttp2/transport/frame_window_update.h",
        "src/core/ext/transport/chttp2/transport/hpack_encoder.h",
        "src/core/ext/transport/chttp2/transport/hpack_parser.h",
        "src/core/ext/transport/chttp2/transport/hpack_table.h",
        "src/core/ext/transport/chttp2/transport/huffsyms.h",
        "src/core/ext/transport/chttp2/transport/incoming_metadata.h",
        "src/core/ext/transport/chttp2/transport/internal.h",
        "src/core/ext/transport/chttp2/transport/stream_map.h",
        "src/core/ext/transport/chttp2/transport/varint.h",
    ],
    language = "c",
    deps = [
        "grpc_base",
        "grpc_transport_chttp2_alpn",
    ],
)

grpc_cc_library(
    name = "grpc_transport_chttp2_alpn",
    srcs = [
        "src/core/ext/transport/chttp2/alpn/alpn.c",
    ],
    hdrs = [
        "src/core/ext/transport/chttp2/alpn/alpn.h",
    ],
    language = "c",
    deps = [
        "gpr",
    ],
)

grpc_cc_library(
  name = "grpc_transport_chttp2_client_connector",
  hdrs = [
   "src/core/ext/transport/chttp2/client/chttp2_connector.h",
  ],
  srcs = [
   "src/core/ext/transport/chttp2/client/chttp2_connector.c",
  ],
  language = "c",
  deps = [
   "grpc_transport_chttp2",
   "grpc_base",
   "grpc_client_channel",
  ],
)


grpc_cc_library(
    name = "grpc_transport_chttp2_client_insecure",
    srcs = [
        "src/core/ext/transport/chttp2/client/insecure/channel_create.c",
        "src/core/ext/transport/chttp2/client/insecure/channel_create_posix.c",
    ],
    language = "c",
    deps = [
        "grpc_base",
        "grpc_client_channel",
        "grpc_transport_chttp2",
        "grpc_transport_chttp2_client_connector",
    ],
)

grpc_cc_library(
    name = "grpc_transport_chttp2_client_secure",
    srcs = [
        "src/core/ext/transport/chttp2/client/secure/secure_channel_create.c",
    ],
    language = "c",
    deps = [
        "grpc_base",
        "grpc_client_channel",
        "grpc_secure",
        "grpc_transport_chttp2",
        "grpc_transport_chttp2_client_connector",
    ],
)

grpc_cc_library(
    name = "grpc_transport_chttp2_server",
    srcs = [
        "src/core/ext/transport/chttp2/server/chttp2_server.c",
    ],
    hdrs = [
        "src/core/ext/transport/chttp2/server/chttp2_server.h",
    ],
    language = "c",
    deps = [
        "grpc_base",
        "grpc_transport_chttp2",
    ],
)

grpc_cc_library(
    name = "grpc_transport_chttp2_server_insecure",
    srcs = [
        "src/core/ext/transport/chttp2/server/insecure/server_chttp2.c",
        "src/core/ext/transport/chttp2/server/insecure/server_chttp2_posix.c",
    ],
    language = "c",
    deps = [
        "grpc_base",
        "grpc_transport_chttp2",
        "grpc_transport_chttp2_server",
    ],
)

grpc_cc_library(
    name = "grpc_transport_chttp2_server_secure",
    srcs = [
        "src/core/ext/transport/chttp2/server/secure/server_secure_chttp2.c",
    ],
    language = "c",
    deps = [
        "grpc_base",
        "grpc_secure",
        "grpc_transport_chttp2",
        "grpc_transport_chttp2_server",
    ],
)

grpc_cc_library(
    name = "grpc_transport_cronet_client_secure",
    srcs = [
        "src/core/ext/transport/cronet/client/secure/cronet_channel_create.c",
        "src/core/ext/transport/cronet/transport/cronet_api_dummy.c",
        "src/core/ext/transport/cronet/transport/cronet_transport.c",
    ],
    hdrs = [
<<<<<<< HEAD
        "third_party/Cronet/bidirectional_stream_c.h",
        "src/core/ext/transport/cronet/transport/cronet_transport.h",
=======
        "third_party/objective_c/Cronet/bidirectional_stream_c.h",
>>>>>>> d5a5bec6
    ],
    language = "c",
    public_hdrs = [
        "include/grpc/grpc_cronet.h",
        "include/grpc/grpc_security.h",
        "include/grpc/grpc_security_constants.h",
    ],
    deps = [
        "grpc_base",
        "grpc_transport_chttp2",
    ],
)

grpc_cc_library(
    name = "tsi",
    srcs = [
        "src/core/lib/tsi/fake_transport_security.c",
        "src/core/lib/tsi/ssl_transport_security.c",
        "src/core/lib/tsi/transport_security.c",
    ],
    hdrs = [
        "src/core/lib/tsi/fake_transport_security.h",
        "src/core/lib/tsi/ssl_transport_security.h",
        "src/core/lib/tsi/ssl_types.h",
        "src/core/lib/tsi/transport_security.h",
        "src/core/lib/tsi/transport_security_interface.h",
    ],
    external_deps = [
        "libssl",
    ],
    language = "c",
    deps = [
        "gpr",
    ],
)

grpc_cc_library(
    name = "grpc++_base",
    srcs = [
        "src/cpp/client/channel_cc.cc",
        "src/cpp/client/client_context.cc",
        "src/cpp/client/create_channel.cc",
        "src/cpp/client/create_channel_internal.cc",
        "src/cpp/client/create_channel_posix.cc",
        "src/cpp/client/credentials_cc.cc",
        "src/cpp/client/generic_stub.cc",
        "src/cpp/common/channel_arguments.cc",
        "src/cpp/common/channel_filter.cc",
        "src/cpp/common/completion_queue_cc.cc",
        "src/cpp/common/core_codegen.cc",
        "src/cpp/common/rpc_method.cc",
        "src/cpp/common/version_cc.cc",
        "src/cpp/server/async_generic_service.cc",
        "src/cpp/server/create_default_thread_pool.cc",
        "src/cpp/server/dynamic_thread_pool.cc",
        "src/cpp/server/server_builder.cc",
        "src/cpp/server/server_cc.cc",
        "src/cpp/server/server_context.cc",
        "src/cpp/server/server_credentials.cc",
        "src/cpp/server/server_posix.cc",
        "src/cpp/thread_manager/thread_manager.cc",
        "src/cpp/util/byte_buffer_cc.cc",
        "src/cpp/util/slice_cc.cc",
        "src/cpp/util/status.cc",
        "src/cpp/util/string_ref.cc",
        "src/cpp/util/time_cc.cc",
    ],
    hdrs = [
        "src/cpp/client/create_channel_internal.h",
        "src/cpp/common/channel_filter.h",
        "src/cpp/server/dynamic_thread_pool.h",
        "src/cpp/server/thread_pool_interface.h",
        "src/cpp/thread_manager/thread_manager.h",
    ],
    language = "c++",
    public_hdrs = [
        "include/grpc++/alarm.h",
        "include/grpc++/channel.h",
        "include/grpc++/client_context.h",
        "include/grpc++/completion_queue.h",
        "include/grpc++/create_channel.h",
        "include/grpc++/create_channel_posix.h",
        "include/grpc++/generic/async_generic_service.h",
        "include/grpc++/generic/generic_stub.h",
        "include/grpc++/grpc++.h",
        "include/grpc++/impl/call.h",
        "include/grpc++/impl/client_unary_call.h",
        "include/grpc++/impl/codegen/core_codegen.h",
        "include/grpc++/impl/grpc_library.h",
        "include/grpc++/impl/method_handler_impl.h",
        "include/grpc++/impl/rpc_method.h",
        "include/grpc++/impl/rpc_service_method.h",
        "include/grpc++/impl/serialization_traits.h",
        "include/grpc++/impl/server_builder_option.h",
        "include/grpc++/impl/server_builder_plugin.h",
        "include/grpc++/impl/server_initializer.h",
        "include/grpc++/impl/service_type.h",
        "include/grpc++/impl/sync_cxx11.h",
        "include/grpc++/impl/sync_no_cxx11.h",
        "include/grpc++/resource_quota.h",
        "include/grpc++/security/auth_context.h",
        "include/grpc++/security/auth_metadata_processor.h",
        "include/grpc++/security/credentials.h",
        "include/grpc++/security/server_credentials.h",
        "include/grpc++/server.h",
        "include/grpc++/server_builder.h",
        "include/grpc++/server_context.h",
        "include/grpc++/server_posix.h",
        "include/grpc++/support/async_stream.h",
        "include/grpc++/support/async_unary_call.h",
        "include/grpc++/support/byte_buffer.h",
        "include/grpc++/support/channel_arguments.h",
        "include/grpc++/support/config.h",
        "include/grpc++/support/slice.h",
        "include/grpc++/support/status.h",
        "include/grpc++/support/status_code_enum.h",
        "include/grpc++/support/string_ref.h",
        "include/grpc++/support/stub_options.h",
        "include/grpc++/support/sync_stream.h",
        "include/grpc++/support/time.h",
    ],
    deps = [
        "grpc",
        "grpc++_codegen_base",
    ],
)

grpc_cc_library(
    name = "grpc++_codegen_base",
    language = "c++",
    public_hdrs = [
        "include/grpc++/impl/codegen/async_stream.h",
        "include/grpc++/impl/codegen/async_unary_call.h",
        "include/grpc++/impl/codegen/call.h",
        "include/grpc++/impl/codegen/call_hook.h",
        "include/grpc++/impl/codegen/channel_interface.h",
        "include/grpc++/impl/codegen/client_context.h",
        "include/grpc++/impl/codegen/client_unary_call.h",
        "include/grpc++/impl/codegen/completion_queue.h",
        "include/grpc++/impl/codegen/completion_queue_tag.h",
        "include/grpc++/impl/codegen/config.h",
        "include/grpc++/impl/codegen/core_codegen_interface.h",
        "include/grpc++/impl/codegen/create_auth_context.h",
        "include/grpc++/impl/codegen/grpc_library.h",
        "include/grpc++/impl/codegen/metadata_map.h",
        "include/grpc++/impl/codegen/method_handler_impl.h",
        "include/grpc++/impl/codegen/rpc_method.h",
        "include/grpc++/impl/codegen/rpc_service_method.h",
        "include/grpc++/impl/codegen/security/auth_context.h",
        "include/grpc++/impl/codegen/serialization_traits.h",
        "include/grpc++/impl/codegen/server_context.h",
        "include/grpc++/impl/codegen/server_interface.h",
        "include/grpc++/impl/codegen/service_type.h",
        "include/grpc++/impl/codegen/slice.h",
        "include/grpc++/impl/codegen/status.h",
        "include/grpc++/impl/codegen/status_code_enum.h",
        "include/grpc++/impl/codegen/status_helper.h",
        "include/grpc++/impl/codegen/string_ref.h",
        "include/grpc++/impl/codegen/stub_options.h",
        "include/grpc++/impl/codegen/sync_stream.h",
        "include/grpc++/impl/codegen/time.h",
    ],
    deps = [
        "grpc_codegen",
    ],
)

grpc_cc_library(
    name = "grpc++_codegen_base_src",
    srcs = [
        "src/cpp/codegen/codegen_init.cc",
    ],
    language = "c++",
    deps = [
        "grpc++_codegen_base",
    ],
)

grpc_cc_library(
    name = "grpc++_codegen_proto",
    language = "c++",
    public_hdrs = [
        "include/grpc++/impl/codegen/proto_utils.h",
    ],
    deps = [
        "grpc++_codegen_base",
        "grpc++_config_proto",
    ],
)

grpc_cc_library(
    name = "grpc++_config_proto",
    language = "c++",
    public_hdrs = [
        "include/grpc++/impl/codegen/config_protobuf.h",
    ],
    external_deps = [
        "protobuf",
    ],
)

grpc_cc_library(
    name = "thrift_util",
    language = "c++",
    public_hdrs = [
        "include/grpc++/impl/codegen/thrift_serializer.h",
        "include/grpc++/impl/codegen/thrift_utils.h",
    ],
    deps = [
        "grpc++_codegen_base",
    ],
)<|MERGE_RESOLUTION|>--- conflicted
+++ resolved
@@ -1038,12 +1038,8 @@
         "src/core/ext/transport/cronet/transport/cronet_transport.c",
     ],
     hdrs = [
-<<<<<<< HEAD
-        "third_party/Cronet/bidirectional_stream_c.h",
+        "third_party/objective_c/Cronet/bidirectional_stream_c.h",
         "src/core/ext/transport/cronet/transport/cronet_transport.h",
-=======
-        "third_party/objective_c/Cronet/bidirectional_stream_c.h",
->>>>>>> d5a5bec6
     ],
     language = "c",
     public_hdrs = [
