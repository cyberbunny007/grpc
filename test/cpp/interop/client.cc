/*
 *
 * Copyright 2015, Google Inc.
 * All rights reserved.
 *
 * Redistribution and use in source and binary forms, with or without
 * modification, are permitted provided that the following conditions are
 * met:
 *
 *     * Redistributions of source code must retain the above copyright
 * notice, this list of conditions and the following disclaimer.
 *     * Redistributions in binary form must reproduce the above
 * copyright notice, this list of conditions and the following disclaimer
 * in the documentation and/or other materials provided with the
 * distribution.
 *     * Neither the name of Google Inc. nor the names of its
 * contributors may be used to endorse or promote products derived from
 * this software without specific prior written permission.
 *
 * THIS SOFTWARE IS PROVIDED BY THE COPYRIGHT HOLDERS AND CONTRIBUTORS
 * "AS IS" AND ANY EXPRESS OR IMPLIED WARRANTIES, INCLUDING, BUT NOT
 * LIMITED TO, THE IMPLIED WARRANTIES OF MERCHANTABILITY AND FITNESS FOR
 * A PARTICULAR PURPOSE ARE DISCLAIMED. IN NO EVENT SHALL THE COPYRIGHT
 * OWNER OR CONTRIBUTORS BE LIABLE FOR ANY DIRECT, INDIRECT, INCIDENTAL,
 * SPECIAL, EXEMPLARY, OR CONSEQUENTIAL DAMAGES (INCLUDING, BUT NOT
 * LIMITED TO, PROCUREMENT OF SUBSTITUTE GOODS OR SERVICES; LOSS OF USE,
 * DATA, OR PROFITS; OR BUSINESS INTERRUPTION) HOWEVER CAUSED AND ON ANY
 * THEORY OF LIABILITY, WHETHER IN CONTRACT, STRICT LIABILITY, OR TORT
 * (INCLUDING NEGLIGENCE OR OTHERWISE) ARISING IN ANY WAY OUT OF THE USE
 * OF THIS SOFTWARE, EVEN IF ADVISED OF THE POSSIBILITY OF SUCH DAMAGE.
 *
 */

<<<<<<< HEAD
#include <fstream>
=======
>>>>>>> 05f2d9f8
#include <memory>

#include <unistd.h>

#include <grpc/grpc.h>
#include <grpc/support/log.h>
#include <gflags/gflags.h>
#include <grpc++/channel_interface.h>
#include <grpc++/client_context.h>
#include <grpc++/status.h>
#include <grpc++/stream.h>
#include "test/cpp/interop/client_helper.h"
#include "test/cpp/interop/interop_client.h"

DEFINE_bool(enable_ssl, false, "Whether to use ssl/tls.");
DEFINE_bool(use_prod_roots, false, "True to use SSL roots for google");
DEFINE_int32(server_port, 0, "Server port.");
DEFINE_string(server_host, "127.0.0.1", "Server host to connect to");
DEFINE_string(server_host_override, "foo.test.google.fr",
              "Override the server host which is sent in HTTP header");
DEFINE_string(test_case, "large_unary",
              "Configure different test cases. Valid options are: "
              "empty_unary : empty (zero bytes) request and response; "
              "large_unary : single request and (large) response; "
              "client_streaming : request streaming with single response; "
              "server_streaming : single request with response streaming; "
              "slow_consumer : single request with response; "
              " streaming with slow client consumer; "
              "half_duplex : half-duplex streaming; "
              "ping_pong : full-duplex streaming; "
              "service_account_creds : large_unary with service_account auth; "
              "compute_engine_creds: large_unary with compute engine auth; "
              "jwt_token_creds: large_unary with JWT token auth; "
              "all : all of above.");
DEFINE_string(default_service_account, "",
              "Email of GCE default service account");
DEFINE_string(service_account_key_file, "",
              "Path to service account json key file.");
DEFINE_string(oauth_scope, "", "Scope for OAuth tokens.");

using grpc::testing::CreateChannelForTestCase;
using grpc::testing::GetServiceAccountJsonKey;

// In some distros, gflags is in the namespace google, and in some others,
// in gflags. This hack is enabling us to find both.
namespace google {}
namespace gflags {}
using namespace google;
using namespace gflags;

<<<<<<< HEAD
namespace {
// The same value is defined by the Java client.
const std::vector<int> request_stream_sizes = {27182, 8, 1828, 45904};
const std::vector<int> response_stream_sizes = {31415, 9, 2653, 58979};
const int kNumResponseMessages = 2000;
const int kResponseMessageSize = 1030;
const int kReceiveDelayMilliSeconds = 20;
const int kLargeRequestSize = 314159;
const int kLargeResponseSize = 271812;
}  // namespace

grpc::string GetServiceAccountJsonKey() {
  static grpc::string json_key;
  if (json_key.empty()) {
    std::ifstream json_key_file(FLAGS_service_account_key_file);
    std::stringstream key_stream;
    key_stream << json_key_file.rdbuf();
    json_key = key_stream.str();
  }
  return json_key;
}

std::shared_ptr<ChannelInterface> CreateChannelForTestCase(
    const grpc::string& test_case) {
  GPR_ASSERT(FLAGS_server_port);
  const int host_port_buf_size = 1024;
  char host_port[host_port_buf_size];
  snprintf(host_port, host_port_buf_size, "%s:%d", FLAGS_server_host.c_str(),
           FLAGS_server_port);

  if (test_case == "service_account_creds") {
    std::unique_ptr<Credentials> creds;
    GPR_ASSERT(FLAGS_enable_ssl);
    grpc::string json_key = GetServiceAccountJsonKey();
    creds = ServiceAccountCredentials(json_key, FLAGS_oauth_scope, 3600);
    return CreateTestChannel(host_port, FLAGS_server_host_override,
                             FLAGS_enable_ssl, FLAGS_use_prod_roots, creds);
  } else if (test_case == "compute_engine_creds") {
    std::unique_ptr<Credentials> creds;
    GPR_ASSERT(FLAGS_enable_ssl);
    creds = ComputeEngineCredentials();
    return CreateTestChannel(host_port, FLAGS_server_host_override,
                             FLAGS_enable_ssl, FLAGS_use_prod_roots, creds);
  } else if (test_case == "jwt_token_creds") {
    std::unique_ptr<Credentials> creds;
    GPR_ASSERT(FLAGS_enable_ssl);
    grpc::string json_key = GetServiceAccountJsonKey();
    creds = JWTCredentials(json_key, 3600);
    return CreateTestChannel(host_port, FLAGS_server_host_override,
                             FLAGS_enable_ssl, FLAGS_use_prod_roots, creds);
  } else {
    return CreateTestChannel(host_port, FLAGS_server_host_override,
                             FLAGS_enable_ssl, FLAGS_use_prod_roots);
  }
}

void AssertOkOrPrintErrorStatus(const grpc::Status& s) {
  if (s.IsOk()) {
    return;
  }
  gpr_log(GPR_INFO, "Error status code: %d, message: %s", s.code(),
          s.details().c_str());
  GPR_ASSERT(0);
}

void DoEmpty() {
  gpr_log(GPR_INFO, "Sending an empty rpc...");
  std::shared_ptr<ChannelInterface> channel =
      CreateChannelForTestCase("empty_unary");
  std::unique_ptr<TestService::Stub> stub(TestService::NewStub(channel));

  grpc::testing::Empty request = grpc::testing::Empty::default_instance();
  grpc::testing::Empty response = grpc::testing::Empty::default_instance();
  ClientContext context;

  grpc::Status s = stub->EmptyCall(&context, request, &response);
  AssertOkOrPrintErrorStatus(s);

  gpr_log(GPR_INFO, "Empty rpc done.");
}

// Shared code to set large payload, make rpc and check response payload.
void PerformLargeUnary(std::shared_ptr<ChannelInterface> channel,
                       SimpleRequest* request, SimpleResponse* response) {
  std::unique_ptr<TestService::Stub> stub(TestService::NewStub(channel));

  ClientContext context;
  request->set_response_type(grpc::testing::PayloadType::COMPRESSABLE);
  request->set_response_size(kLargeResponseSize);
  grpc::string payload(kLargeRequestSize, '\0');
  request->mutable_payload()->set_body(payload.c_str(), kLargeRequestSize);

  grpc::Status s = stub->UnaryCall(&context, *request, response);

  AssertOkOrPrintErrorStatus(s);
  GPR_ASSERT(response->payload().type() ==
             grpc::testing::PayloadType::COMPRESSABLE);
  GPR_ASSERT(response->payload().body() ==
             grpc::string(kLargeResponseSize, '\0'));
}

void DoComputeEngineCreds() {
  gpr_log(GPR_INFO,
          "Sending a large unary rpc with compute engine credentials ...");
  std::shared_ptr<ChannelInterface> channel =
      CreateChannelForTestCase("compute_engine_creds");
  SimpleRequest request;
  SimpleResponse response;
  request.set_fill_username(true);
  request.set_fill_oauth_scope(true);
  PerformLargeUnary(channel, &request, &response);
  gpr_log(GPR_INFO, "Got username %s", response.username().c_str());
  gpr_log(GPR_INFO, "Got oauth_scope %s", response.oauth_scope().c_str());
  GPR_ASSERT(!response.username().empty());
  GPR_ASSERT(response.username().c_str() == FLAGS_default_service_account);
  GPR_ASSERT(!response.oauth_scope().empty());
  const char* oauth_scope_str = response.oauth_scope().c_str();
  GPR_ASSERT(FLAGS_oauth_scope.find(oauth_scope_str) != grpc::string::npos);
  gpr_log(GPR_INFO, "Large unary with compute engine creds done.");
}

void DoServiceAccountCreds() {
  gpr_log(GPR_INFO,
          "Sending a large unary rpc with service account credentials ...");
  std::shared_ptr<ChannelInterface> channel =
      CreateChannelForTestCase("service_account_creds");
  SimpleRequest request;
  SimpleResponse response;
  request.set_fill_username(true);
  request.set_fill_oauth_scope(true);
  PerformLargeUnary(channel, &request, &response);
  GPR_ASSERT(!response.username().empty());
  GPR_ASSERT(!response.oauth_scope().empty());
  grpc::string json_key = GetServiceAccountJsonKey();
  GPR_ASSERT(json_key.find(response.username()) != grpc::string::npos);
  const char* oauth_scope_str = response.oauth_scope().c_str();
  GPR_ASSERT(FLAGS_oauth_scope.find(oauth_scope_str) != grpc::string::npos);
  gpr_log(GPR_INFO, "Large unary with service account creds done.");
}

void DoJwtTokenCreds() {
  gpr_log(GPR_INFO, "Sending a large unary rpc with JWT token credentials ...");
  std::shared_ptr<ChannelInterface> channel =
      CreateChannelForTestCase("jwt_token_creds");
  SimpleRequest request;
  SimpleResponse response;
  request.set_fill_username(true);
  PerformLargeUnary(channel, &request, &response);
  GPR_ASSERT(!response.username().empty());
  grpc::string json_key = GetServiceAccountJsonKey();
  GPR_ASSERT(json_key.find(response.username()) != grpc::string::npos);
  gpr_log(GPR_INFO, "Large unary with JWT token creds done.");
}

void DoLargeUnary() {
  gpr_log(GPR_INFO, "Sending a large unary rpc...");
  std::shared_ptr<ChannelInterface> channel =
      CreateChannelForTestCase("large_unary");
  SimpleRequest request;
  SimpleResponse response;
  PerformLargeUnary(channel, &request, &response);
  gpr_log(GPR_INFO, "Large unary done.");
}

void DoRequestStreaming() {
  gpr_log(GPR_INFO, "Sending request steaming rpc ...");
  std::shared_ptr<ChannelInterface> channel =
      CreateChannelForTestCase("client_streaming");
  std::unique_ptr<TestService::Stub> stub(TestService::NewStub(channel));

  grpc::ClientContext context;
  StreamingInputCallRequest request;
  StreamingInputCallResponse response;

  std::unique_ptr<grpc::ClientWriter<StreamingInputCallRequest>> stream(
      stub->StreamingInputCall(&context, &response));

  int aggregated_payload_size = 0;
  for (unsigned int i = 0; i < request_stream_sizes.size(); ++i) {
    grpc::testing::Payload* payload = request.mutable_payload();
    payload->set_body(grpc::string(request_stream_sizes[i], '\0'));
    GPR_ASSERT(stream->Write(request));
    aggregated_payload_size += request_stream_sizes[i];
  }
  stream->WritesDone();
  grpc::Status s = stream->Finish();

  GPR_ASSERT(response.aggregated_payload_size() == aggregated_payload_size);
  AssertOkOrPrintErrorStatus(s);
  gpr_log(GPR_INFO, "Request streaming done.");
}

void DoResponseStreaming() {
  gpr_log(GPR_INFO, "Receiving response steaming rpc ...");
  std::shared_ptr<ChannelInterface> channel =
      CreateChannelForTestCase("server_streaming");
  std::unique_ptr<TestService::Stub> stub(TestService::NewStub(channel));

  grpc::ClientContext context;
  StreamingOutputCallRequest request;
  for (unsigned int i = 0; i < response_stream_sizes.size(); ++i) {
    ResponseParameters* response_parameter = request.add_response_parameters();
    response_parameter->set_size(response_stream_sizes[i]);
  }
  StreamingOutputCallResponse response;
  std::unique_ptr<grpc::ClientReader<StreamingOutputCallResponse>> stream(
      stub->StreamingOutputCall(&context, request));

  unsigned int i = 0;
  while (stream->Read(&response)) {
    GPR_ASSERT(response.payload().body() ==
               grpc::string(response_stream_sizes[i], '\0'));
    ++i;
  }
  GPR_ASSERT(response_stream_sizes.size() == i);
  grpc::Status s = stream->Finish();

  AssertOkOrPrintErrorStatus(s);
  gpr_log(GPR_INFO, "Response streaming done.");
}

void DoResponseStreamingWithSlowConsumer() {
  gpr_log(GPR_INFO, "Receiving response steaming rpc with slow consumer ...");
  std::shared_ptr<ChannelInterface> channel =
      CreateChannelForTestCase("slow_consumer");
  std::unique_ptr<TestService::Stub> stub(TestService::NewStub(channel));

  grpc::ClientContext context;
  StreamingOutputCallRequest request;

  for (int i = 0; i < kNumResponseMessages; ++i) {
    ResponseParameters* response_parameter = request.add_response_parameters();
    response_parameter->set_size(kResponseMessageSize);
  }
  StreamingOutputCallResponse response;
  std::unique_ptr<grpc::ClientReader<StreamingOutputCallResponse>> stream(
      stub->StreamingOutputCall(&context, request));

  int i = 0;
  while (stream->Read(&response)) {
    GPR_ASSERT(response.payload().body() ==
               grpc::string(kResponseMessageSize, '\0'));
    gpr_log(GPR_INFO, "received message %d", i);
    usleep(kReceiveDelayMilliSeconds * 1000);
    ++i;
  }
  GPR_ASSERT(kNumResponseMessages == i);
  grpc::Status s = stream->Finish();

  AssertOkOrPrintErrorStatus(s);
  gpr_log(GPR_INFO, "Response streaming done.");
}

void DoHalfDuplex() {
  gpr_log(GPR_INFO, "Sending half-duplex streaming rpc ...");
  std::shared_ptr<ChannelInterface> channel =
      CreateChannelForTestCase("half_duplex");
  std::unique_ptr<TestService::Stub> stub(TestService::NewStub(channel));

  grpc::ClientContext context;
  std::unique_ptr<grpc::ClientReaderWriter<StreamingOutputCallRequest,
                                           StreamingOutputCallResponse>>
      stream(stub->HalfDuplexCall(&context));

  StreamingOutputCallRequest request;
  ResponseParameters* response_parameter = request.add_response_parameters();
  for (unsigned int i = 0; i < response_stream_sizes.size(); ++i) {
    response_parameter->set_size(response_stream_sizes[i]);
    GPR_ASSERT(stream->Write(request));
  }
  stream->WritesDone();

  unsigned int i = 0;
  StreamingOutputCallResponse response;
  while (stream->Read(&response)) {
    GPR_ASSERT(response.payload().has_body());
    GPR_ASSERT(response.payload().body() ==
               grpc::string(response_stream_sizes[i], '\0'));
    ++i;
  }
  GPR_ASSERT(response_stream_sizes.size() == i);
  grpc::Status s = stream->Finish();
  AssertOkOrPrintErrorStatus(s);
  gpr_log(GPR_INFO, "Half-duplex streaming rpc done.");
}

void DoPingPong() {
  gpr_log(GPR_INFO, "Sending Ping Pong streaming rpc ...");
  std::shared_ptr<ChannelInterface> channel =
      CreateChannelForTestCase("ping_pong");
  std::unique_ptr<TestService::Stub> stub(TestService::NewStub(channel));

  grpc::ClientContext context;
  std::unique_ptr<grpc::ClientReaderWriter<StreamingOutputCallRequest,
                                           StreamingOutputCallResponse>>
      stream(stub->FullDuplexCall(&context));

  StreamingOutputCallRequest request;
  request.set_response_type(grpc::testing::PayloadType::COMPRESSABLE);
  ResponseParameters* response_parameter = request.add_response_parameters();
  grpc::testing::Payload* payload = request.mutable_payload();
  StreamingOutputCallResponse response;
  for (unsigned int i = 0; i < request_stream_sizes.size(); ++i) {
    response_parameter->set_size(response_stream_sizes[i]);
    payload->set_body(grpc::string(request_stream_sizes[i], '\0'));
    GPR_ASSERT(stream->Write(request));
    GPR_ASSERT(stream->Read(&response));
    GPR_ASSERT(response.payload().has_body());
    GPR_ASSERT(response.payload().body() ==
               grpc::string(response_stream_sizes[i], '\0'));
  }

  stream->WritesDone();
  GPR_ASSERT(!stream->Read(&response));
  grpc::Status s = stream->Finish();
  AssertOkOrPrintErrorStatus(s);
  gpr_log(GPR_INFO, "Ping pong streaming done.");
}

=======
>>>>>>> 05f2d9f8
int main(int argc, char** argv) {
  grpc_init();

  ParseCommandLineFlags(&argc, &argv, true);

  grpc::testing::InteropClient client(
      CreateChannelForTestCase(FLAGS_test_case));
  if (FLAGS_test_case == "empty_unary") {
    client.DoEmpty();
  } else if (FLAGS_test_case == "large_unary") {
    client.DoLargeUnary();
  } else if (FLAGS_test_case == "client_streaming") {
    client.DoRequestStreaming();
  } else if (FLAGS_test_case == "server_streaming") {
    client.DoResponseStreaming();
  } else if (FLAGS_test_case == "slow_consumer") {
    client.DoResponseStreamingWithSlowConsumer();
  } else if (FLAGS_test_case == "half_duplex") {
    client.DoHalfDuplex();
  } else if (FLAGS_test_case == "ping_pong") {
    client.DoPingPong();
  } else if (FLAGS_test_case == "service_account_creds") {
    grpc::string json_key = GetServiceAccountJsonKey();
    client.DoServiceAccountCreds(json_key, FLAGS_oauth_scope);
  } else if (FLAGS_test_case == "compute_engine_creds") {
    client.DoComputeEngineCreds(FLAGS_default_service_account,
                                FLAGS_oauth_scope);
  } else if (FLAGS_test_case == "jwt_token_creds") {
    grpc::string json_key = GetServiceAccountJsonKey();
    client.DoJwtTokenCreds(json_key);
  } else if (FLAGS_test_case == "all") {
    client.DoEmpty();
    client.DoLargeUnary();
    client.DoRequestStreaming();
    client.DoResponseStreaming();
    client.DoHalfDuplex();
    client.DoPingPong();
    // service_account_creds and jwt_token_creds can only run with ssl.
    if (FLAGS_enable_ssl) {
      grpc::string json_key = GetServiceAccountJsonKey();
      client.DoServiceAccountCreds(json_key, FLAGS_oauth_scope);
      client.DoJwtTokenCreds(json_key);
    }
    // compute_engine_creds only runs in GCE.
  } else {
    gpr_log(
        GPR_ERROR,
        "Unsupported test case %s. Valid options are all|empty_unary|"
        "large_unary|client_streaming|server_streaming|half_duplex|ping_pong|"
        "service_account_creds|compute_engine_creds|jwt_token_creds",
        FLAGS_test_case.c_str());
  }
  client.Reset(nullptr);

  grpc_shutdown();
  return 0;
}<|MERGE_RESOLUTION|>--- conflicted
+++ resolved
@@ -31,10 +31,6 @@
  *
  */
 
-<<<<<<< HEAD
-#include <fstream>
-=======
->>>>>>> 05f2d9f8
 #include <memory>
 
 #include <unistd.h>
@@ -85,328 +81,6 @@
 using namespace google;
 using namespace gflags;
 
-<<<<<<< HEAD
-namespace {
-// The same value is defined by the Java client.
-const std::vector<int> request_stream_sizes = {27182, 8, 1828, 45904};
-const std::vector<int> response_stream_sizes = {31415, 9, 2653, 58979};
-const int kNumResponseMessages = 2000;
-const int kResponseMessageSize = 1030;
-const int kReceiveDelayMilliSeconds = 20;
-const int kLargeRequestSize = 314159;
-const int kLargeResponseSize = 271812;
-}  // namespace
-
-grpc::string GetServiceAccountJsonKey() {
-  static grpc::string json_key;
-  if (json_key.empty()) {
-    std::ifstream json_key_file(FLAGS_service_account_key_file);
-    std::stringstream key_stream;
-    key_stream << json_key_file.rdbuf();
-    json_key = key_stream.str();
-  }
-  return json_key;
-}
-
-std::shared_ptr<ChannelInterface> CreateChannelForTestCase(
-    const grpc::string& test_case) {
-  GPR_ASSERT(FLAGS_server_port);
-  const int host_port_buf_size = 1024;
-  char host_port[host_port_buf_size];
-  snprintf(host_port, host_port_buf_size, "%s:%d", FLAGS_server_host.c_str(),
-           FLAGS_server_port);
-
-  if (test_case == "service_account_creds") {
-    std::unique_ptr<Credentials> creds;
-    GPR_ASSERT(FLAGS_enable_ssl);
-    grpc::string json_key = GetServiceAccountJsonKey();
-    creds = ServiceAccountCredentials(json_key, FLAGS_oauth_scope, 3600);
-    return CreateTestChannel(host_port, FLAGS_server_host_override,
-                             FLAGS_enable_ssl, FLAGS_use_prod_roots, creds);
-  } else if (test_case == "compute_engine_creds") {
-    std::unique_ptr<Credentials> creds;
-    GPR_ASSERT(FLAGS_enable_ssl);
-    creds = ComputeEngineCredentials();
-    return CreateTestChannel(host_port, FLAGS_server_host_override,
-                             FLAGS_enable_ssl, FLAGS_use_prod_roots, creds);
-  } else if (test_case == "jwt_token_creds") {
-    std::unique_ptr<Credentials> creds;
-    GPR_ASSERT(FLAGS_enable_ssl);
-    grpc::string json_key = GetServiceAccountJsonKey();
-    creds = JWTCredentials(json_key, 3600);
-    return CreateTestChannel(host_port, FLAGS_server_host_override,
-                             FLAGS_enable_ssl, FLAGS_use_prod_roots, creds);
-  } else {
-    return CreateTestChannel(host_port, FLAGS_server_host_override,
-                             FLAGS_enable_ssl, FLAGS_use_prod_roots);
-  }
-}
-
-void AssertOkOrPrintErrorStatus(const grpc::Status& s) {
-  if (s.IsOk()) {
-    return;
-  }
-  gpr_log(GPR_INFO, "Error status code: %d, message: %s", s.code(),
-          s.details().c_str());
-  GPR_ASSERT(0);
-}
-
-void DoEmpty() {
-  gpr_log(GPR_INFO, "Sending an empty rpc...");
-  std::shared_ptr<ChannelInterface> channel =
-      CreateChannelForTestCase("empty_unary");
-  std::unique_ptr<TestService::Stub> stub(TestService::NewStub(channel));
-
-  grpc::testing::Empty request = grpc::testing::Empty::default_instance();
-  grpc::testing::Empty response = grpc::testing::Empty::default_instance();
-  ClientContext context;
-
-  grpc::Status s = stub->EmptyCall(&context, request, &response);
-  AssertOkOrPrintErrorStatus(s);
-
-  gpr_log(GPR_INFO, "Empty rpc done.");
-}
-
-// Shared code to set large payload, make rpc and check response payload.
-void PerformLargeUnary(std::shared_ptr<ChannelInterface> channel,
-                       SimpleRequest* request, SimpleResponse* response) {
-  std::unique_ptr<TestService::Stub> stub(TestService::NewStub(channel));
-
-  ClientContext context;
-  request->set_response_type(grpc::testing::PayloadType::COMPRESSABLE);
-  request->set_response_size(kLargeResponseSize);
-  grpc::string payload(kLargeRequestSize, '\0');
-  request->mutable_payload()->set_body(payload.c_str(), kLargeRequestSize);
-
-  grpc::Status s = stub->UnaryCall(&context, *request, response);
-
-  AssertOkOrPrintErrorStatus(s);
-  GPR_ASSERT(response->payload().type() ==
-             grpc::testing::PayloadType::COMPRESSABLE);
-  GPR_ASSERT(response->payload().body() ==
-             grpc::string(kLargeResponseSize, '\0'));
-}
-
-void DoComputeEngineCreds() {
-  gpr_log(GPR_INFO,
-          "Sending a large unary rpc with compute engine credentials ...");
-  std::shared_ptr<ChannelInterface> channel =
-      CreateChannelForTestCase("compute_engine_creds");
-  SimpleRequest request;
-  SimpleResponse response;
-  request.set_fill_username(true);
-  request.set_fill_oauth_scope(true);
-  PerformLargeUnary(channel, &request, &response);
-  gpr_log(GPR_INFO, "Got username %s", response.username().c_str());
-  gpr_log(GPR_INFO, "Got oauth_scope %s", response.oauth_scope().c_str());
-  GPR_ASSERT(!response.username().empty());
-  GPR_ASSERT(response.username().c_str() == FLAGS_default_service_account);
-  GPR_ASSERT(!response.oauth_scope().empty());
-  const char* oauth_scope_str = response.oauth_scope().c_str();
-  GPR_ASSERT(FLAGS_oauth_scope.find(oauth_scope_str) != grpc::string::npos);
-  gpr_log(GPR_INFO, "Large unary with compute engine creds done.");
-}
-
-void DoServiceAccountCreds() {
-  gpr_log(GPR_INFO,
-          "Sending a large unary rpc with service account credentials ...");
-  std::shared_ptr<ChannelInterface> channel =
-      CreateChannelForTestCase("service_account_creds");
-  SimpleRequest request;
-  SimpleResponse response;
-  request.set_fill_username(true);
-  request.set_fill_oauth_scope(true);
-  PerformLargeUnary(channel, &request, &response);
-  GPR_ASSERT(!response.username().empty());
-  GPR_ASSERT(!response.oauth_scope().empty());
-  grpc::string json_key = GetServiceAccountJsonKey();
-  GPR_ASSERT(json_key.find(response.username()) != grpc::string::npos);
-  const char* oauth_scope_str = response.oauth_scope().c_str();
-  GPR_ASSERT(FLAGS_oauth_scope.find(oauth_scope_str) != grpc::string::npos);
-  gpr_log(GPR_INFO, "Large unary with service account creds done.");
-}
-
-void DoJwtTokenCreds() {
-  gpr_log(GPR_INFO, "Sending a large unary rpc with JWT token credentials ...");
-  std::shared_ptr<ChannelInterface> channel =
-      CreateChannelForTestCase("jwt_token_creds");
-  SimpleRequest request;
-  SimpleResponse response;
-  request.set_fill_username(true);
-  PerformLargeUnary(channel, &request, &response);
-  GPR_ASSERT(!response.username().empty());
-  grpc::string json_key = GetServiceAccountJsonKey();
-  GPR_ASSERT(json_key.find(response.username()) != grpc::string::npos);
-  gpr_log(GPR_INFO, "Large unary with JWT token creds done.");
-}
-
-void DoLargeUnary() {
-  gpr_log(GPR_INFO, "Sending a large unary rpc...");
-  std::shared_ptr<ChannelInterface> channel =
-      CreateChannelForTestCase("large_unary");
-  SimpleRequest request;
-  SimpleResponse response;
-  PerformLargeUnary(channel, &request, &response);
-  gpr_log(GPR_INFO, "Large unary done.");
-}
-
-void DoRequestStreaming() {
-  gpr_log(GPR_INFO, "Sending request steaming rpc ...");
-  std::shared_ptr<ChannelInterface> channel =
-      CreateChannelForTestCase("client_streaming");
-  std::unique_ptr<TestService::Stub> stub(TestService::NewStub(channel));
-
-  grpc::ClientContext context;
-  StreamingInputCallRequest request;
-  StreamingInputCallResponse response;
-
-  std::unique_ptr<grpc::ClientWriter<StreamingInputCallRequest>> stream(
-      stub->StreamingInputCall(&context, &response));
-
-  int aggregated_payload_size = 0;
-  for (unsigned int i = 0; i < request_stream_sizes.size(); ++i) {
-    grpc::testing::Payload* payload = request.mutable_payload();
-    payload->set_body(grpc::string(request_stream_sizes[i], '\0'));
-    GPR_ASSERT(stream->Write(request));
-    aggregated_payload_size += request_stream_sizes[i];
-  }
-  stream->WritesDone();
-  grpc::Status s = stream->Finish();
-
-  GPR_ASSERT(response.aggregated_payload_size() == aggregated_payload_size);
-  AssertOkOrPrintErrorStatus(s);
-  gpr_log(GPR_INFO, "Request streaming done.");
-}
-
-void DoResponseStreaming() {
-  gpr_log(GPR_INFO, "Receiving response steaming rpc ...");
-  std::shared_ptr<ChannelInterface> channel =
-      CreateChannelForTestCase("server_streaming");
-  std::unique_ptr<TestService::Stub> stub(TestService::NewStub(channel));
-
-  grpc::ClientContext context;
-  StreamingOutputCallRequest request;
-  for (unsigned int i = 0; i < response_stream_sizes.size(); ++i) {
-    ResponseParameters* response_parameter = request.add_response_parameters();
-    response_parameter->set_size(response_stream_sizes[i]);
-  }
-  StreamingOutputCallResponse response;
-  std::unique_ptr<grpc::ClientReader<StreamingOutputCallResponse>> stream(
-      stub->StreamingOutputCall(&context, request));
-
-  unsigned int i = 0;
-  while (stream->Read(&response)) {
-    GPR_ASSERT(response.payload().body() ==
-               grpc::string(response_stream_sizes[i], '\0'));
-    ++i;
-  }
-  GPR_ASSERT(response_stream_sizes.size() == i);
-  grpc::Status s = stream->Finish();
-
-  AssertOkOrPrintErrorStatus(s);
-  gpr_log(GPR_INFO, "Response streaming done.");
-}
-
-void DoResponseStreamingWithSlowConsumer() {
-  gpr_log(GPR_INFO, "Receiving response steaming rpc with slow consumer ...");
-  std::shared_ptr<ChannelInterface> channel =
-      CreateChannelForTestCase("slow_consumer");
-  std::unique_ptr<TestService::Stub> stub(TestService::NewStub(channel));
-
-  grpc::ClientContext context;
-  StreamingOutputCallRequest request;
-
-  for (int i = 0; i < kNumResponseMessages; ++i) {
-    ResponseParameters* response_parameter = request.add_response_parameters();
-    response_parameter->set_size(kResponseMessageSize);
-  }
-  StreamingOutputCallResponse response;
-  std::unique_ptr<grpc::ClientReader<StreamingOutputCallResponse>> stream(
-      stub->StreamingOutputCall(&context, request));
-
-  int i = 0;
-  while (stream->Read(&response)) {
-    GPR_ASSERT(response.payload().body() ==
-               grpc::string(kResponseMessageSize, '\0'));
-    gpr_log(GPR_INFO, "received message %d", i);
-    usleep(kReceiveDelayMilliSeconds * 1000);
-    ++i;
-  }
-  GPR_ASSERT(kNumResponseMessages == i);
-  grpc::Status s = stream->Finish();
-
-  AssertOkOrPrintErrorStatus(s);
-  gpr_log(GPR_INFO, "Response streaming done.");
-}
-
-void DoHalfDuplex() {
-  gpr_log(GPR_INFO, "Sending half-duplex streaming rpc ...");
-  std::shared_ptr<ChannelInterface> channel =
-      CreateChannelForTestCase("half_duplex");
-  std::unique_ptr<TestService::Stub> stub(TestService::NewStub(channel));
-
-  grpc::ClientContext context;
-  std::unique_ptr<grpc::ClientReaderWriter<StreamingOutputCallRequest,
-                                           StreamingOutputCallResponse>>
-      stream(stub->HalfDuplexCall(&context));
-
-  StreamingOutputCallRequest request;
-  ResponseParameters* response_parameter = request.add_response_parameters();
-  for (unsigned int i = 0; i < response_stream_sizes.size(); ++i) {
-    response_parameter->set_size(response_stream_sizes[i]);
-    GPR_ASSERT(stream->Write(request));
-  }
-  stream->WritesDone();
-
-  unsigned int i = 0;
-  StreamingOutputCallResponse response;
-  while (stream->Read(&response)) {
-    GPR_ASSERT(response.payload().has_body());
-    GPR_ASSERT(response.payload().body() ==
-               grpc::string(response_stream_sizes[i], '\0'));
-    ++i;
-  }
-  GPR_ASSERT(response_stream_sizes.size() == i);
-  grpc::Status s = stream->Finish();
-  AssertOkOrPrintErrorStatus(s);
-  gpr_log(GPR_INFO, "Half-duplex streaming rpc done.");
-}
-
-void DoPingPong() {
-  gpr_log(GPR_INFO, "Sending Ping Pong streaming rpc ...");
-  std::shared_ptr<ChannelInterface> channel =
-      CreateChannelForTestCase("ping_pong");
-  std::unique_ptr<TestService::Stub> stub(TestService::NewStub(channel));
-
-  grpc::ClientContext context;
-  std::unique_ptr<grpc::ClientReaderWriter<StreamingOutputCallRequest,
-                                           StreamingOutputCallResponse>>
-      stream(stub->FullDuplexCall(&context));
-
-  StreamingOutputCallRequest request;
-  request.set_response_type(grpc::testing::PayloadType::COMPRESSABLE);
-  ResponseParameters* response_parameter = request.add_response_parameters();
-  grpc::testing::Payload* payload = request.mutable_payload();
-  StreamingOutputCallResponse response;
-  for (unsigned int i = 0; i < request_stream_sizes.size(); ++i) {
-    response_parameter->set_size(response_stream_sizes[i]);
-    payload->set_body(grpc::string(request_stream_sizes[i], '\0'));
-    GPR_ASSERT(stream->Write(request));
-    GPR_ASSERT(stream->Read(&response));
-    GPR_ASSERT(response.payload().has_body());
-    GPR_ASSERT(response.payload().body() ==
-               grpc::string(response_stream_sizes[i], '\0'));
-  }
-
-  stream->WritesDone();
-  GPR_ASSERT(!stream->Read(&response));
-  grpc::Status s = stream->Finish();
-  AssertOkOrPrintErrorStatus(s);
-  gpr_log(GPR_INFO, "Ping pong streaming done.");
-}
-
-=======
->>>>>>> 05f2d9f8
 int main(int argc, char** argv) {
   grpc_init();
 
