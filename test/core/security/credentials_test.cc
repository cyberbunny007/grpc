/*
 *
 * Copyright 2015 gRPC authors.
 *
 * Licensed under the Apache License, Version 2.0 (the "License");
 * you may not use this file except in compliance with the License.
 * You may obtain a copy of the License at
 *
 *     http://www.apache.org/licenses/LICENSE-2.0
 *
 * Unless required by applicable law or agreed to in writing, software
 * distributed under the License is distributed on an "AS IS" BASIS,
 * WITHOUT WARRANTIES OR CONDITIONS OF ANY KIND, either express or implied.
 * See the License for the specific language governing permissions and
 * limitations under the License.
 *
 */

#include <grpc/support/port_platform.h>

#include "src/core/lib/security/credentials/credentials.h"

#include <openssl/rsa.h>
#include <stdlib.h>
#include <string.h>

#include <grpc/grpc_security.h>
#include <grpc/slice.h>
#include <grpc/support/alloc.h>
#include <grpc/support/log.h>
#include <grpc/support/string_util.h>
#include <grpc/support/time.h>

#include "src/core/lib/gpr/env.h"
#include "src/core/lib/gpr/host_port.h"
#include "src/core/lib/gpr/string.h"
#include "src/core/lib/gpr/tmpfile.h"
#include "src/core/lib/gprpp/host_port.h"
#include "src/core/lib/http/httpcli.h"
#include "src/core/lib/iomgr/error.h"
#include "src/core/lib/security/credentials/composite/composite_credentials.h"
#include "src/core/lib/security/credentials/fake/fake_credentials.h"
#include "src/core/lib/security/credentials/google_default/google_default_credentials.h"
#include "src/core/lib/security/credentials/jwt/jwt_credentials.h"
#include "src/core/lib/security/credentials/oauth2/oauth2_credentials.h"
#include "src/core/lib/security/transport/auth_filters.h"
#include "src/core/lib/uri/uri_parser.h"
#include "test/core/util/test_config.h"

using grpc_core::internal::grpc_flush_cached_google_default_credentials;
using grpc_core::internal::set_gce_tenancy_checker_for_testing;

/* -- Constants. -- */

static const char test_google_iam_authorization_token[] = "blahblahblhahb";
static const char test_google_iam_authority_selector[] = "respectmyauthoritah";
static const char test_oauth2_bearer_token[] =
    "Bearer blaaslkdjfaslkdfasdsfasf";

/* This JSON key was generated with the GCE console and revoked immediately.
   The identifiers have been changed as well.
   Maximum size for a string literal is 509 chars in C89, yay!  */
static const char test_json_key_str_part1[] =
    "{ \"private_key\": \"-----BEGIN PRIVATE KEY-----"
    "\\nMIICeAIBADANBgkqhkiG9w0BAQEFAASCAmIwggJeAgEAAoGBAOEvJsnoHnyHkXcp\\n7mJE"
    "qg"
    "WGjiw71NfXByguekSKho65FxaGbsnSM9SMQAqVk7Q2rG+I0OpsT0LrWQtZ\\nyjSeg/"
    "rWBQvS4hle4LfijkP3J5BG+"
    "IXDMP8RfziNRQsenAXDNPkY4kJCvKux2xdD\\nOnVF6N7dL3nTYZg+"
    "uQrNsMTz9UxVAgMBAAECgYEAzbLewe1xe9vy+2GoSsfib+28\\nDZgSE6Bu/"
    "zuFoPrRc6qL9p2SsnV7txrunTyJkkOnPLND9ABAXybRTlcVKP/sGgza\\n/"
    "8HpCqFYM9V8f34SBWfD4fRFT+n/"
    "73cfRUtGXdXpseva2lh8RilIQfPhNZAncenU\\ngqXjDvpkypEusgXAykECQQD+";
static const char test_json_key_str_part2[] =
    "53XxNVnxBHsYb+AYEfklR96yVi8HywjVHP34+OQZ\\nCslxoHQM8s+"
    "dBnjfScLu22JqkPv04xyxmt0QAKm9+vTdAkEA4ib7YvEAn2jXzcCI\\nEkoy2L/"
    "XydR1GCHoacdfdAwiL2npOdnbvi4ZmdYRPY1LSTO058tQHKVXV7NLeCa3\\nAARh2QJBAMKeDA"
    "G"
    "W303SQv2cZTdbeaLKJbB5drz3eo3j7dDKjrTD9JupixFbzcGw\\n8FZi5c8idxiwC36kbAL6Hz"
    "A"
    "ZoX+ofI0CQE6KCzPJTtYNqyShgKAZdJ8hwOcvCZtf\\n6z8RJm0+"
    "6YBd38lfh5j8mZd7aHFf6I17j5AQY7oPEc47TjJj/"
    "5nZ68ECQQDvYuI3\\nLyK5fS8g0SYbmPOL9TlcHDOqwG0mrX9qpg5DC2fniXNSrrZ64GTDKdzZ"
    "Y"
    "Ap6LI9W\\nIqv4vr6y38N79TTC\\n-----END PRIVATE KEY-----\\n\", ";
static const char test_json_key_str_part3[] =
    "\"private_key_id\": \"e6b5137873db8d2ef81e06a47289e6434ec8a165\", "
    "\"client_email\": "
    "\"777-abaslkan11hlb6nmim3bpspl31ud@developer.gserviceaccount."
    "com\", \"client_id\": "
    "\"777-abaslkan11hlb6nmim3bpspl31ud.apps.googleusercontent."
    "com\", \"type\": \"service_account\" }";

/* Test refresh token. */
static const char test_refresh_token_str[] =
    "{ \"client_id\": \"32555999999.apps.googleusercontent.com\","
    "  \"client_secret\": \"EmssLNjJy1332hD4KFsecret\","
    "  \"refresh_token\": \"1/Blahblasj424jladJDSGNf-u4Sua3HDA2ngjd42\","
    "  \"type\": \"authorized_user\"}";

static const char valid_oauth2_json_response[] =
    "{\"access_token\":\"ya29.AHES6ZRN3-HlhAPya30GnW_bHSb_\","
    " \"expires_in\":3599, "
    " \"token_type\":\"Bearer\"}";

static const char valid_sts_json_response[] =
    "{\"access_token\":\"ya29.AHES6ZRN3-HlhAPya30GnW_bHSb_\","
    " \"expires_in\":3599, "
    " \"issued_token_type\":\"urn:ietf:params:oauth:token-type:access_token\", "
    " \"token_type\":\"Bearer\"}";

static const char test_scope[] = "perm1 perm2";

static const char test_signed_jwt[] =
    "eyJhbGciOiJSUzI1NiIsInR5cCI6IkpXVCIsImtpZCI6ImY0OTRkN2M1YWU2MGRmOTcyNmM4YW"
    "U0MDcyZTViYTdmZDkwODg2YzcifQ";
static const char test_signed_jwt_token_type[] =
    "urn:ietf:params:oauth:token-type:id_token";
static const char test_signed_jwt_path_prefix[] = "test_sign_jwt";

static const char test_service_url[] = "https://foo.com/foo.v1";
static const char other_test_service_url[] = "https://bar.com/bar.v1";

static const char test_sts_endpoint_url[] =
    "https://foo.com:5555/v1/token-exchange";

static const char test_method[] = "ThisIsNotAMethod";

/*  -- Global state flags. -- */

static bool g_test_is_on_gce = false;

static bool g_test_gce_tenancy_checker_called = false;

/* -- Utils. -- */

static char* test_json_key_str(void) {
  size_t result_len = strlen(test_json_key_str_part1) +
                      strlen(test_json_key_str_part2) +
                      strlen(test_json_key_str_part3);
  char* result = static_cast<char*>(gpr_malloc(result_len + 1));
  char* current = result;
  strcpy(result, test_json_key_str_part1);
  current += strlen(test_json_key_str_part1);
  strcpy(current, test_json_key_str_part2);
  current += strlen(test_json_key_str_part2);
  strcpy(current, test_json_key_str_part3);
  return result;
}

static grpc_httpcli_response http_response(int status, const char* body) {
  grpc_httpcli_response response;
  memset(&response, 0, sizeof(grpc_httpcli_response));
  response.status = status;
  response.body = gpr_strdup(const_cast<char*>(body));
  response.body_length = strlen(body);
  return response;
}

/* -- Tests. -- */

static void test_empty_md_array(void) {
  grpc_core::ExecCtx exec_ctx;
  grpc_credentials_mdelem_array md_array;
  memset(&md_array, 0, sizeof(md_array));
  GPR_ASSERT(md_array.md == nullptr);
  GPR_ASSERT(md_array.size == 0);
  grpc_credentials_mdelem_array_destroy(&md_array);
}

static void test_add_to_empty_md_array(void) {
  grpc_core::ExecCtx exec_ctx;
  grpc_credentials_mdelem_array md_array;
  memset(&md_array, 0, sizeof(md_array));
  const char* key = "hello";
  const char* value = "there blah blah blah blah blah blah blah";
  grpc_mdelem md = grpc_mdelem_from_slices(
      grpc_slice_from_copied_string(key), grpc_slice_from_copied_string(value));
  grpc_credentials_mdelem_array_add(&md_array, md);
  GPR_ASSERT(md_array.size == 1);
  GPR_ASSERT(grpc_mdelem_eq(md, md_array.md[0]));
  GRPC_MDELEM_UNREF(md);
  grpc_credentials_mdelem_array_destroy(&md_array);
}

static void test_add_abunch_to_md_array(void) {
  grpc_core::ExecCtx exec_ctx;
  grpc_credentials_mdelem_array md_array;
  memset(&md_array, 0, sizeof(md_array));
  const char* key = "hello";
  const char* value = "there blah blah blah blah blah blah blah";
  grpc_mdelem md = grpc_mdelem_from_slices(
      grpc_slice_from_copied_string(key), grpc_slice_from_copied_string(value));
  size_t num_entries = 1000;
  for (size_t i = 0; i < num_entries; ++i) {
    grpc_credentials_mdelem_array_add(&md_array, md);
  }
  for (size_t i = 0; i < num_entries; ++i) {
    GPR_ASSERT(grpc_mdelem_eq(md_array.md[i], md));
  }
  GRPC_MDELEM_UNREF(md);
  grpc_credentials_mdelem_array_destroy(&md_array);
}

static void test_oauth2_token_fetcher_creds_parsing_ok(void) {
  grpc_core::ExecCtx exec_ctx;
  grpc_mdelem token_md = GRPC_MDNULL;
  grpc_millis token_lifetime;
  grpc_httpcli_response response =
      http_response(200, valid_oauth2_json_response);
  GPR_ASSERT(grpc_oauth2_token_fetcher_credentials_parse_server_response(
                 &response, &token_md, &token_lifetime) == GRPC_CREDENTIALS_OK);
  GPR_ASSERT(token_lifetime == 3599 * GPR_MS_PER_SEC);
  GPR_ASSERT(grpc_slice_str_cmp(GRPC_MDKEY(token_md), "authorization") == 0);
  GPR_ASSERT(grpc_slice_str_cmp(GRPC_MDVALUE(token_md),
                                "Bearer ya29.AHES6ZRN3-HlhAPya30GnW_bHSb_") ==
             0);
  GRPC_MDELEM_UNREF(token_md);
  grpc_http_response_destroy(&response);
}

static void test_oauth2_token_fetcher_creds_parsing_bad_http_status(void) {
  grpc_core::ExecCtx exec_ctx;
  grpc_mdelem token_md = GRPC_MDNULL;
  grpc_millis token_lifetime;
  grpc_httpcli_response response =
      http_response(401, valid_oauth2_json_response);
  GPR_ASSERT(grpc_oauth2_token_fetcher_credentials_parse_server_response(
                 &response, &token_md, &token_lifetime) ==
             GRPC_CREDENTIALS_ERROR);
  grpc_http_response_destroy(&response);
}

static void test_oauth2_token_fetcher_creds_parsing_empty_http_body(void) {
  grpc_core::ExecCtx exec_ctx;
  grpc_mdelem token_md = GRPC_MDNULL;
  grpc_millis token_lifetime;
  grpc_httpcli_response response = http_response(200, "");
  GPR_ASSERT(grpc_oauth2_token_fetcher_credentials_parse_server_response(
                 &response, &token_md, &token_lifetime) ==
             GRPC_CREDENTIALS_ERROR);
  grpc_http_response_destroy(&response);
}

static void test_oauth2_token_fetcher_creds_parsing_invalid_json(void) {
  grpc_core::ExecCtx exec_ctx;
  grpc_mdelem token_md = GRPC_MDNULL;
  grpc_millis token_lifetime;
  grpc_httpcli_response response =
      http_response(200,
                    "{\"access_token\":\"ya29.AHES6ZRN3-HlhAPya30GnW_bHSb_\","
                    " \"expires_in\":3599, "
                    " \"token_type\":\"Bearer\"");
  GPR_ASSERT(grpc_oauth2_token_fetcher_credentials_parse_server_response(
                 &response, &token_md, &token_lifetime) ==
             GRPC_CREDENTIALS_ERROR);
  grpc_http_response_destroy(&response);
}

static void test_oauth2_token_fetcher_creds_parsing_missing_token(void) {
  grpc_core::ExecCtx exec_ctx;
  grpc_mdelem token_md = GRPC_MDNULL;
  grpc_millis token_lifetime;
  grpc_httpcli_response response = http_response(200,
                                                 "{"
                                                 " \"expires_in\":3599, "
                                                 " \"token_type\":\"Bearer\"}");
  GPR_ASSERT(grpc_oauth2_token_fetcher_credentials_parse_server_response(
                 &response, &token_md, &token_lifetime) ==
             GRPC_CREDENTIALS_ERROR);
  grpc_http_response_destroy(&response);
}

static void test_oauth2_token_fetcher_creds_parsing_missing_token_type(void) {
  grpc_core::ExecCtx exec_ctx;
  grpc_mdelem token_md = GRPC_MDNULL;
  grpc_millis token_lifetime;
  grpc_httpcli_response response =
      http_response(200,
                    "{\"access_token\":\"ya29.AHES6ZRN3-HlhAPya30GnW_bHSb_\","
                    " \"expires_in\":3599, "
                    "}");
  GPR_ASSERT(grpc_oauth2_token_fetcher_credentials_parse_server_response(
                 &response, &token_md, &token_lifetime) ==
             GRPC_CREDENTIALS_ERROR);
  grpc_http_response_destroy(&response);
}

static void test_oauth2_token_fetcher_creds_parsing_missing_token_lifetime(
    void) {
  grpc_core::ExecCtx exec_ctx;
  grpc_mdelem token_md = GRPC_MDNULL;
  grpc_millis token_lifetime;
  grpc_httpcli_response response =
      http_response(200,
                    "{\"access_token\":\"ya29.AHES6ZRN3-HlhAPya30GnW_bHSb_\","
                    " \"token_type\":\"Bearer\"}");
  GPR_ASSERT(grpc_oauth2_token_fetcher_credentials_parse_server_response(
                 &response, &token_md, &token_lifetime) ==
             GRPC_CREDENTIALS_ERROR);
  grpc_http_response_destroy(&response);
}

typedef struct {
  const char* key;
  const char* value;
} expected_md;

typedef struct {
  grpc_error* expected_error;
  const expected_md* expected;
  size_t expected_size;
  grpc_credentials_mdelem_array md_array;
  grpc_closure on_request_metadata;
  grpc_call_credentials* creds;
  grpc_polling_entity pollent;
} request_metadata_state;

static void check_metadata(const expected_md* expected,
                           grpc_credentials_mdelem_array* md_array) {
  for (size_t i = 0; i < md_array->size; ++i) {
    size_t j;
    for (j = 0; j < md_array->size; ++j) {
      if (0 ==
          grpc_slice_str_cmp(GRPC_MDKEY(md_array->md[j]), expected[i].key)) {
        GPR_ASSERT(grpc_slice_str_cmp(GRPC_MDVALUE(md_array->md[j]),
                                      expected[i].value) == 0);
        break;
      }
    }
    if (j == md_array->size) {
      gpr_log(GPR_ERROR, "key %s not found", expected[i].key);
      GPR_ASSERT(0);
    }
  }
}

static void check_request_metadata(void* arg, grpc_error* error) {
  request_metadata_state* state = static_cast<request_metadata_state*>(arg);
  gpr_log(GPR_INFO, "expected_error: %s",
          grpc_error_string(state->expected_error));
  gpr_log(GPR_INFO, "actual_error: %s", grpc_error_string(error));
  if (state->expected_error == GRPC_ERROR_NONE) {
    GPR_ASSERT(error == GRPC_ERROR_NONE);
  } else {
    grpc_slice expected_error;
    GPR_ASSERT(grpc_error_get_str(state->expected_error,
                                  GRPC_ERROR_STR_DESCRIPTION, &expected_error));
    grpc_slice actual_error;
    GPR_ASSERT(
        grpc_error_get_str(error, GRPC_ERROR_STR_DESCRIPTION, &actual_error));
    GPR_ASSERT(grpc_slice_cmp(expected_error, actual_error) == 0);
    GRPC_ERROR_UNREF(state->expected_error);
  }
  gpr_log(GPR_INFO, "expected_size=%" PRIdPTR " actual_size=%" PRIdPTR,
          state->expected_size, state->md_array.size);
  GPR_ASSERT(state->md_array.size == state->expected_size);
  check_metadata(state->expected, &state->md_array);
  grpc_credentials_mdelem_array_destroy(&state->md_array);
  grpc_pollset_set_destroy(grpc_polling_entity_pollset_set(&state->pollent));
  gpr_free(state);
}

static request_metadata_state* make_request_metadata_state(
    grpc_error* expected_error, const expected_md* expected,
    size_t expected_size) {
  request_metadata_state* state =
      static_cast<request_metadata_state*>(gpr_zalloc(sizeof(*state)));
  state->expected_error = expected_error;
  state->expected = expected;
  state->expected_size = expected_size;
  state->pollent =
      grpc_polling_entity_create_from_pollset_set(grpc_pollset_set_create());
  GRPC_CLOSURE_INIT(&state->on_request_metadata, check_request_metadata, state,
                    grpc_schedule_on_exec_ctx);
  return state;
}

static void run_request_metadata_test(grpc_call_credentials* creds,
                                      grpc_auth_metadata_context auth_md_ctx,
                                      request_metadata_state* state) {
  grpc_error* error = GRPC_ERROR_NONE;
  if (creds->get_request_metadata(&state->pollent, auth_md_ctx,
                                  &state->md_array, &state->on_request_metadata,
                                  &error)) {
    // Synchronous result.  Invoke the callback directly.
    check_request_metadata(state, error);
    GRPC_ERROR_UNREF(error);
  }
}

static void test_google_iam_creds(void) {
  grpc_core::ExecCtx exec_ctx;
  expected_md emd[] = {{GRPC_IAM_AUTHORIZATION_TOKEN_METADATA_KEY,
                        test_google_iam_authorization_token},
                       {GRPC_IAM_AUTHORITY_SELECTOR_METADATA_KEY,
                        test_google_iam_authority_selector}};
  request_metadata_state* state =
      make_request_metadata_state(GRPC_ERROR_NONE, emd, GPR_ARRAY_SIZE(emd));
  grpc_call_credentials* creds = grpc_google_iam_credentials_create(
      test_google_iam_authorization_token, test_google_iam_authority_selector,
      nullptr);
  grpc_auth_metadata_context auth_md_ctx = {test_service_url, test_method,
                                            nullptr, nullptr};
  run_request_metadata_test(creds, auth_md_ctx, state);
  creds->Unref();
}

static void test_access_token_creds(void) {
  grpc_core::ExecCtx exec_ctx;
  expected_md emd[] = {{GRPC_AUTHORIZATION_METADATA_KEY, "Bearer blah"}};
  request_metadata_state* state =
      make_request_metadata_state(GRPC_ERROR_NONE, emd, GPR_ARRAY_SIZE(emd));
  grpc_call_credentials* creds =
      grpc_access_token_credentials_create("blah", nullptr);
  grpc_auth_metadata_context auth_md_ctx = {test_service_url, test_method,
                                            nullptr, nullptr};
  GPR_ASSERT(strcmp(creds->type(), GRPC_CALL_CREDENTIALS_TYPE_OAUTH2) == 0);
  run_request_metadata_test(creds, auth_md_ctx, state);
  creds->Unref();
}

namespace {
class check_channel_oauth2 final : public grpc_channel_credentials {
 public:
  check_channel_oauth2() : grpc_channel_credentials("mock") {}
  ~check_channel_oauth2() override = default;

  grpc_core::RefCountedPtr<grpc_channel_security_connector>
  create_security_connector(
      grpc_core::RefCountedPtr<grpc_call_credentials> call_creds,
      const char* target, const grpc_channel_args* args,
      grpc_channel_args** new_args) override {
    GPR_ASSERT(strcmp(type(), "mock") == 0);
    GPR_ASSERT(call_creds != nullptr);
    GPR_ASSERT(strcmp(call_creds->type(), GRPC_CALL_CREDENTIALS_TYPE_OAUTH2) ==
               0);
    return nullptr;
  }
};
}  // namespace

static void test_channel_oauth2_composite_creds(void) {
  grpc_core::ExecCtx exec_ctx;
  grpc_channel_args* new_args;
  grpc_channel_credentials* channel_creds =
      grpc_core::New<check_channel_oauth2>();
  grpc_call_credentials* oauth2_creds =
      grpc_access_token_credentials_create("blah", nullptr);
  grpc_channel_credentials* channel_oauth2_creds =
      grpc_composite_channel_credentials_create(channel_creds, oauth2_creds,
                                                nullptr);
  grpc_channel_credentials_release(channel_creds);
  grpc_call_credentials_release(oauth2_creds);
  channel_oauth2_creds->create_security_connector(nullptr, nullptr, nullptr,
                                                  &new_args);
  grpc_channel_credentials_release(channel_oauth2_creds);
}

static void test_oauth2_google_iam_composite_creds(void) {
  grpc_core::ExecCtx exec_ctx;
  expected_md emd[] = {
      {GRPC_AUTHORIZATION_METADATA_KEY, test_oauth2_bearer_token},
      {GRPC_IAM_AUTHORIZATION_TOKEN_METADATA_KEY,
       test_google_iam_authorization_token},
      {GRPC_IAM_AUTHORITY_SELECTOR_METADATA_KEY,
       test_google_iam_authority_selector}};
  request_metadata_state* state =
      make_request_metadata_state(GRPC_ERROR_NONE, emd, GPR_ARRAY_SIZE(emd));
  grpc_auth_metadata_context auth_md_ctx = {test_service_url, test_method,
                                            nullptr, nullptr};
  grpc_call_credentials* oauth2_creds = grpc_md_only_test_credentials_create(
      "authorization", test_oauth2_bearer_token, 0);
  grpc_call_credentials* google_iam_creds = grpc_google_iam_credentials_create(
      test_google_iam_authorization_token, test_google_iam_authority_selector,
      nullptr);
  grpc_call_credentials* composite_creds =
      grpc_composite_call_credentials_create(oauth2_creds, google_iam_creds,
                                             nullptr);
  oauth2_creds->Unref();
  google_iam_creds->Unref();
  GPR_ASSERT(strcmp(composite_creds->type(),
                    GRPC_CALL_CREDENTIALS_TYPE_COMPOSITE) == 0);
  const grpc_composite_call_credentials::CallCredentialsList& creds_list =
      static_cast<const grpc_composite_call_credentials*>(composite_creds)
          ->inner();
  GPR_ASSERT(creds_list.size() == 2);
  GPR_ASSERT(strcmp(creds_list[0]->type(), GRPC_CALL_CREDENTIALS_TYPE_OAUTH2) ==
             0);
  GPR_ASSERT(strcmp(creds_list[1]->type(), GRPC_CALL_CREDENTIALS_TYPE_IAM) ==
             0);
  run_request_metadata_test(composite_creds, auth_md_ctx, state);
  composite_creds->Unref();
}

namespace {
class check_channel_oauth2_google_iam final : public grpc_channel_credentials {
 public:
  check_channel_oauth2_google_iam() : grpc_channel_credentials("mock") {}
  ~check_channel_oauth2_google_iam() override = default;

  grpc_core::RefCountedPtr<grpc_channel_security_connector>
  create_security_connector(
      grpc_core::RefCountedPtr<grpc_call_credentials> call_creds,
      const char* target, const grpc_channel_args* args,
      grpc_channel_args** new_args) override {
    GPR_ASSERT(strcmp(type(), "mock") == 0);
    GPR_ASSERT(call_creds != nullptr);
    GPR_ASSERT(
        strcmp(call_creds->type(), GRPC_CALL_CREDENTIALS_TYPE_COMPOSITE) == 0);
    const grpc_composite_call_credentials::CallCredentialsList& creds_list =
        static_cast<const grpc_composite_call_credentials*>(call_creds.get())
            ->inner();
    GPR_ASSERT(
        strcmp(creds_list[0]->type(), GRPC_CALL_CREDENTIALS_TYPE_OAUTH2) == 0);
    GPR_ASSERT(strcmp(creds_list[1]->type(), GRPC_CALL_CREDENTIALS_TYPE_IAM) ==
               0);
    return nullptr;
  }
};
}  // namespace

static void test_channel_oauth2_google_iam_composite_creds(void) {
  grpc_core::ExecCtx exec_ctx;
  grpc_channel_args* new_args;
  grpc_channel_credentials* channel_creds =
      grpc_core::New<check_channel_oauth2_google_iam>();
  grpc_call_credentials* oauth2_creds =
      grpc_access_token_credentials_create("blah", nullptr);
  grpc_channel_credentials* channel_oauth2_creds =
      grpc_composite_channel_credentials_create(channel_creds, oauth2_creds,
                                                nullptr);
  grpc_call_credentials* google_iam_creds = grpc_google_iam_credentials_create(
      test_google_iam_authorization_token, test_google_iam_authority_selector,
      nullptr);
  grpc_channel_credentials* channel_oauth2_iam_creds =
      grpc_composite_channel_credentials_create(channel_oauth2_creds,
                                                google_iam_creds, nullptr);
  grpc_channel_credentials_release(channel_creds);
  grpc_call_credentials_release(oauth2_creds);
  grpc_channel_credentials_release(channel_oauth2_creds);
  grpc_call_credentials_release(google_iam_creds);

  channel_oauth2_iam_creds->create_security_connector(nullptr, nullptr, nullptr,
                                                      &new_args);

  grpc_channel_credentials_release(channel_oauth2_iam_creds);
}

static void validate_compute_engine_http_request(
    const grpc_httpcli_request* request) {
  GPR_ASSERT(request->handshaker != &grpc_httpcli_ssl);
  GPR_ASSERT(strcmp(request->host, "metadata.google.internal.") == 0);
  GPR_ASSERT(
      strcmp(request->http.path,
             "/computeMetadata/v1/instance/service-accounts/default/token") ==
      0);
  GPR_ASSERT(request->http.hdr_count == 1);
  GPR_ASSERT(strcmp(request->http.hdrs[0].key, "Metadata-Flavor") == 0);
  GPR_ASSERT(strcmp(request->http.hdrs[0].value, "Google") == 0);
}

static int compute_engine_httpcli_get_success_override(
    const grpc_httpcli_request* request, grpc_millis deadline,
    grpc_closure* on_done, grpc_httpcli_response* response) {
  validate_compute_engine_http_request(request);
  *response = http_response(200, valid_oauth2_json_response);
  GRPC_CLOSURE_SCHED(on_done, GRPC_ERROR_NONE);
  return 1;
}

static int compute_engine_httpcli_get_failure_override(
    const grpc_httpcli_request* request, grpc_millis deadline,
    grpc_closure* on_done, grpc_httpcli_response* response) {
  validate_compute_engine_http_request(request);
  *response = http_response(403, "Not Authorized.");
  GRPC_CLOSURE_SCHED(on_done, GRPC_ERROR_NONE);
  return 1;
}

static int httpcli_post_should_not_be_called(
    const grpc_httpcli_request* request, const char* body_bytes,
    size_t body_size, grpc_millis deadline, grpc_closure* on_done,
    grpc_httpcli_response* response) {
  GPR_ASSERT("HTTP POST should not be called" == nullptr);
  return 1;
}

static int httpcli_get_should_not_be_called(const grpc_httpcli_request* request,
                                            grpc_millis deadline,
                                            grpc_closure* on_done,
                                            grpc_httpcli_response* response) {
  GPR_ASSERT("HTTP GET should not be called" == nullptr);
  return 1;
}

static void test_compute_engine_creds_success() {
  grpc_core::ExecCtx exec_ctx;
  expected_md emd[] = {
      {"authorization", "Bearer ya29.AHES6ZRN3-HlhAPya30GnW_bHSb_"}};
  grpc_call_credentials* creds =
      grpc_google_compute_engine_credentials_create(nullptr);
  grpc_auth_metadata_context auth_md_ctx = {test_service_url, test_method,
                                            nullptr, nullptr};

  /* First request: http get should be called. */
  request_metadata_state* state =
      make_request_metadata_state(GRPC_ERROR_NONE, emd, GPR_ARRAY_SIZE(emd));
  grpc_httpcli_set_override(compute_engine_httpcli_get_success_override,
                            httpcli_post_should_not_be_called);
  run_request_metadata_test(creds, auth_md_ctx, state);
  grpc_core::ExecCtx::Get()->Flush();

  /* Second request: the cached token should be served directly. */
  state =
      make_request_metadata_state(GRPC_ERROR_NONE, emd, GPR_ARRAY_SIZE(emd));
  grpc_httpcli_set_override(httpcli_get_should_not_be_called,
                            httpcli_post_should_not_be_called);
  run_request_metadata_test(creds, auth_md_ctx, state);
  grpc_core::ExecCtx::Get()->Flush();

  creds->Unref();
  grpc_httpcli_set_override(nullptr, nullptr);
}

static void test_compute_engine_creds_failure(void) {
  grpc_core::ExecCtx exec_ctx;
  request_metadata_state* state = make_request_metadata_state(
      GRPC_ERROR_CREATE_FROM_STATIC_STRING(
          "Error occurred when fetching oauth2 token."),
      nullptr, 0);
  grpc_auth_metadata_context auth_md_ctx = {test_service_url, test_method,
                                            nullptr, nullptr};
  grpc_call_credentials* creds =
      grpc_google_compute_engine_credentials_create(nullptr);
  grpc_httpcli_set_override(compute_engine_httpcli_get_failure_override,
                            httpcli_post_should_not_be_called);
  run_request_metadata_test(creds, auth_md_ctx, state);
  creds->Unref();
  grpc_httpcli_set_override(nullptr, nullptr);
}

static void validate_refresh_token_http_request(
    const grpc_httpcli_request* request, const char* body, size_t body_size) {
  /* The content of the assertion is tested extensively in json_token_test. */
  char* expected_body = nullptr;
  GPR_ASSERT(body != nullptr);
  GPR_ASSERT(body_size != 0);
  gpr_asprintf(&expected_body, GRPC_REFRESH_TOKEN_POST_BODY_FORMAT_STRING,
               "32555999999.apps.googleusercontent.com",
               "EmssLNjJy1332hD4KFsecret",
               "1/Blahblasj424jladJDSGNf-u4Sua3HDA2ngjd42");
  GPR_ASSERT(strlen(expected_body) == body_size);
  GPR_ASSERT(memcmp(expected_body, body, body_size) == 0);
  gpr_free(expected_body);
  GPR_ASSERT(request->handshaker == &grpc_httpcli_ssl);
  GPR_ASSERT(strcmp(request->host, GRPC_GOOGLE_OAUTH2_SERVICE_HOST) == 0);
  GPR_ASSERT(
      strcmp(request->http.path, GRPC_GOOGLE_OAUTH2_SERVICE_TOKEN_PATH) == 0);
  GPR_ASSERT(request->http.hdr_count == 1);
  GPR_ASSERT(strcmp(request->http.hdrs[0].key, "Content-Type") == 0);
  GPR_ASSERT(strcmp(request->http.hdrs[0].value,
                    "application/x-www-form-urlencoded") == 0);
}

static int refresh_token_httpcli_post_success(
    const grpc_httpcli_request* request, const char* body, size_t body_size,
    grpc_millis deadline, grpc_closure* on_done,
    grpc_httpcli_response* response) {
  validate_refresh_token_http_request(request, body, body_size);
  *response = http_response(200, valid_oauth2_json_response);
  GRPC_CLOSURE_SCHED(on_done, GRPC_ERROR_NONE);
  return 1;
}

static int token_httpcli_post_failure(const grpc_httpcli_request* request,
                                      const char* body, size_t body_size,
                                      grpc_millis deadline,
                                      grpc_closure* on_done,
                                      grpc_httpcli_response* response) {
  *response = http_response(403, "Not Authorized.");
  GRPC_CLOSURE_SCHED(on_done, GRPC_ERROR_NONE);
  return 1;
}

static void test_refresh_token_creds_success(void) {
  grpc_core::ExecCtx exec_ctx;
  expected_md emd[] = {
      {"authorization", "Bearer ya29.AHES6ZRN3-HlhAPya30GnW_bHSb_"}};
  grpc_auth_metadata_context auth_md_ctx = {test_service_url, test_method,
                                            nullptr, nullptr};
  grpc_call_credentials* creds = grpc_google_refresh_token_credentials_create(
      test_refresh_token_str, nullptr);

  /* First request: http put should be called. */
  request_metadata_state* state =
      make_request_metadata_state(GRPC_ERROR_NONE, emd, GPR_ARRAY_SIZE(emd));
  grpc_httpcli_set_override(httpcli_get_should_not_be_called,
                            refresh_token_httpcli_post_success);
  run_request_metadata_test(creds, auth_md_ctx, state);
  grpc_core::ExecCtx::Get()->Flush();

  /* Second request: the cached token should be served directly. */
  state =
      make_request_metadata_state(GRPC_ERROR_NONE, emd, GPR_ARRAY_SIZE(emd));
  grpc_httpcli_set_override(httpcli_get_should_not_be_called,
                            httpcli_post_should_not_be_called);
  run_request_metadata_test(creds, auth_md_ctx, state);
  grpc_core::ExecCtx::Get()->Flush();

  creds->Unref();
  grpc_httpcli_set_override(nullptr, nullptr);
}

static void test_refresh_token_creds_failure(void) {
  grpc_core::ExecCtx exec_ctx;
  request_metadata_state* state = make_request_metadata_state(
      GRPC_ERROR_CREATE_FROM_STATIC_STRING(
          "Error occurred when fetching oauth2 token."),
      nullptr, 0);
  grpc_auth_metadata_context auth_md_ctx = {test_service_url, test_method,
                                            nullptr, nullptr};
  grpc_call_credentials* creds = grpc_google_refresh_token_credentials_create(
      test_refresh_token_str, nullptr);
  grpc_httpcli_set_override(httpcli_get_should_not_be_called,
                            token_httpcli_post_failure);
  run_request_metadata_test(creds, auth_md_ctx, state);
  creds->Unref();
  grpc_httpcli_set_override(nullptr, nullptr);
}

static void test_valid_sts_creds_options(void) {
  grpc_sts_credentials_options valid_options = {
      test_sts_endpoint_url,        // sts_endpoint_url
      nullptr,                      // resource
      nullptr,                      // audience
      nullptr,                      // scope
      nullptr,                      // requested_token_type
      test_signed_jwt_path_prefix,  // subject_token_path
      test_signed_jwt_token_type,   // subject_token_type
      nullptr,                      // actor_token_path
      nullptr                       // actor_token_type
  };
  grpc_uri* sts_url;
  grpc_error* error =
      grpc_core::ValidateStsCredentialsOptions(&valid_options, &sts_url);
  GPR_ASSERT(error == GRPC_ERROR_NONE);
  GPR_ASSERT(sts_url != nullptr);
<<<<<<< HEAD
  char* host;
  char* port;
  GPR_ASSERT(gpr_split_host_port(sts_url->authority, &host, &port));
  GPR_ASSERT(strcmp(host, "foo.com") == 0);
  GPR_ASSERT(strcmp(port, "5555") == 0);
=======
  grpc_core::StringView host;
  grpc_core::StringView port;
  GPR_ASSERT(grpc_core::SplitHostPort(sts_url->authority, &host, &port));
  GPR_ASSERT(host.cmp("foo.com") == 0);
  GPR_ASSERT(port.cmp("5555") == 0);
>>>>>>> a63cbfb6
  grpc_uri_destroy(sts_url);
}

static void test_invalid_sts_creds_options(void) {
  grpc_sts_credentials_options invalid_options = {
      test_sts_endpoint_url,       // sts_endpoint_url
      nullptr,                     // resource
      nullptr,                     // audience
      nullptr,                     // scope
      nullptr,                     // requested_token_type
      nullptr,                     // subject_token_path (Required)
      test_signed_jwt_token_type,  // subject_token_type
      nullptr,                     // actor_token_path
      nullptr                      // actor_token_type
  };
  grpc_uri* url_should_be_null;
  grpc_error* error = grpc_core::ValidateStsCredentialsOptions(
      &invalid_options, &url_should_be_null);
  GPR_ASSERT(error != GRPC_ERROR_NONE);
  GRPC_ERROR_UNREF(error);
  GPR_ASSERT(url_should_be_null == nullptr);

  invalid_options = {
      test_sts_endpoint_url,        // sts_endpoint_url
      nullptr,                      // resource
      nullptr,                      // audience
      nullptr,                      // scope
      nullptr,                      // requested_token_type
      test_signed_jwt_path_prefix,  // subject_token_path
      nullptr,                      // subject_token_type (Required)
      nullptr,                      // actor_token_path
      nullptr                       // actor_token_type
  };
  error = grpc_core::ValidateStsCredentialsOptions(&invalid_options,
                                                   &url_should_be_null);
  GPR_ASSERT(error != GRPC_ERROR_NONE);
  GRPC_ERROR_UNREF(error);
  GPR_ASSERT(url_should_be_null == nullptr);

  invalid_options = {
      nullptr,                      // sts_endpoint_url (Required)
      nullptr,                      // resource
      nullptr,                      // audience
      nullptr,                      // scope
      nullptr,                      // requested_token_type
      test_signed_jwt_path_prefix,  // subject_token_path
      test_signed_jwt_token_type,   // subject_token_type (Required)
      nullptr,                      // actor_token_path
      nullptr                       // actor_token_type
  };
  error = grpc_core::ValidateStsCredentialsOptions(&invalid_options,
                                                   &url_should_be_null);
  GPR_ASSERT(error != GRPC_ERROR_NONE);
  GRPC_ERROR_UNREF(error);
  GPR_ASSERT(url_should_be_null == nullptr);

  invalid_options = {
      "not_a_valid_uri",            // sts_endpoint_url
      nullptr,                      // resource
      nullptr,                      // audience
      nullptr,                      // scope
      nullptr,                      // requested_token_type
      test_signed_jwt_path_prefix,  // subject_token_path
      test_signed_jwt_token_type,   // subject_token_type (Required)
      nullptr,                      // actor_token_path
      nullptr                       // actor_token_type
  };
  error = grpc_core::ValidateStsCredentialsOptions(&invalid_options,
                                                   &url_should_be_null);
  GPR_ASSERT(error != GRPC_ERROR_NONE);
  GRPC_ERROR_UNREF(error);
  GPR_ASSERT(url_should_be_null == nullptr);

  invalid_options = {
      "ftp://ftp.is.not.a.valid.scheme/bar",  // sts_endpoint_url
      nullptr,                                // resource
      nullptr,                                // audience
      nullptr,                                // scope
      nullptr,                                // requested_token_type
      test_signed_jwt_path_prefix,            // subject_token_path
      test_signed_jwt_token_type,             // subject_token_type (Required)
      nullptr,                                // actor_token_path
      nullptr                                 // actor_token_type
  };
  error = grpc_core::ValidateStsCredentialsOptions(&invalid_options,
                                                   &url_should_be_null);
  GPR_ASSERT(error != GRPC_ERROR_NONE);
  GRPC_ERROR_UNREF(error);
  GPR_ASSERT(url_should_be_null == nullptr);
}

static void validate_sts_token_http_request(const grpc_httpcli_request* request,
                                            const char* body,
                                            size_t body_size) {
  // Check that the body is constructed properly.
  GPR_ASSERT(body != nullptr);
  GPR_ASSERT(body_size != 0);
  GPR_ASSERT(request->handshaker == &grpc_httpcli_ssl);
  char* get_url_equivalent;
  gpr_asprintf(&get_url_equivalent, "%s?%s", test_sts_endpoint_url, body);
  grpc_uri* url = grpc_uri_parse(get_url_equivalent, false);
  GPR_ASSERT(strcmp(grpc_uri_get_query_arg(url, "resource"), "resource") == 0);
  GPR_ASSERT(strcmp(grpc_uri_get_query_arg(url, "audience"), "audience") == 0);
  GPR_ASSERT(strcmp(grpc_uri_get_query_arg(url, "scope"), "scope") == 0);
  GPR_ASSERT(strcmp(grpc_uri_get_query_arg(url, "requested_token_type"),
                    "requested_token_type") == 0);
  GPR_ASSERT(strcmp(grpc_uri_get_query_arg(url, "subject_token"),
                    test_signed_jwt) == 0);
  GPR_ASSERT(strcmp(grpc_uri_get_query_arg(url, "subject_token_type"),
                    test_signed_jwt_token_type) == 0);
  GPR_ASSERT(grpc_uri_get_query_arg(url, "actor_token") == nullptr);
  GPR_ASSERT(grpc_uri_get_query_arg(url, "actor_token_type") == nullptr);
  grpc_uri_destroy(url);
  gpr_free(get_url_equivalent);

  // Check the rest of the request.
  GPR_ASSERT(strcmp(request->host, "foo.com:5555") == 0);
  GPR_ASSERT(strcmp(request->http.path, "/v1/token-exchange") == 0);
  GPR_ASSERT(request->http.hdr_count == 1);
  GPR_ASSERT(strcmp(request->http.hdrs[0].key, "Content-Type") == 0);
  GPR_ASSERT(strcmp(request->http.hdrs[0].value,
                    "application/x-www-form-urlencoded") == 0);
}

static int sts_token_httpcli_post_success(const grpc_httpcli_request* request,
                                          const char* body, size_t body_size,
                                          grpc_millis deadline,
                                          grpc_closure* on_done,
                                          grpc_httpcli_response* response) {
  validate_sts_token_http_request(request, body, body_size);
  *response = http_response(200, valid_sts_json_response);
  GRPC_CLOSURE_SCHED(on_done, GRPC_ERROR_NONE);
  return 1;
}

static char* write_tmp_jwt_file(void) {
  char* path;
  FILE* tmp = gpr_tmpfile(test_signed_jwt_path_prefix, &path);
  GPR_ASSERT(path != nullptr);
  GPR_ASSERT(tmp != nullptr);
  size_t jwt_length = strlen(test_signed_jwt);
  GPR_ASSERT(fwrite(test_signed_jwt, 1, jwt_length, tmp) == jwt_length);
  fclose(tmp);
  return path;
}

static void test_sts_creds_success(void) {
  grpc_core::ExecCtx exec_ctx;
  expected_md emd[] = {
      {"authorization", "Bearer ya29.AHES6ZRN3-HlhAPya30GnW_bHSb_"}};
  grpc_auth_metadata_context auth_md_ctx = {test_service_url, test_method,
                                            nullptr, nullptr};
  char* test_signed_jwt_path = write_tmp_jwt_file();
  grpc_sts_credentials_options valid_options = {
      test_sts_endpoint_url,       // sts_endpoint_url
      "resource",                  // resource
      "audience",                  // audience
      "scope",                     // scope
      "requested_token_type",      // requested_token_type
      test_signed_jwt_path,        // subject_token_path
      test_signed_jwt_token_type,  // subject_token_type
      nullptr,                     // actor_token_path
      nullptr                      // actor_token_type
  };
  grpc_call_credentials* creds =
      grpc_sts_credentials_create(&valid_options, nullptr);

  /* First request: http put should be called. */
  request_metadata_state* state =
      make_request_metadata_state(GRPC_ERROR_NONE, emd, GPR_ARRAY_SIZE(emd));
  grpc_httpcli_set_override(httpcli_get_should_not_be_called,
                            sts_token_httpcli_post_success);
  run_request_metadata_test(creds, auth_md_ctx, state);
  grpc_core::ExecCtx::Get()->Flush();

  /* Second request: the cached token should be served directly. */
  state =
      make_request_metadata_state(GRPC_ERROR_NONE, emd, GPR_ARRAY_SIZE(emd));
  grpc_httpcli_set_override(httpcli_get_should_not_be_called,
                            httpcli_post_should_not_be_called);
  run_request_metadata_test(creds, auth_md_ctx, state);
  grpc_core::ExecCtx::Get()->Flush();

  creds->Unref();
  grpc_httpcli_set_override(nullptr, nullptr);
  gpr_free(test_signed_jwt_path);
}

static void test_sts_creds_load_token_failure(void) {
  grpc_core::ExecCtx exec_ctx;
  request_metadata_state* state = make_request_metadata_state(
      GRPC_ERROR_CREATE_FROM_STATIC_STRING(
          "Error occurred when fetching oauth2 token."),
      nullptr, 0);
  grpc_auth_metadata_context auth_md_ctx = {test_service_url, test_method,
                                            nullptr, nullptr};
  char* test_signed_jwt_path = write_tmp_jwt_file();
  grpc_sts_credentials_options options = {
      test_sts_endpoint_url,       // sts_endpoint_url
      "resource",                  // resource
      "audience",                  // audience
      "scope",                     // scope
      "requested_token_type",      // requested_token_type
      "invalid_path",              // subject_token_path
      test_signed_jwt_token_type,  // subject_token_type
      nullptr,                     // actor_token_path
      nullptr                      // actor_token_type
  };
  grpc_call_credentials* creds = grpc_sts_credentials_create(&options, nullptr);
  grpc_httpcli_set_override(httpcli_get_should_not_be_called,
                            httpcli_post_should_not_be_called);
  run_request_metadata_test(creds, auth_md_ctx, state);
  creds->Unref();
  grpc_httpcli_set_override(nullptr, nullptr);
  gpr_free(test_signed_jwt_path);
}

static void test_sts_creds_http_failure(void) {
  grpc_core::ExecCtx exec_ctx;
  request_metadata_state* state = make_request_metadata_state(
      GRPC_ERROR_CREATE_FROM_STATIC_STRING(
          "Error occurred when fetching oauth2 token."),
      nullptr, 0);
  grpc_auth_metadata_context auth_md_ctx = {test_service_url, test_method,
                                            nullptr, nullptr};
  char* test_signed_jwt_path = write_tmp_jwt_file();
  grpc_sts_credentials_options valid_options = {
      test_sts_endpoint_url,       // sts_endpoint_url
      "resource",                  // resource
      "audience",                  // audience
      "scope",                     // scope
      "requested_token_type",      // requested_token_type
      test_signed_jwt_path,        // subject_token_path
      test_signed_jwt_token_type,  // subject_token_type
      nullptr,                     // actor_token_path
      nullptr                      // actor_token_type
  };
  grpc_call_credentials* creds =
      grpc_sts_credentials_create(&valid_options, nullptr);
  grpc_httpcli_set_override(httpcli_get_should_not_be_called,
                            token_httpcli_post_failure);
  run_request_metadata_test(creds, auth_md_ctx, state);
  creds->Unref();
  grpc_httpcli_set_override(nullptr, nullptr);
  gpr_free(test_signed_jwt_path);
}

static void validate_jwt_encode_and_sign_params(
    const grpc_auth_json_key* json_key, const char* scope,
    gpr_timespec token_lifetime) {
  GPR_ASSERT(grpc_auth_json_key_is_valid(json_key));
  GPR_ASSERT(json_key->private_key != nullptr);
  GPR_ASSERT(RSA_check_key(json_key->private_key));
  GPR_ASSERT(json_key->type != nullptr &&
             strcmp(json_key->type, "service_account") == 0);
  GPR_ASSERT(json_key->private_key_id != nullptr &&
             strcmp(json_key->private_key_id,
                    "e6b5137873db8d2ef81e06a47289e6434ec8a165") == 0);
  GPR_ASSERT(json_key->client_id != nullptr &&
             strcmp(json_key->client_id,
                    "777-abaslkan11hlb6nmim3bpspl31ud.apps."
                    "googleusercontent.com") == 0);
  GPR_ASSERT(json_key->client_email != nullptr &&
             strcmp(json_key->client_email,
                    "777-abaslkan11hlb6nmim3bpspl31ud@developer."
                    "gserviceaccount.com") == 0);
  if (scope != nullptr) GPR_ASSERT(strcmp(scope, test_scope) == 0);
  GPR_ASSERT(!gpr_time_cmp(token_lifetime, grpc_max_auth_token_lifetime()));
}

static char* encode_and_sign_jwt_success(const grpc_auth_json_key* json_key,
                                         const char* audience,
                                         gpr_timespec token_lifetime,
                                         const char* scope) {
  validate_jwt_encode_and_sign_params(json_key, scope, token_lifetime);
  return gpr_strdup(test_signed_jwt);
}

static char* encode_and_sign_jwt_failure(const grpc_auth_json_key* json_key,
                                         const char* audience,
                                         gpr_timespec token_lifetime,
                                         const char* scope) {
  validate_jwt_encode_and_sign_params(json_key, scope, token_lifetime);
  return nullptr;
}

static char* encode_and_sign_jwt_should_not_be_called(
    const grpc_auth_json_key* json_key, const char* audience,
    gpr_timespec token_lifetime, const char* scope) {
  GPR_ASSERT("grpc_jwt_encode_and_sign should not be called" == nullptr);
  return nullptr;
}

static grpc_service_account_jwt_access_credentials* creds_as_jwt(
    grpc_call_credentials* creds) {
  GPR_ASSERT(creds != nullptr);
  GPR_ASSERT(strcmp(creds->type(), GRPC_CALL_CREDENTIALS_TYPE_JWT) == 0);
  return reinterpret_cast<grpc_service_account_jwt_access_credentials*>(creds);
}

static void test_jwt_creds_lifetime(void) {
  char* json_key_string = test_json_key_str();

  // Max lifetime.
  grpc_call_credentials* jwt_creds =
      grpc_service_account_jwt_access_credentials_create(
          json_key_string, grpc_max_auth_token_lifetime(), nullptr);
  GPR_ASSERT(gpr_time_cmp(creds_as_jwt(jwt_creds)->jwt_lifetime(),
                          grpc_max_auth_token_lifetime()) == 0);
  grpc_call_credentials_release(jwt_creds);

  // Shorter lifetime.
  gpr_timespec token_lifetime = {10, 0, GPR_TIMESPAN};
  GPR_ASSERT(gpr_time_cmp(grpc_max_auth_token_lifetime(), token_lifetime) > 0);
  jwt_creds = grpc_service_account_jwt_access_credentials_create(
      json_key_string, token_lifetime, nullptr);
  GPR_ASSERT(gpr_time_cmp(creds_as_jwt(jwt_creds)->jwt_lifetime(),
                          token_lifetime) == 0);
  grpc_call_credentials_release(jwt_creds);

  // Cropped lifetime.
  gpr_timespec add_to_max = {10, 0, GPR_TIMESPAN};
  token_lifetime = gpr_time_add(grpc_max_auth_token_lifetime(), add_to_max);
  jwt_creds = grpc_service_account_jwt_access_credentials_create(
      json_key_string, token_lifetime, nullptr);
  GPR_ASSERT(gpr_time_cmp(creds_as_jwt(jwt_creds)->jwt_lifetime(),
                          grpc_max_auth_token_lifetime()) == 0);
  grpc_call_credentials_release(jwt_creds);

  gpr_free(json_key_string);
}

static void test_jwt_creds_success(void) {
  char* json_key_string = test_json_key_str();
  grpc_core::ExecCtx exec_ctx;
  grpc_auth_metadata_context auth_md_ctx = {test_service_url, test_method,
                                            nullptr, nullptr};
  char* expected_md_value;
  gpr_asprintf(&expected_md_value, "Bearer %s", test_signed_jwt);
  expected_md emd[] = {{"authorization", expected_md_value}};
  grpc_call_credentials* creds =
      grpc_service_account_jwt_access_credentials_create(
          json_key_string, grpc_max_auth_token_lifetime(), nullptr);

  /* First request: jwt_encode_and_sign should be called. */
  request_metadata_state* state =
      make_request_metadata_state(GRPC_ERROR_NONE, emd, GPR_ARRAY_SIZE(emd));
  grpc_jwt_encode_and_sign_set_override(encode_and_sign_jwt_success);
  run_request_metadata_test(creds, auth_md_ctx, state);
  grpc_core::ExecCtx::Get()->Flush();

  /* Second request: the cached token should be served directly. */
  state =
      make_request_metadata_state(GRPC_ERROR_NONE, emd, GPR_ARRAY_SIZE(emd));
  grpc_jwt_encode_and_sign_set_override(
      encode_and_sign_jwt_should_not_be_called);
  run_request_metadata_test(creds, auth_md_ctx, state);
  grpc_core::ExecCtx::Get()->Flush();

  /* Third request: Different service url so jwt_encode_and_sign should be
     called again (no caching). */
  state =
      make_request_metadata_state(GRPC_ERROR_NONE, emd, GPR_ARRAY_SIZE(emd));
  auth_md_ctx.service_url = other_test_service_url;
  grpc_jwt_encode_and_sign_set_override(encode_and_sign_jwt_success);
  run_request_metadata_test(creds, auth_md_ctx, state);
  grpc_core::ExecCtx::Get()->Flush();

  creds->Unref();
  gpr_free(json_key_string);
  gpr_free(expected_md_value);
  grpc_jwt_encode_and_sign_set_override(nullptr);
}

static void test_jwt_creds_signing_failure(void) {
  char* json_key_string = test_json_key_str();
  grpc_core::ExecCtx exec_ctx;
  grpc_auth_metadata_context auth_md_ctx = {test_service_url, test_method,
                                            nullptr, nullptr};
  request_metadata_state* state = make_request_metadata_state(
      GRPC_ERROR_CREATE_FROM_STATIC_STRING("Could not generate JWT."), nullptr,
      0);
  grpc_call_credentials* creds =
      grpc_service_account_jwt_access_credentials_create(
          json_key_string, grpc_max_auth_token_lifetime(), nullptr);

  grpc_jwt_encode_and_sign_set_override(encode_and_sign_jwt_failure);
  run_request_metadata_test(creds, auth_md_ctx, state);

  gpr_free(json_key_string);
  creds->Unref();
  grpc_jwt_encode_and_sign_set_override(nullptr);
}

static void set_google_default_creds_env_var_with_file_contents(
    const char* file_prefix, const char* contents) {
  size_t contents_len = strlen(contents);
  char* creds_file_name;
  FILE* creds_file = gpr_tmpfile(file_prefix, &creds_file_name);
  GPR_ASSERT(creds_file_name != nullptr);
  GPR_ASSERT(creds_file != nullptr);
  GPR_ASSERT(fwrite(contents, 1, contents_len, creds_file) == contents_len);
  fclose(creds_file);
  gpr_setenv(GRPC_GOOGLE_CREDENTIALS_ENV_VAR, creds_file_name);
  gpr_free(creds_file_name);
}

static void test_google_default_creds_auth_key(void) {
  grpc_core::ExecCtx exec_ctx;
  grpc_composite_channel_credentials* creds;
  char* json_key = test_json_key_str();
  grpc_flush_cached_google_default_credentials();
  set_google_default_creds_env_var_with_file_contents(
      "json_key_google_default_creds", json_key);
  gpr_free(json_key);
  creds = reinterpret_cast<grpc_composite_channel_credentials*>(
      grpc_google_default_credentials_create());
  auto* default_creds =
      reinterpret_cast<const grpc_google_default_channel_credentials*>(
          creds->inner_creds());
  GPR_ASSERT(default_creds->ssl_creds() != nullptr);
  auto* jwt =
      reinterpret_cast<const grpc_service_account_jwt_access_credentials*>(
          creds->call_creds());
  GPR_ASSERT(
      strcmp(jwt->key().client_id,
             "777-abaslkan11hlb6nmim3bpspl31ud.apps.googleusercontent.com") ==
      0);
  creds->Unref();
  gpr_setenv(GRPC_GOOGLE_CREDENTIALS_ENV_VAR, ""); /* Reset. */
}

static void test_google_default_creds_refresh_token(void) {
  grpc_core::ExecCtx exec_ctx;
  grpc_composite_channel_credentials* creds;
  grpc_flush_cached_google_default_credentials();
  set_google_default_creds_env_var_with_file_contents(
      "refresh_token_google_default_creds", test_refresh_token_str);
  creds = reinterpret_cast<grpc_composite_channel_credentials*>(
      grpc_google_default_credentials_create());
  auto* default_creds =
      reinterpret_cast<const grpc_google_default_channel_credentials*>(
          creds->inner_creds());
  GPR_ASSERT(default_creds->ssl_creds() != nullptr);
  auto* refresh =
      reinterpret_cast<const grpc_google_refresh_token_credentials*>(
          creds->call_creds());
  GPR_ASSERT(strcmp(refresh->refresh_token().client_id,
                    "32555999999.apps.googleusercontent.com") == 0);
  creds->Unref();
  gpr_setenv(GRPC_GOOGLE_CREDENTIALS_ENV_VAR, ""); /* Reset. */
}

static int default_creds_metadata_server_detection_httpcli_get_success_override(
    const grpc_httpcli_request* request, grpc_millis deadline,
    grpc_closure* on_done, grpc_httpcli_response* response) {
  *response = http_response(200, "");
  grpc_http_header* headers =
      static_cast<grpc_http_header*>(gpr_malloc(sizeof(*headers) * 1));
  headers[0].key = gpr_strdup("Metadata-Flavor");
  headers[0].value = gpr_strdup("Google");
  response->hdr_count = 1;
  response->hdrs = headers;
  GPR_ASSERT(strcmp(request->http.path, "/") == 0);
  GPR_ASSERT(strcmp(request->host, "metadata.google.internal.") == 0);
  GRPC_CLOSURE_SCHED(on_done, GRPC_ERROR_NONE);
  return 1;
}

static char* null_well_known_creds_path_getter(void) { return nullptr; }

static bool test_gce_tenancy_checker(void) {
  g_test_gce_tenancy_checker_called = true;
  return g_test_is_on_gce;
}

static void test_google_default_creds_gce(void) {
  grpc_core::ExecCtx exec_ctx;
  expected_md emd[] = {
      {"authorization", "Bearer ya29.AHES6ZRN3-HlhAPya30GnW_bHSb_"}};
  request_metadata_state* state =
      make_request_metadata_state(GRPC_ERROR_NONE, emd, GPR_ARRAY_SIZE(emd));
  grpc_auth_metadata_context auth_md_ctx = {test_service_url, test_method,
                                            nullptr, nullptr};
  grpc_flush_cached_google_default_credentials();
  gpr_setenv(GRPC_GOOGLE_CREDENTIALS_ENV_VAR, ""); /* Reset. */
  grpc_override_well_known_credentials_path_getter(
      null_well_known_creds_path_getter);
  set_gce_tenancy_checker_for_testing(test_gce_tenancy_checker);
  g_test_gce_tenancy_checker_called = false;
  g_test_is_on_gce = true;

  /* Simulate a successful detection of GCE. */
  grpc_composite_channel_credentials* creds =
      reinterpret_cast<grpc_composite_channel_credentials*>(
          grpc_google_default_credentials_create());

  /* Verify that the default creds actually embeds a GCE creds. */
  GPR_ASSERT(creds != nullptr);
  GPR_ASSERT(creds->call_creds() != nullptr);
  grpc_httpcli_set_override(compute_engine_httpcli_get_success_override,
                            httpcli_post_should_not_be_called);
  run_request_metadata_test(creds->mutable_call_creds(), auth_md_ctx, state);
  grpc_core::ExecCtx::Get()->Flush();

  GPR_ASSERT(g_test_gce_tenancy_checker_called == true);

  /* Cleanup. */
  creds->Unref();
  grpc_httpcli_set_override(nullptr, nullptr);
  grpc_override_well_known_credentials_path_getter(nullptr);
}

static void test_google_default_creds_non_gce(void) {
  grpc_core::ExecCtx exec_ctx;
  expected_md emd[] = {
      {"authorization", "Bearer ya29.AHES6ZRN3-HlhAPya30GnW_bHSb_"}};
  request_metadata_state* state =
      make_request_metadata_state(GRPC_ERROR_NONE, emd, GPR_ARRAY_SIZE(emd));
  grpc_auth_metadata_context auth_md_ctx = {test_service_url, test_method,
                                            nullptr, nullptr};
  grpc_flush_cached_google_default_credentials();
  gpr_setenv(GRPC_GOOGLE_CREDENTIALS_ENV_VAR, ""); /* Reset. */
  grpc_override_well_known_credentials_path_getter(
      null_well_known_creds_path_getter);
  set_gce_tenancy_checker_for_testing(test_gce_tenancy_checker);
  g_test_gce_tenancy_checker_called = false;
  g_test_is_on_gce = false;
  /* Simulate a successful detection of metadata server. */
  grpc_httpcli_set_override(
      default_creds_metadata_server_detection_httpcli_get_success_override,
      httpcli_post_should_not_be_called);
  grpc_composite_channel_credentials* creds =
      reinterpret_cast<grpc_composite_channel_credentials*>(
          grpc_google_default_credentials_create());
  /* Verify that the default creds actually embeds a GCE creds. */
  GPR_ASSERT(creds != nullptr);
  GPR_ASSERT(creds->call_creds() != nullptr);
  grpc_httpcli_set_override(compute_engine_httpcli_get_success_override,
                            httpcli_post_should_not_be_called);
  run_request_metadata_test(creds->mutable_call_creds(), auth_md_ctx, state);
  grpc_core::ExecCtx::Get()->Flush();
  GPR_ASSERT(g_test_gce_tenancy_checker_called == true);
  /* Cleanup. */
  creds->Unref();
  grpc_httpcli_set_override(nullptr, nullptr);
  grpc_override_well_known_credentials_path_getter(nullptr);
}

static int default_creds_gce_detection_httpcli_get_failure_override(
    const grpc_httpcli_request* request, grpc_millis deadline,
    grpc_closure* on_done, grpc_httpcli_response* response) {
  /* No magic header. */
  GPR_ASSERT(strcmp(request->http.path, "/") == 0);
  GPR_ASSERT(strcmp(request->host, "metadata.google.internal.") == 0);
  *response = http_response(200, "");
  GRPC_CLOSURE_SCHED(on_done, GRPC_ERROR_NONE);
  return 1;
}

static void test_no_google_default_creds(void) {
  grpc_flush_cached_google_default_credentials();
  gpr_setenv(GRPC_GOOGLE_CREDENTIALS_ENV_VAR, ""); /* Reset. */
  grpc_override_well_known_credentials_path_getter(
      null_well_known_creds_path_getter);
  set_gce_tenancy_checker_for_testing(test_gce_tenancy_checker);
  g_test_gce_tenancy_checker_called = false;
  g_test_is_on_gce = false;
  grpc_httpcli_set_override(
      default_creds_gce_detection_httpcli_get_failure_override,
      httpcli_post_should_not_be_called);
  /* Simulate a successful detection of GCE. */
  GPR_ASSERT(grpc_google_default_credentials_create() == nullptr);
  /* Try a second one. GCE detection should occur again. */
  g_test_gce_tenancy_checker_called = false;
  GPR_ASSERT(grpc_google_default_credentials_create() == nullptr);
  GPR_ASSERT(g_test_gce_tenancy_checker_called == true);
  /* Cleanup. */
  grpc_override_well_known_credentials_path_getter(nullptr);
  grpc_httpcli_set_override(nullptr, nullptr);
}

typedef enum {
  PLUGIN_INITIAL_STATE,
  PLUGIN_GET_METADATA_CALLED_STATE,
  PLUGIN_DESTROY_CALLED_STATE
} plugin_state;

static const expected_md plugin_md[] = {{"foo", "bar"}, {"hi", "there"}};

static int plugin_get_metadata_success(
    void* state, grpc_auth_metadata_context context,
    grpc_credentials_plugin_metadata_cb cb, void* user_data,
    grpc_metadata creds_md[GRPC_METADATA_CREDENTIALS_PLUGIN_SYNC_MAX],
    size_t* num_creds_md, grpc_status_code* status,
    const char** error_details) {
  GPR_ASSERT(strcmp(context.service_url, test_service_url) == 0);
  GPR_ASSERT(strcmp(context.method_name, test_method) == 0);
  GPR_ASSERT(context.channel_auth_context == nullptr);
  GPR_ASSERT(context.reserved == nullptr);
  GPR_ASSERT(GPR_ARRAY_SIZE(plugin_md) <
             GRPC_METADATA_CREDENTIALS_PLUGIN_SYNC_MAX);
  plugin_state* s = static_cast<plugin_state*>(state);
  *s = PLUGIN_GET_METADATA_CALLED_STATE;
  for (size_t i = 0; i < GPR_ARRAY_SIZE(plugin_md); ++i) {
    memset(&creds_md[i], 0, sizeof(grpc_metadata));
    creds_md[i].key = grpc_slice_from_copied_string(plugin_md[i].key);
    creds_md[i].value = grpc_slice_from_copied_string(plugin_md[i].value);
  }
  *num_creds_md = GPR_ARRAY_SIZE(plugin_md);
  return true;  // Synchronous return.
}

static const char* plugin_error_details = "Could not get metadata for plugin.";

static int plugin_get_metadata_failure(
    void* state, grpc_auth_metadata_context context,
    grpc_credentials_plugin_metadata_cb cb, void* user_data,
    grpc_metadata creds_md[GRPC_METADATA_CREDENTIALS_PLUGIN_SYNC_MAX],
    size_t* num_creds_md, grpc_status_code* status,
    const char** error_details) {
  GPR_ASSERT(strcmp(context.service_url, test_service_url) == 0);
  GPR_ASSERT(strcmp(context.method_name, test_method) == 0);
  GPR_ASSERT(context.channel_auth_context == nullptr);
  GPR_ASSERT(context.reserved == nullptr);
  plugin_state* s = static_cast<plugin_state*>(state);
  *s = PLUGIN_GET_METADATA_CALLED_STATE;
  *status = GRPC_STATUS_UNAUTHENTICATED;
  *error_details = gpr_strdup(plugin_error_details);
  return true;  // Synchronous return.
}

static void plugin_destroy(void* state) {
  plugin_state* s = static_cast<plugin_state*>(state);
  *s = PLUGIN_DESTROY_CALLED_STATE;
}

static void test_metadata_plugin_success(void) {
  plugin_state state = PLUGIN_INITIAL_STATE;
  grpc_metadata_credentials_plugin plugin;
  grpc_core::ExecCtx exec_ctx;
  grpc_auth_metadata_context auth_md_ctx = {test_service_url, test_method,
                                            nullptr, nullptr};
  request_metadata_state* md_state = make_request_metadata_state(
      GRPC_ERROR_NONE, plugin_md, GPR_ARRAY_SIZE(plugin_md));

  plugin.state = &state;
  plugin.get_metadata = plugin_get_metadata_success;
  plugin.destroy = plugin_destroy;

  grpc_call_credentials* creds =
      grpc_metadata_credentials_create_from_plugin(plugin, nullptr);
  GPR_ASSERT(state == PLUGIN_INITIAL_STATE);
  run_request_metadata_test(creds, auth_md_ctx, md_state);
  GPR_ASSERT(state == PLUGIN_GET_METADATA_CALLED_STATE);
  creds->Unref();

  GPR_ASSERT(state == PLUGIN_DESTROY_CALLED_STATE);
}

static void test_metadata_plugin_failure(void) {
  plugin_state state = PLUGIN_INITIAL_STATE;
  grpc_metadata_credentials_plugin plugin;
  grpc_core::ExecCtx exec_ctx;
  grpc_auth_metadata_context auth_md_ctx = {test_service_url, test_method,
                                            nullptr, nullptr};
  char* expected_error;
  gpr_asprintf(&expected_error,
               "Getting metadata from plugin failed with error: %s",
               plugin_error_details);
  request_metadata_state* md_state = make_request_metadata_state(
      GRPC_ERROR_CREATE_FROM_COPIED_STRING(expected_error), nullptr, 0);
  gpr_free(expected_error);

  plugin.state = &state;
  plugin.get_metadata = plugin_get_metadata_failure;
  plugin.destroy = plugin_destroy;

  grpc_call_credentials* creds =
      grpc_metadata_credentials_create_from_plugin(plugin, nullptr);
  GPR_ASSERT(state == PLUGIN_INITIAL_STATE);
  run_request_metadata_test(creds, auth_md_ctx, md_state);
  GPR_ASSERT(state == PLUGIN_GET_METADATA_CALLED_STATE);
  creds->Unref();

  GPR_ASSERT(state == PLUGIN_DESTROY_CALLED_STATE);
}

static void test_get_well_known_google_credentials_file_path(void) {
  char* path;
  char* home = gpr_getenv("HOME");
  path = grpc_get_well_known_google_credentials_file_path();
  GPR_ASSERT(path != nullptr);
  gpr_free(path);
#if defined(GPR_POSIX_ENV) || defined(GPR_LINUX_ENV)
  gpr_unsetenv("HOME");
  path = grpc_get_well_known_google_credentials_file_path();
  GPR_ASSERT(path == nullptr);
  gpr_setenv("HOME", home);
  gpr_free(path);
#endif /* GPR_POSIX_ENV || GPR_LINUX_ENV */
  gpr_free(home);
}

static void test_channel_creds_duplicate_without_call_creds(void) {
  grpc_core::ExecCtx exec_ctx;

  grpc_channel_credentials* channel_creds =
      grpc_fake_transport_security_credentials_create();

  grpc_core::RefCountedPtr<grpc_channel_credentials> dup =
      channel_creds->duplicate_without_call_credentials();
  GPR_ASSERT(dup == channel_creds);
  dup.reset();

  grpc_call_credentials* call_creds =
      grpc_access_token_credentials_create("blah", nullptr);
  grpc_channel_credentials* composite_creds =
      grpc_composite_channel_credentials_create(channel_creds, call_creds,
                                                nullptr);
  call_creds->Unref();
  dup = composite_creds->duplicate_without_call_credentials();
  GPR_ASSERT(dup == channel_creds);
  dup.reset();

  channel_creds->Unref();
  composite_creds->Unref();
}

typedef struct {
  const char* url_scheme;
  const char* call_host;
  const char* call_method;
  const char* desired_service_url;
  const char* desired_method_name;
} auth_metadata_context_test_case;

static void test_auth_metadata_context(void) {
  auth_metadata_context_test_case test_cases[] = {
      // No service nor method.
      {"https", "www.foo.com", "", "https://www.foo.com", ""},
      // No method.
      {"https", "www.foo.com", "/Service", "https://www.foo.com/Service", ""},
      // Empty service and method.
      {"https", "www.foo.com", "//", "https://www.foo.com/", ""},
      // Empty method.
      {"https", "www.foo.com", "/Service/", "https://www.foo.com/Service", ""},
      // Malformed url.
      {"https", "www.foo.com:", "/Service/", "https://www.foo.com:/Service",
       ""},
      // https, default explicit port.
      {"https", "www.foo.com:443", "/Service/FooMethod",
       "https://www.foo.com/Service", "FooMethod"},
      // https, default implicit port.
      {"https", "www.foo.com", "/Service/FooMethod",
       "https://www.foo.com/Service", "FooMethod"},
      // https with ipv6 literal, default explicit port.
      {"https", "[1080:0:0:0:8:800:200C:417A]:443", "/Service/FooMethod",
       "https://[1080:0:0:0:8:800:200C:417A]/Service", "FooMethod"},
      // https with ipv6 literal, default implicit port.
      {"https", "[1080:0:0:0:8:800:200C:443]", "/Service/FooMethod",
       "https://[1080:0:0:0:8:800:200C:443]/Service", "FooMethod"},
      // https, custom port.
      {"https", "www.foo.com:8888", "/Service/FooMethod",
       "https://www.foo.com:8888/Service", "FooMethod"},
      // https with ipv6 literal, custom port.
      {"https", "[1080:0:0:0:8:800:200C:417A]:8888", "/Service/FooMethod",
       "https://[1080:0:0:0:8:800:200C:417A]:8888/Service", "FooMethod"},
      // custom url scheme, https default port.
      {"blah", "www.foo.com:443", "/Service/FooMethod",
       "blah://www.foo.com:443/Service", "FooMethod"}};
  for (uint32_t i = 0; i < GPR_ARRAY_SIZE(test_cases); i++) {
    const char* url_scheme = test_cases[i].url_scheme;
    grpc_slice call_host =
        grpc_slice_from_copied_string(test_cases[i].call_host);
    grpc_slice call_method =
        grpc_slice_from_copied_string(test_cases[i].call_method);
    grpc_auth_metadata_context auth_md_context;
    memset(&auth_md_context, 0, sizeof(auth_md_context));
    grpc_auth_metadata_context_build(url_scheme, call_host, call_method,
                                     nullptr, &auth_md_context);
    if (strcmp(auth_md_context.service_url,
               test_cases[i].desired_service_url) != 0) {
      gpr_log(GPR_ERROR, "Invalid service url, want: %s, got %s.",
              test_cases[i].desired_service_url, auth_md_context.service_url);
      GPR_ASSERT(false);
    }
    if (strcmp(auth_md_context.method_name,
               test_cases[i].desired_method_name) != 0) {
      gpr_log(GPR_ERROR, "Invalid method name, want: %s, got %s.",
              test_cases[i].desired_method_name, auth_md_context.method_name);
      GPR_ASSERT(false);
    }
    GPR_ASSERT(auth_md_context.channel_auth_context == nullptr);
    grpc_slice_unref(call_host);
    grpc_slice_unref(call_method);
    grpc_auth_metadata_context_reset(&auth_md_context);
  }
}

int main(int argc, char** argv) {
  grpc::testing::TestEnvironment env(argc, argv);
  grpc_init();
  test_empty_md_array();
  test_add_to_empty_md_array();
  test_add_abunch_to_md_array();
  test_oauth2_token_fetcher_creds_parsing_ok();
  test_oauth2_token_fetcher_creds_parsing_bad_http_status();
  test_oauth2_token_fetcher_creds_parsing_empty_http_body();
  test_oauth2_token_fetcher_creds_parsing_invalid_json();
  test_oauth2_token_fetcher_creds_parsing_missing_token();
  test_oauth2_token_fetcher_creds_parsing_missing_token_type();
  test_oauth2_token_fetcher_creds_parsing_missing_token_lifetime();
  test_google_iam_creds();
  test_access_token_creds();
  test_channel_oauth2_composite_creds();
  test_oauth2_google_iam_composite_creds();
  test_channel_oauth2_google_iam_composite_creds();
  test_compute_engine_creds_success();
  test_compute_engine_creds_failure();
  test_refresh_token_creds_success();
  test_refresh_token_creds_failure();
  test_valid_sts_creds_options();
  test_invalid_sts_creds_options();
  test_sts_creds_success();
  test_sts_creds_load_token_failure();
  test_sts_creds_http_failure();
  test_jwt_creds_lifetime();
  test_jwt_creds_success();
  test_jwt_creds_signing_failure();
  test_google_default_creds_auth_key();
  test_google_default_creds_refresh_token();
  test_google_default_creds_gce();
  test_google_default_creds_non_gce();
  test_no_google_default_creds();
  test_metadata_plugin_success();
  test_metadata_plugin_failure();
  test_get_well_known_google_credentials_file_path();
  test_channel_creds_duplicate_without_call_creds();
  test_auth_metadata_context();
  grpc_shutdown();
  return 0;
}<|MERGE_RESOLUTION|>--- conflicted
+++ resolved
@@ -32,7 +32,6 @@
 #include <grpc/support/time.h>
 
 #include "src/core/lib/gpr/env.h"
-#include "src/core/lib/gpr/host_port.h"
 #include "src/core/lib/gpr/string.h"
 #include "src/core/lib/gpr/tmpfile.h"
 #include "src/core/lib/gprpp/host_port.h"
@@ -746,19 +745,11 @@
       grpc_core::ValidateStsCredentialsOptions(&valid_options, &sts_url);
   GPR_ASSERT(error == GRPC_ERROR_NONE);
   GPR_ASSERT(sts_url != nullptr);
-<<<<<<< HEAD
-  char* host;
-  char* port;
-  GPR_ASSERT(gpr_split_host_port(sts_url->authority, &host, &port));
-  GPR_ASSERT(strcmp(host, "foo.com") == 0);
-  GPR_ASSERT(strcmp(port, "5555") == 0);
-=======
   grpc_core::StringView host;
   grpc_core::StringView port;
   GPR_ASSERT(grpc_core::SplitHostPort(sts_url->authority, &host, &port));
   GPR_ASSERT(host.cmp("foo.com") == 0);
   GPR_ASSERT(port.cmp("5555") == 0);
->>>>>>> a63cbfb6
   grpc_uri_destroy(sts_url);
 }
 
