/*
 *
 * Copyright 2015 gRPC authors.
 *
 * Licensed under the Apache License, Version 2.0 (the "License");
 * you may not use this file except in compliance with the License.
 * You may obtain a copy of the License at
 *
 *     http://www.apache.org/licenses/LICENSE-2.0
 *
 * Unless required by applicable law or agreed to in writing, software
 * distributed under the License is distributed on an "AS IS" BASIS,
 * WITHOUT WARRANTIES OR CONDITIONS OF ANY KIND, either express or implied.
 * See the License for the specific language governing permissions and
 * limitations under the License.
 *
 */

#include "src/core/lib/iomgr/port.h"

// This test only works with the generic timer implementation
#ifdef GRPC_TIMER_USE_GENERIC

#include "src/core/lib/iomgr/timer.h"

#include <string.h>

#include <grpc/support/log.h>
#include "src/core/lib/debug/trace.h"
#include "test/core/util/test_config.h"
#include "test/core/util/tracer_util.h"

#define MAX_CB 30

extern grpc_core::TraceFlag grpc_timer_trace;
extern grpc_core::TraceFlag grpc_timer_check_trace;

static int cb_called[MAX_CB][2];

static void cb(void* arg, grpc_error* error) {
  cb_called[(intptr_t)arg][error == GRPC_ERROR_NONE]++;
}

static void add_test(void) {
  int i;
  grpc_timer timers[20];
  grpc_core::ExecCtx _local_exec_ctx;

  gpr_log(GPR_INFO, "add_test");

<<<<<<< HEAD
  grpc_timer_list_init();
  grpc_timer_trace.value = 1;
  grpc_timer_check_trace.value = 1;
=======
  grpc_timer_list_init(&exec_ctx);
  grpc_core::testing::grpc_tracer_enable_flag(&grpc_timer_trace);
  grpc_core::testing::grpc_tracer_enable_flag(&grpc_timer_check_trace);
>>>>>>> d88421a9
  memset(cb_called, 0, sizeof(cb_called));

  grpc_millis start = grpc_core::ExecCtx::Get()->Now();

  /* 10 ms timers.  will expire in the current epoch */
  for (i = 0; i < 10; i++) {
    grpc_timer_init(
        &timers[i], start + 10,
        GRPC_CLOSURE_CREATE(cb, (void*)(intptr_t)i, grpc_schedule_on_exec_ctx));
  }

  /* 1010 ms timers.  will expire in the next epoch */
  for (i = 10; i < 20; i++) {
    grpc_timer_init(
        &timers[i], start + 1010,
        GRPC_CLOSURE_CREATE(cb, (void*)(intptr_t)i, grpc_schedule_on_exec_ctx));
  }

  /* collect timers.  Only the first batch should be ready. */
  grpc_core::ExecCtx::Get()->TestOnlySetNow(start + 500);
  GPR_ASSERT(grpc_timer_check(nullptr) == GRPC_TIMERS_FIRED);

  for (i = 0; i < 20; i++) {
    GPR_ASSERT(cb_called[i][1] == (i < 10));
    GPR_ASSERT(cb_called[i][0] == 0);
  }

  grpc_core::ExecCtx::Get()->TestOnlySetNow(start + 600);
  GPR_ASSERT(grpc_timer_check(nullptr) == GRPC_TIMERS_CHECKED_AND_EMPTY);

  for (i = 0; i < 30; i++) {
    GPR_ASSERT(cb_called[i][1] == (i < 10));
    GPR_ASSERT(cb_called[i][0] == 0);
  }

  /* collect the rest of the timers */
  grpc_core::ExecCtx::Get()->TestOnlySetNow(start + 1500);
  GPR_ASSERT(grpc_timer_check(nullptr) == GRPC_TIMERS_FIRED);

  for (i = 0; i < 30; i++) {
    GPR_ASSERT(cb_called[i][1] == (i < 20));
    GPR_ASSERT(cb_called[i][0] == 0);
  }

  grpc_core::ExecCtx::Get()->TestOnlySetNow(start + 1600);
  GPR_ASSERT(grpc_timer_check(nullptr) == GRPC_TIMERS_CHECKED_AND_EMPTY);
  for (i = 0; i < 30; i++) {
    GPR_ASSERT(cb_called[i][1] == (i < 20));
    GPR_ASSERT(cb_called[i][0] == 0);
  }

  grpc_timer_list_shutdown();
}

/* Cleaning up a list with pending timers. */
void destruction_test(void) {
  grpc_timer timers[5];
  grpc_core::ExecCtx _local_exec_ctx;

  gpr_log(GPR_INFO, "destruction_test");

<<<<<<< HEAD
  grpc_core::ExecCtx::Get()->TestOnlySetNow(0);
  grpc_timer_list_init();
  grpc_timer_trace.value = 1;
  grpc_timer_check_trace.value = 1;
=======
  exec_ctx.now_is_valid = true;
  exec_ctx.now = 0;
  grpc_timer_list_init(&exec_ctx);
  grpc_core::testing::grpc_tracer_enable_flag(&grpc_timer_trace);
  grpc_core::testing::grpc_tracer_enable_flag(&grpc_timer_check_trace);
>>>>>>> d88421a9
  memset(cb_called, 0, sizeof(cb_called));

  grpc_timer_init(
      &timers[0], 100,
      GRPC_CLOSURE_CREATE(cb, (void*)(intptr_t)0, grpc_schedule_on_exec_ctx));
  grpc_timer_init(
      &timers[1], 3,
      GRPC_CLOSURE_CREATE(cb, (void*)(intptr_t)1, grpc_schedule_on_exec_ctx));
  grpc_timer_init(
      &timers[2], 100,
      GRPC_CLOSURE_CREATE(cb, (void*)(intptr_t)2, grpc_schedule_on_exec_ctx));
  grpc_timer_init(
      &timers[3], 3,
      GRPC_CLOSURE_CREATE(cb, (void*)(intptr_t)3, grpc_schedule_on_exec_ctx));
  grpc_timer_init(
      &timers[4], 1,
      GRPC_CLOSURE_CREATE(cb, (void*)(intptr_t)4, grpc_schedule_on_exec_ctx));
  grpc_core::ExecCtx::Get()->TestOnlySetNow(2);
  GPR_ASSERT(grpc_timer_check(nullptr) == GRPC_TIMERS_FIRED);

  GPR_ASSERT(1 == cb_called[4][1]);
  grpc_timer_cancel(&timers[0]);
  grpc_timer_cancel(&timers[3]);

  GPR_ASSERT(1 == cb_called[0][0]);
  GPR_ASSERT(1 == cb_called[3][0]);

  grpc_timer_list_shutdown();

  GPR_ASSERT(1 == cb_called[1][0]);
  GPR_ASSERT(1 == cb_called[2][0]);
}

int main(int argc, char** argv) {
  grpc_test_init(argc, argv);
  gpr_set_log_verbosity(GPR_LOG_SEVERITY_DEBUG);
  add_test();
  destruction_test();
  return 0;
}

#else /* GRPC_TIMER_USE_GENERIC */

int main(int argc, char** argv) { return 1; }

#endif /* GRPC_TIMER_USE_GENERIC */<|MERGE_RESOLUTION|>--- conflicted
+++ resolved
@@ -48,15 +48,9 @@
 
   gpr_log(GPR_INFO, "add_test");
 
-<<<<<<< HEAD
   grpc_timer_list_init();
-  grpc_timer_trace.value = 1;
-  grpc_timer_check_trace.value = 1;
-=======
-  grpc_timer_list_init(&exec_ctx);
   grpc_core::testing::grpc_tracer_enable_flag(&grpc_timer_trace);
   grpc_core::testing::grpc_tracer_enable_flag(&grpc_timer_check_trace);
->>>>>>> d88421a9
   memset(cb_called, 0, sizeof(cb_called));
 
   grpc_millis start = grpc_core::ExecCtx::Get()->Now();
@@ -118,18 +112,10 @@
 
   gpr_log(GPR_INFO, "destruction_test");
 
-<<<<<<< HEAD
   grpc_core::ExecCtx::Get()->TestOnlySetNow(0);
   grpc_timer_list_init();
-  grpc_timer_trace.value = 1;
-  grpc_timer_check_trace.value = 1;
-=======
-  exec_ctx.now_is_valid = true;
-  exec_ctx.now = 0;
-  grpc_timer_list_init(&exec_ctx);
   grpc_core::testing::grpc_tracer_enable_flag(&grpc_timer_trace);
   grpc_core::testing::grpc_tracer_enable_flag(&grpc_timer_check_trace);
->>>>>>> d88421a9
   memset(cb_called, 0, sizeof(cb_called));
 
   grpc_timer_init(
