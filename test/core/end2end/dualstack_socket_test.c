/*
 *
 * Copyright 2015, Google Inc.
 * All rights reserved.
 *
 * Redistribution and use in source and binary forms, with or without
 * modification, are permitted provided that the following conditions are
 * met:
 *
 *     * Redistributions of source code must retain the above copyright
 * notice, this list of conditions and the following disclaimer.
 *     * Redistributions in binary form must reproduce the above
 * copyright notice, this list of conditions and the following disclaimer
 * in the documentation and/or other materials provided with the
 * distribution.
 *     * Neither the name of Google Inc. nor the names of its
 * contributors may be used to endorse or promote products derived from
 * this software without specific prior written permission.
 *
 * THIS SOFTWARE IS PROVIDED BY THE COPYRIGHT HOLDERS AND CONTRIBUTORS
 * "AS IS" AND ANY EXPRESS OR IMPLIED WARRANTIES, INCLUDING, BUT NOT
 * LIMITED TO, THE IMPLIED WARRANTIES OF MERCHANTABILITY AND FITNESS FOR
 * A PARTICULAR PURPOSE ARE DISCLAIMED. IN NO EVENT SHALL THE COPYRIGHT
 * OWNER OR CONTRIBUTORS BE LIABLE FOR ANY DIRECT, INDIRECT, INCIDENTAL,
 * SPECIAL, EXEMPLARY, OR CONSEQUENTIAL DAMAGES (INCLUDING, BUT NOT
 * LIMITED TO, PROCUREMENT OF SUBSTITUTE GOODS OR SERVICES; LOSS OF USE,
 * DATA, OR PROFITS; OR BUSINESS INTERRUPTION) HOWEVER CAUSED AND ON ANY
 * THEORY OF LIABILITY, WHETHER IN CONTRACT, STRICT LIABILITY, OR TORT
 * (INCLUDING NEGLIGENCE OR OTHERWISE) ARISING IN ANY WAY OUT OF THE USE
 * OF THIS SOFTWARE, EVEN IF ADVISED OF THE POSSIBILITY OF SUCH DAMAGE.
 *
 */

#include <string.h>
#include "src/core/iomgr/socket_utils_posix.h"
#include <grpc/grpc.h>
#include <grpc/support/alloc.h>
#include <grpc/support/host_port.h>
#include <grpc/support/log.h>
#include "test/core/end2end/cq_verifier.h"
#include "test/core/util/port.h"
#include "test/core/util/test_config.h"

/* This test exercises IPv4, IPv6, and dualstack sockets in various ways. */

static void *tag(gpr_intptr i) { return (void *)i; }

static gpr_timespec ms_from_now(int ms) {
  return GRPC_TIMEOUT_MILLIS_TO_DEADLINE(ms);
}

static void drain_cq(grpc_completion_queue *cq) {
  grpc_event *ev;
  grpc_completion_type type;
  do {
    ev = grpc_completion_queue_next(cq, ms_from_now(5000));
    GPR_ASSERT(ev);
    type = ev->type;
    grpc_event_finish(ev);
    gpr_log(GPR_INFO, "Drained event type %d", type);
  } while (type != GRPC_QUEUE_SHUTDOWN);
}

void test_connect(const char *server_host, const char *client_host, int port,
                  int expect_ok) {
  char *client_hostport;
  char *server_hostport;
  grpc_channel *client;
  grpc_server *server;
  grpc_completion_queue *client_cq;
  grpc_completion_queue *server_cq;
  grpc_call *c;
  grpc_call *s;
  cq_verifier *v_client;
  cq_verifier *v_server;
  gpr_timespec deadline;
  int got_port;
  grpc_op ops[6];
  grpc_op *op;
  grpc_metadata_array initial_metadata_recv;
  grpc_metadata_array trailing_metadata_recv;
  grpc_metadata_array request_metadata_recv;
  grpc_status_code status;
  char *details = NULL;
  size_t details_capacity = 0;
  int was_cancelled = 2;
  grpc_call_details call_details;

  if (port == 0) {
    port = grpc_pick_unused_port_or_die();
  }

  gpr_join_host_port(&server_hostport, server_host, port);

  grpc_metadata_array_init(&initial_metadata_recv);
  grpc_metadata_array_init(&trailing_metadata_recv);
  grpc_metadata_array_init(&request_metadata_recv);
  grpc_call_details_init(&call_details);

  /* Create server. */
  server_cq = grpc_completion_queue_create();
  server = grpc_server_create(server_cq, NULL);
  GPR_ASSERT((got_port = grpc_server_add_http2_port(server, server_hostport)) >
             0);
  if (port == 0) {
    port = got_port;
  } else {
    GPR_ASSERT(port == got_port);
  }
  grpc_server_start(server);
  v_server = cq_verifier_create(server_cq);

  /* Create client. */
  gpr_join_host_port(&client_hostport, client_host, port);
  client_cq = grpc_completion_queue_create();
  client = grpc_channel_create(client_hostport, NULL);
  v_client = cq_verifier_create(client_cq);

  gpr_log(GPR_INFO, "Testing with server=%s client=%s (expecting %s)",
          server_hostport, client_hostport, expect_ok ? "success" : "failure");

  gpr_free(client_hostport);
  gpr_free(server_hostport);

  if (expect_ok) {
    /* Normal deadline, shouldn't be reached. */
    deadline = ms_from_now(60000);
  } else {
    /* Give up faster when failure is expected.
       BUG: Setting this to 1000 reveals a memory leak (b/18608927). */
    deadline = ms_from_now(1500);
  }

  /* Send a trivial request. */
  c = grpc_channel_create_call(client, client_cq, "/foo", "foo.test.google.fr",
                               deadline);
  GPR_ASSERT(c);

  op = ops;
  op->op = GRPC_OP_SEND_INITIAL_METADATA;
  op->data.send_initial_metadata.count = 0;
  op++;
  op->op = GRPC_OP_SEND_CLOSE_FROM_CLIENT;
  op++;
  op->op = GRPC_OP_RECV_INITIAL_METADATA;
  op->data.recv_initial_metadata = &initial_metadata_recv;
  op++;
  op->op = GRPC_OP_RECV_STATUS_ON_CLIENT;
  op->data.recv_status_on_client.trailing_metadata = &trailing_metadata_recv;
  op->data.recv_status_on_client.status = &status;
  op->data.recv_status_on_client.status_details = &details;
  op->data.recv_status_on_client.status_details_capacity = &details_capacity;
  op++;
  GPR_ASSERT(GRPC_CALL_OK == grpc_call_start_batch(c, ops, op - ops, tag(1)));

  if (expect_ok) {
    /* Check for a successful request. */
    GPR_ASSERT(GRPC_CALL_OK == grpc_server_request_call(server, &s,
                                                        &call_details,
                                                        &request_metadata_recv,
                                                        server_cq, tag(101)));
    cq_expect_completion(v_server, tag(101), GRPC_OP_OK);
    cq_verify(v_server);

    op = ops;
    op->op = GRPC_OP_SEND_INITIAL_METADATA;
    op->data.send_initial_metadata.count = 0;
    op++;
    op->op = GRPC_OP_SEND_STATUS_FROM_SERVER;
    op->data.send_status_from_server.trailing_metadata_count = 0;
    op->data.send_status_from_server.status = GRPC_STATUS_UNIMPLEMENTED;
    op->data.send_status_from_server.status_details = "xyz";
    op++;
    op->op = GRPC_OP_RECV_CLOSE_ON_SERVER;
    op->data.recv_close_on_server.cancelled = &was_cancelled;
    op++;
    GPR_ASSERT(GRPC_CALL_OK ==
               grpc_call_start_batch(s, ops, op - ops, tag(102)));

    cq_expect_completion(v_server, tag(102), GRPC_OP_OK);
    cq_verify(v_server);

    cq_expect_completion(v_client, tag(1), GRPC_OP_OK);
    cq_verify(v_client);

    GPR_ASSERT(status == GRPC_STATUS_UNIMPLEMENTED);
    GPR_ASSERT(0 == strcmp(details, "xyz"));
    GPR_ASSERT(0 == strcmp(call_details.method, "/foo"));
    GPR_ASSERT(0 == strcmp(call_details.host, "foo.test.google.fr"));
    GPR_ASSERT(was_cancelled == 0);

    grpc_call_destroy(s);
  } else {
    /* Check for a failed connection. */
<<<<<<< HEAD
    cq_expect_client_metadata_read(v_client, tag(2), NULL);
    cq_expect_finished_with_status(v_client, tag(3),
                                   GRPC_STATUS_DEADLINE_EXCEEDED,
                                   "Deadline Exceeded", NULL);
    cq_expect_finish_accepted(v_client, tag(4), GRPC_OP_OK);
=======
    cq_expect_completion(v_client, tag(1), GRPC_OP_OK);
>>>>>>> 5ae895a5
    cq_verify(v_client);

    GPR_ASSERT(status == GRPC_STATUS_DEADLINE_EXCEEDED);
  }

  grpc_call_destroy(c);

  cq_verifier_destroy(v_client);
  cq_verifier_destroy(v_server);

  /* Destroy client. */
  grpc_channel_destroy(client);
  grpc_completion_queue_shutdown(client_cq);
  drain_cq(client_cq);
  grpc_completion_queue_destroy(client_cq);

  /* Destroy server. */
  grpc_server_shutdown(server);
  grpc_server_destroy(server);
  grpc_completion_queue_shutdown(server_cq);
  drain_cq(server_cq);
  grpc_completion_queue_destroy(server_cq);
}

int main(int argc, char **argv) {
  int do_ipv6 = 1;

  grpc_test_init(argc, argv);
  grpc_init();

  if (!grpc_ipv6_loopback_available()) {
    gpr_log(GPR_INFO, "Can't bind to ::1.  Skipping IPv6 tests.");
    do_ipv6 = 0;
  }

  /* For coverage, test with and without dualstack sockets. */
  for (grpc_forbid_dualstack_sockets_for_testing = 0;
       grpc_forbid_dualstack_sockets_for_testing <= 1;
       grpc_forbid_dualstack_sockets_for_testing++) {
    /* :: and 0.0.0.0 are handled identically. */
    test_connect("::", "127.0.0.1", 0, 1);
    test_connect("::", "::ffff:127.0.0.1", 0, 1);
    test_connect("::", "localhost", 0, 1);
    test_connect("0.0.0.0", "127.0.0.1", 0, 1);
    test_connect("0.0.0.0", "::ffff:127.0.0.1", 0, 1);
    test_connect("0.0.0.0", "localhost", 0, 1);
    if (do_ipv6) {
      test_connect("::", "::1", 0, 1);
      test_connect("0.0.0.0", "::1", 0, 1);
    }

    /* These only work when the families agree. */
    test_connect("127.0.0.1", "127.0.0.1", 0, 1);
    if (do_ipv6) {
      test_connect("::1", "::1", 0, 1);
      test_connect("::1", "127.0.0.1", 0, 0);
      test_connect("127.0.0.1", "::1", 0, 0);
    }
  }

  grpc_shutdown();

  return 0;
}<|MERGE_RESOLUTION|>--- conflicted
+++ resolved
@@ -192,15 +192,7 @@
     grpc_call_destroy(s);
   } else {
     /* Check for a failed connection. */
-<<<<<<< HEAD
-    cq_expect_client_metadata_read(v_client, tag(2), NULL);
-    cq_expect_finished_with_status(v_client, tag(3),
-                                   GRPC_STATUS_DEADLINE_EXCEEDED,
-                                   "Deadline Exceeded", NULL);
-    cq_expect_finish_accepted(v_client, tag(4), GRPC_OP_OK);
-=======
     cq_expect_completion(v_client, tag(1), GRPC_OP_OK);
->>>>>>> 5ae895a5
     cq_verify(v_client);
 
     GPR_ASSERT(status == GRPC_STATUS_DEADLINE_EXCEEDED);
