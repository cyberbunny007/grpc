/*
 *
 * Copyright 2015, Google Inc.
 * All rights reserved.
 *
 * Redistribution and use in source and binary forms, with or without
 * modification, are permitted provided that the following conditions are
 * met:
 *
 *     * Redistributions of source code must retain the above copyright
 * notice, this list of conditions and the following disclaimer.
 *     * Redistributions in binary form must reproduce the above
 * copyright notice, this list of conditions and the following disclaimer
 * in the documentation and/or other materials provided with the
 * distribution.
 *     * Neither the name of Google Inc. nor the names of its
 * contributors may be used to endorse or promote products derived from
 * this software without specific prior written permission.
 *
 * THIS SOFTWARE IS PROVIDED BY THE COPYRIGHT HOLDERS AND CONTRIBUTORS
 * "AS IS" AND ANY EXPRESS OR IMPLIED WARRANTIES, INCLUDING, BUT NOT
 * LIMITED TO, THE IMPLIED WARRANTIES OF MERCHANTABILITY AND FITNESS FOR
 * A PARTICULAR PURPOSE ARE DISCLAIMED. IN NO EVENT SHALL THE COPYRIGHT
 * OWNER OR CONTRIBUTORS BE LIABLE FOR ANY DIRECT, INDIRECT, INCIDENTAL,
 * SPECIAL, EXEMPLARY, OR CONSEQUENTIAL DAMAGES (INCLUDING, BUT NOT
 * LIMITED TO, PROCUREMENT OF SUBSTITUTE GOODS OR SERVICES; LOSS OF USE,
 * DATA, OR PROFITS; OR BUSINESS INTERRUPTION) HOWEVER CAUSED AND ON ANY
 * THEORY OF LIABILITY, WHETHER IN CONTRACT, STRICT LIABILITY, OR TORT
 * (INCLUDING NEGLIGENCE OR OTHERWISE) ARISING IN ANY WAY OUT OF THE USE
 * OF THIS SOFTWARE, EVEN IF ADVISED OF THE POSSIBILITY OF SUCH DAMAGE.
 *
 */

#ifndef GRPCXX_CHANNEL_INTERFACE_H
#define GRPCXX_CHANNEL_INTERFACE_H

#include <memory>

#include <grpc++/status.h>
#include <grpc++/impl/call.h>

struct grpc_call;

namespace grpc {
class Call;
class CallOpBuffer;
class ClientContext;
class CompletionQueue;
class RpcMethod;
class CallInterface;

<<<<<<< HEAD
class ChannelInterface 
	: public CallHook, 
      public std::enable_shared_from_this<ChannelInterface> {
=======
class ChannelInterface : public CallHook,
                         public std::enable_shared_from_this<ChannelInterface> {
>>>>>>> c8667056
 public:
  virtual ~ChannelInterface() {}

  virtual void* RegisterMethod(const char* method_name) = 0;
  virtual Call CreateCall(const RpcMethod& method, ClientContext* context,
                          CompletionQueue* cq) = 0;
};

}  // namespace grpc

#endif  // GRPCXX_CHANNEL_INTERFACE_H<|MERGE_RESOLUTION|>--- conflicted
+++ resolved
@@ -49,14 +49,8 @@
 class RpcMethod;
 class CallInterface;
 
-<<<<<<< HEAD
-class ChannelInterface 
-	: public CallHook, 
-      public std::enable_shared_from_this<ChannelInterface> {
-=======
 class ChannelInterface : public CallHook,
                          public std::enable_shared_from_this<ChannelInterface> {
->>>>>>> c8667056
  public:
   virtual ~ChannelInterface() {}
 
