
framework module grpc {
  umbrella header "grpc.h"

  header "support/alloc.h"
  header "support/atm.h"
  header "support/avl.h"
  header "support/cmdline.h"
  header "support/cpu.h"
  header "support/histogram.h"
  header "support/host_port.h"
  header "support/log.h"
  header "support/log_windows.h"
  header "support/port_platform.h"
  header "support/string_util.h"
  header "support/subprocess.h"
  header "support/sync.h"
  header "support/sync_generic.h"
  header "support/thd.h"
  header "support/time.h"
  header "support/tls.h"
  header "support/useful.h"
  header "impl/codegen/atm.h"
<<<<<<< HEAD
=======
  header "impl/codegen/fork.h"
>>>>>>> 5cf4b44f
  header "impl/codegen/gpr_slice.h"
  header "impl/codegen/gpr_types.h"
  header "impl/codegen/port_platform.h"
  header "impl/codegen/sync.h"
  header "impl/codegen/sync_generic.h"
  header "impl/codegen/byte_buffer.h"
  header "impl/codegen/byte_buffer_reader.h"
  header "impl/codegen/compression_types.h"
  header "impl/codegen/connectivity_state.h"
  header "impl/codegen/exec_ctx_fwd.h"
  header "impl/codegen/grpc_types.h"
  header "impl/codegen/propagation_bits.h"
  header "impl/codegen/slice.h"
  header "impl/codegen/status.h"
  header "impl/codegen/atm.h"
<<<<<<< HEAD
=======
  header "impl/codegen/fork.h"
>>>>>>> 5cf4b44f
  header "impl/codegen/gpr_slice.h"
  header "impl/codegen/gpr_types.h"
  header "impl/codegen/port_platform.h"
  header "impl/codegen/sync.h"
  header "impl/codegen/sync_generic.h"
  header "grpc_security.h"
  header "byte_buffer.h"
  header "byte_buffer_reader.h"
  header "compression.h"
  header "fork.h"
  header "grpc.h"
  header "grpc_posix.h"
  header "grpc_security_constants.h"
  header "load_reporting.h"
  header "slice.h"
  header "slice_buffer.h"
  header "status.h"
  header "support/workaround_list.h"
  header "census.h"

  textual header "support/atm_gcc_atomic.h"
  textual header "support/atm_gcc_sync.h"
  textual header "support/atm_windows.h"
  textual header "support/sync_custom.h"
  textual header "support/sync_posix.h"
  textual header "support/sync_windows.h"
  textual header "support/tls_gcc.h"
  textual header "support/tls_msvc.h"
  textual header "support/tls_pthread.h"
  textual header "impl/codegen/atm_gcc_atomic.h"
  textual header "impl/codegen/atm_gcc_sync.h"
  textual header "impl/codegen/atm_windows.h"
  textual header "impl/codegen/sync_custom.h"
  textual header "impl/codegen/sync_posix.h"
  textual header "impl/codegen/sync_windows.h"
  textual header "impl/codegen/atm_gcc_atomic.h"
  textual header "impl/codegen/atm_gcc_sync.h"
  textual header "impl/codegen/atm_windows.h"
  textual header "impl/codegen/sync_custom.h"
  textual header "impl/codegen/sync_posix.h"
  textual header "impl/codegen/sync_windows.h"

  export *
  module * { export * }
}<|MERGE_RESOLUTION|>--- conflicted
+++ resolved
@@ -21,10 +21,7 @@
   header "support/tls.h"
   header "support/useful.h"
   header "impl/codegen/atm.h"
-<<<<<<< HEAD
-=======
   header "impl/codegen/fork.h"
->>>>>>> 5cf4b44f
   header "impl/codegen/gpr_slice.h"
   header "impl/codegen/gpr_types.h"
   header "impl/codegen/port_platform.h"
@@ -40,10 +37,7 @@
   header "impl/codegen/slice.h"
   header "impl/codegen/status.h"
   header "impl/codegen/atm.h"
-<<<<<<< HEAD
-=======
   header "impl/codegen/fork.h"
->>>>>>> 5cf4b44f
   header "impl/codegen/gpr_slice.h"
   header "impl/codegen/gpr_types.h"
   header "impl/codegen/port_platform.h"
