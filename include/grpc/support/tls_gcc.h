--- conflicted
+++ resolved
@@ -26,58 +26,6 @@
 /** Thread local storage based on gcc compiler primitives.
    #include tls.h to use this - and see that file for documentation */
 
-<<<<<<< HEAD
-#ifndef NDEBUG
-
-struct gpr_gcc_thread_local {
-  intptr_t value;
-  bool* inited;
-};
-
-/** Use GPR_TLS_DECL to declare tls static variables outside a class */
-#define GPR_TLS_DECL(name)           \
-  static bool name##_inited = false; \
-  static __thread struct gpr_gcc_thread_local name = {0, &(name##_inited)}
-
-/** Use GPR_TLS_CLASS_DECL to declare tls static variable members of a class.
- *  GPR_TLS_CLASS_DEF needs to be called to define this member. */
-#define GPR_TLS_CLASS_DECL(name) \
-  static bool name##_inited;     \
-  static __thread struct gpr_gcc_thread_local name
-
-#define GPR_TLS_CLASS_DEF(name) \
-  bool name##_inited = false;   \
-  __thread struct gpr_gcc_thread_local name = {0, &(name##_inited)}
-
-#define gpr_tls_init(tls)                  \
-  do {                                     \
-    GPR_ASSERT(*((tls)->inited) == false); \
-    *((tls)->inited) = true;               \
-  } while (0)
-
-/** It is allowed to call gpr_tls_init after gpr_tls_destroy is called. */
-#define gpr_tls_destroy(tls)      \
-  do {                            \
-    GPR_ASSERT(*((tls)->inited)); \
-    *((tls)->inited) = false;     \
-  } while (0)
-
-#define gpr_tls_set(tls, new_value) \
-  do {                              \
-    GPR_ASSERT(*((tls)->inited));   \
-    (tls)->value = (new_value);     \
-  } while (0)
-
-#define gpr_tls_get(tls)          \
-  ({                              \
-    GPR_ASSERT(*((tls)->inited)); \
-    (tls)->value;                 \
-  })
-
-#else /* NDEBUG */
-
-=======
->>>>>>> c1b64d9c
 struct gpr_gcc_thread_local {
   intptr_t value;
 };
