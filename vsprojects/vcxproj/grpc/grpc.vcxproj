<?xml version="1.0" encoding="utf-8"?>
<Project DefaultTargets="Build" ToolsVersion="12.0" xmlns="http://schemas.microsoft.com/developer/msbuild/2003">
  <Import Project="$(SolutionDir)\..\vsprojects\packages\grpc.dependencies.openssl.1.0.204.1\build\native\grpc.dependencies.openssl.props" Condition="Exists('$(SolutionDir)\..\vsprojects\packages\grpc.dependencies.openssl.1.0.204.1\build\native\1.0.204.1.props')" />
  <ItemGroup Label="ProjectConfigurations">
    <ProjectConfiguration Include="Debug-DLL|Win32">
      <Configuration>Debug-DLL</Configuration>
      <Platform>Win32</Platform>
    </ProjectConfiguration>
    <ProjectConfiguration Include="Debug-DLL|x64">
      <Configuration>Debug-DLL</Configuration>
      <Platform>x64</Platform>
    </ProjectConfiguration>
    <ProjectConfiguration Include="Release-DLL|Win32">
      <Configuration>Release-DLL</Configuration>
      <Platform>Win32</Platform>
    </ProjectConfiguration>
    <ProjectConfiguration Include="Release-DLL|x64">
      <Configuration>Release-DLL</Configuration>
      <Platform>x64</Platform>
    </ProjectConfiguration>
    <ProjectConfiguration Include="Debug|Win32">
      <Configuration>Debug</Configuration>
      <Platform>Win32</Platform>
    </ProjectConfiguration>
    <ProjectConfiguration Include="Debug|x64">
      <Configuration>Debug</Configuration>
      <Platform>x64</Platform>
    </ProjectConfiguration>
    <ProjectConfiguration Include="Release|Win32">
      <Configuration>Release</Configuration>
      <Platform>Win32</Platform>
    </ProjectConfiguration>
    <ProjectConfiguration Include="Release|x64">
      <Configuration>Release</Configuration>
      <Platform>x64</Platform>
    </ProjectConfiguration>
  </ItemGroup>
  <PropertyGroup Label="Globals">
    <ProjectGuid>{29D16885-7228-4C31-81ED-5F9187C7F2A9}</ProjectGuid>
    <IgnoreWarnIntDirInTempDetected>true</IgnoreWarnIntDirInTempDetected>
    <IntDir>$(SolutionDir)IntDir\$(MSBuildProjectName)\</IntDir>
  </PropertyGroup>
  <Import Project="$(VCTargetsPath)\Microsoft.Cpp.Default.props" />
  <PropertyGroup Condition="'$(VisualStudioVersion)' == '10.0'" Label="Configuration">
    <PlatformToolset>v100</PlatformToolset>
  </PropertyGroup>
  <PropertyGroup Condition="'$(VisualStudioVersion)' == '11.0'" Label="Configuration">
    <PlatformToolset>v110</PlatformToolset>
  </PropertyGroup>
  <PropertyGroup Condition="'$(VisualStudioVersion)' == '12.0'" Label="Configuration">
    <PlatformToolset>v120</PlatformToolset>
  </PropertyGroup>
  <PropertyGroup Condition="'$(VisualStudioVersion)' == '14.0'" Label="Configuration">
    <PlatformToolset>v140</PlatformToolset>
  </PropertyGroup>
  <PropertyGroup Condition="'$(Configuration)'=='Debug'" Label="Configuration">
    <ConfigurationType>StaticLibrary</ConfigurationType>
    <UseDebugLibraries>true</UseDebugLibraries>
    <CharacterSet>Unicode</CharacterSet>
  </PropertyGroup>
  <PropertyGroup Condition="'$(Configuration)'=='Release'" Label="Configuration">
    <ConfigurationType>StaticLibrary</ConfigurationType>
    <UseDebugLibraries>false</UseDebugLibraries>
    <WholeProgramOptimization>true</WholeProgramOptimization>
    <CharacterSet>Unicode</CharacterSet>
  </PropertyGroup>
  <PropertyGroup Condition="'$(Configuration)'=='Debug-DLL'" Label="Configuration">
    <ConfigurationType>StaticLibrary</ConfigurationType>
    <UseDebugLibraries>true</UseDebugLibraries>
    <CharacterSet>Unicode</CharacterSet>
  </PropertyGroup>
  <PropertyGroup Condition="'$(Configuration)'=='Release-DLL'" Label="Configuration">
    <ConfigurationType>StaticLibrary</ConfigurationType>
    <UseDebugLibraries>false</UseDebugLibraries>
    <WholeProgramOptimization>true</WholeProgramOptimization>
    <CharacterSet>Unicode</CharacterSet>
  </PropertyGroup>
  <Import Project="$(VCTargetsPath)\Microsoft.Cpp.props" />
  <ImportGroup Label="ExtensionSettings">
  </ImportGroup>
  <ImportGroup Label="PropertySheets">
    <Import Project="$(UserRootDir)\Microsoft.Cpp.$(Platform).user.props" Condition="exists('$(UserRootDir)\Microsoft.Cpp.$(Platform).user.props')" Label="LocalAppDataPlatform" />
    <Import Project="$(SolutionDir)\..\vsprojects\global.props" />
    <Import Project="$(SolutionDir)\..\vsprojects\winsock.props" />
  </ImportGroup>
  <PropertyGroup Label="UserMacros" />
  <PropertyGroup Condition="'$(Configuration)'=='Debug'">
    <TargetName>grpc</TargetName>
    <Linkage-grpc_dependencies_zlib>static</Linkage-grpc_dependencies_zlib>
    <Configuration-grpc_dependencies_zlib>Debug</Configuration-grpc_dependencies_zlib>
    <Linkage-grpc_dependencies_openssl>static</Linkage-grpc_dependencies_openssl>
    <Configuration-grpc_dependencies_openssl>Debug</Configuration-grpc_dependencies_openssl>
  </PropertyGroup>
  <PropertyGroup Condition="'$(Configuration)'=='Release'">
    <TargetName>grpc</TargetName>
    <Linkage-grpc_dependencies_zlib>static</Linkage-grpc_dependencies_zlib>
    <Configuration-grpc_dependencies_zlib>Release</Configuration-grpc_dependencies_zlib>
    <Linkage-grpc_dependencies_openssl>static</Linkage-grpc_dependencies_openssl>
    <Configuration-grpc_dependencies_openssl>Release</Configuration-grpc_dependencies_openssl>
  </PropertyGroup>
    <ItemDefinitionGroup Condition="'$(Configuration)|$(Platform)'=='Debug-DLL|Win32'">
    <ClCompile>
      <PrecompiledHeader>NotUsing</PrecompiledHeader>
      <WarningLevel>Level3</WarningLevel>
      <Optimization>Disabled</Optimization>
      <PreprocessorDefinitions>WIN32;_DEBUG;_LIB;%(PreprocessorDefinitions)</PreprocessorDefinitions>
      <SDLCheck>true</SDLCheck>
      <RuntimeLibrary>MultiThreadedDebug</RuntimeLibrary>
      <TreatWarningAsError>true</TreatWarningAsError>
      <DebugInformationFormat Condition="$(Jenkins)">None</DebugInformationFormat>
      <MinimalRebuild Condition="$(Jenkins)">false</MinimalRebuild>
    </ClCompile>
    <Link>
      <SubSystem>Windows</SubSystem>
      <GenerateDebugInformation Condition="!$(Jenkins)">true</GenerateDebugInformation>
      <GenerateDebugInformation Condition="$(Jenkins)">false</GenerateDebugInformation>
    </Link>
  </ItemDefinitionGroup>

    <ItemDefinitionGroup Condition="'$(Configuration)|$(Platform)'=='Debug-DLL|x64'">
    <ClCompile>
      <PrecompiledHeader>NotUsing</PrecompiledHeader>
      <WarningLevel>Level3</WarningLevel>
      <Optimization>Disabled</Optimization>
      <PreprocessorDefinitions>WIN32;_DEBUG;_LIB;%(PreprocessorDefinitions)</PreprocessorDefinitions>
      <SDLCheck>true</SDLCheck>
      <RuntimeLibrary>MultiThreadedDebug</RuntimeLibrary>
      <TreatWarningAsError>true</TreatWarningAsError>
      <DebugInformationFormat Condition="$(Jenkins)">None</DebugInformationFormat>
      <MinimalRebuild Condition="$(Jenkins)">false</MinimalRebuild>
    </ClCompile>
    <Link>
      <SubSystem>Windows</SubSystem>
      <GenerateDebugInformation Condition="!$(Jenkins)">true</GenerateDebugInformation>
      <GenerateDebugInformation Condition="$(Jenkins)">false</GenerateDebugInformation>
    </Link>
  </ItemDefinitionGroup>

    <ItemDefinitionGroup Condition="'$(Configuration)|$(Platform)'=='Release-DLL|Win32'">
    <ClCompile>
      <PrecompiledHeader>NotUsing</PrecompiledHeader>
      <WarningLevel>Level3</WarningLevel>
      <Optimization>MaxSpeed</Optimization>
      <PreprocessorDefinitions>WIN32;NDEBUG;_LIB;%(PreprocessorDefinitions)</PreprocessorDefinitions>
      <FunctionLevelLinking>true</FunctionLevelLinking>
      <IntrinsicFunctions>true</IntrinsicFunctions>
      <SDLCheck>true</SDLCheck>
      <RuntimeLibrary>MultiThreaded</RuntimeLibrary>
      <TreatWarningAsError>true</TreatWarningAsError>
      <DebugInformationFormat Condition="$(Jenkins)">None</DebugInformationFormat>
      <MinimalRebuild Condition="$(Jenkins)">false</MinimalRebuild>
    </ClCompile>
    <Link>
      <SubSystem>Windows</SubSystem>
      <GenerateDebugInformation Condition="!$(Jenkins)">true</GenerateDebugInformation>
      <GenerateDebugInformation Condition="$(Jenkins)">false</GenerateDebugInformation>
      <EnableCOMDATFolding>true</EnableCOMDATFolding>
      <OptimizeReferences>true</OptimizeReferences>
    </Link>
  </ItemDefinitionGroup>

    <ItemDefinitionGroup Condition="'$(Configuration)|$(Platform)'=='Release-DLL|x64'">
    <ClCompile>
      <PrecompiledHeader>NotUsing</PrecompiledHeader>
      <WarningLevel>Level3</WarningLevel>
      <Optimization>MaxSpeed</Optimization>
      <PreprocessorDefinitions>WIN32;NDEBUG;_LIB;%(PreprocessorDefinitions)</PreprocessorDefinitions>
      <FunctionLevelLinking>true</FunctionLevelLinking>
      <IntrinsicFunctions>true</IntrinsicFunctions>
      <SDLCheck>true</SDLCheck>
      <RuntimeLibrary>MultiThreaded</RuntimeLibrary>
      <TreatWarningAsError>true</TreatWarningAsError>
      <DebugInformationFormat Condition="$(Jenkins)">None</DebugInformationFormat>
      <MinimalRebuild Condition="$(Jenkins)">false</MinimalRebuild>
    </ClCompile>
    <Link>
      <SubSystem>Windows</SubSystem>
      <GenerateDebugInformation Condition="!$(Jenkins)">true</GenerateDebugInformation>
      <GenerateDebugInformation Condition="$(Jenkins)">false</GenerateDebugInformation>
      <EnableCOMDATFolding>true</EnableCOMDATFolding>
      <OptimizeReferences>true</OptimizeReferences>
    </Link>
  </ItemDefinitionGroup>

    <ItemDefinitionGroup Condition="'$(Configuration)|$(Platform)'=='Debug|Win32'">
    <ClCompile>
      <PrecompiledHeader>NotUsing</PrecompiledHeader>
      <WarningLevel>Level3</WarningLevel>
      <Optimization>Disabled</Optimization>
      <PreprocessorDefinitions>WIN32;_DEBUG;_LIB;%(PreprocessorDefinitions)</PreprocessorDefinitions>
      <SDLCheck>true</SDLCheck>
      <RuntimeLibrary>MultiThreadedDebug</RuntimeLibrary>
      <TreatWarningAsError>true</TreatWarningAsError>
      <DebugInformationFormat Condition="$(Jenkins)">None</DebugInformationFormat>
      <MinimalRebuild Condition="$(Jenkins)">false</MinimalRebuild>
    </ClCompile>
    <Link>
      <SubSystem>Windows</SubSystem>
      <GenerateDebugInformation Condition="!$(Jenkins)">true</GenerateDebugInformation>
      <GenerateDebugInformation Condition="$(Jenkins)">false</GenerateDebugInformation>
    </Link>
  </ItemDefinitionGroup>

    <ItemDefinitionGroup Condition="'$(Configuration)|$(Platform)'=='Debug|x64'">
    <ClCompile>
      <PrecompiledHeader>NotUsing</PrecompiledHeader>
      <WarningLevel>Level3</WarningLevel>
      <Optimization>Disabled</Optimization>
      <PreprocessorDefinitions>WIN32;_DEBUG;_LIB;%(PreprocessorDefinitions)</PreprocessorDefinitions>
      <SDLCheck>true</SDLCheck>
      <RuntimeLibrary>MultiThreadedDebug</RuntimeLibrary>
      <TreatWarningAsError>true</TreatWarningAsError>
      <DebugInformationFormat Condition="$(Jenkins)">None</DebugInformationFormat>
      <MinimalRebuild Condition="$(Jenkins)">false</MinimalRebuild>
    </ClCompile>
    <Link>
      <SubSystem>Windows</SubSystem>
      <GenerateDebugInformation Condition="!$(Jenkins)">true</GenerateDebugInformation>
      <GenerateDebugInformation Condition="$(Jenkins)">false</GenerateDebugInformation>
    </Link>
  </ItemDefinitionGroup>

    <ItemDefinitionGroup Condition="'$(Configuration)|$(Platform)'=='Release|Win32'">
    <ClCompile>
      <PrecompiledHeader>NotUsing</PrecompiledHeader>
      <WarningLevel>Level3</WarningLevel>
      <Optimization>MaxSpeed</Optimization>
      <PreprocessorDefinitions>WIN32;NDEBUG;_LIB;%(PreprocessorDefinitions)</PreprocessorDefinitions>
      <FunctionLevelLinking>true</FunctionLevelLinking>
      <IntrinsicFunctions>true</IntrinsicFunctions>
      <SDLCheck>true</SDLCheck>
      <RuntimeLibrary>MultiThreaded</RuntimeLibrary>
      <TreatWarningAsError>true</TreatWarningAsError>
      <DebugInformationFormat Condition="$(Jenkins)">None</DebugInformationFormat>
      <MinimalRebuild Condition="$(Jenkins)">false</MinimalRebuild>
    </ClCompile>
    <Link>
      <SubSystem>Windows</SubSystem>
      <GenerateDebugInformation Condition="!$(Jenkins)">true</GenerateDebugInformation>
      <GenerateDebugInformation Condition="$(Jenkins)">false</GenerateDebugInformation>
      <EnableCOMDATFolding>true</EnableCOMDATFolding>
      <OptimizeReferences>true</OptimizeReferences>
    </Link>
  </ItemDefinitionGroup>

    <ItemDefinitionGroup Condition="'$(Configuration)|$(Platform)'=='Release|x64'">
    <ClCompile>
      <PrecompiledHeader>NotUsing</PrecompiledHeader>
      <WarningLevel>Level3</WarningLevel>
      <Optimization>MaxSpeed</Optimization>
      <PreprocessorDefinitions>WIN32;NDEBUG;_LIB;%(PreprocessorDefinitions)</PreprocessorDefinitions>
      <FunctionLevelLinking>true</FunctionLevelLinking>
      <IntrinsicFunctions>true</IntrinsicFunctions>
      <SDLCheck>true</SDLCheck>
      <RuntimeLibrary>MultiThreaded</RuntimeLibrary>
      <TreatWarningAsError>true</TreatWarningAsError>
      <DebugInformationFormat Condition="$(Jenkins)">None</DebugInformationFormat>
      <MinimalRebuild Condition="$(Jenkins)">false</MinimalRebuild>
    </ClCompile>
    <Link>
      <SubSystem>Windows</SubSystem>
      <GenerateDebugInformation Condition="!$(Jenkins)">true</GenerateDebugInformation>
      <GenerateDebugInformation Condition="$(Jenkins)">false</GenerateDebugInformation>
      <EnableCOMDATFolding>true</EnableCOMDATFolding>
      <OptimizeReferences>true</OptimizeReferences>
    </Link>
  </ItemDefinitionGroup>

  <ItemGroup>
    <ClInclude Include="$(SolutionDir)\..\include\grpc\byte_buffer.h" />
    <ClInclude Include="$(SolutionDir)\..\include\grpc\byte_buffer_reader.h" />
    <ClInclude Include="$(SolutionDir)\..\include\grpc\compression.h" />
    <ClInclude Include="$(SolutionDir)\..\include\grpc\grpc.h" />
    <ClInclude Include="$(SolutionDir)\..\include\grpc\status.h" />
    <ClInclude Include="$(SolutionDir)\..\include\grpc\impl\codegen\byte_buffer.h" />
    <ClInclude Include="$(SolutionDir)\..\include\grpc\impl\codegen\byte_buffer_reader.h" />
    <ClInclude Include="$(SolutionDir)\..\include\grpc\impl\codegen\compression_types.h" />
    <ClInclude Include="$(SolutionDir)\..\include\grpc\impl\codegen\connectivity_state.h" />
    <ClInclude Include="$(SolutionDir)\..\include\grpc\impl\codegen\grpc_types.h" />
    <ClInclude Include="$(SolutionDir)\..\include\grpc\impl\codegen\propagation_bits.h" />
    <ClInclude Include="$(SolutionDir)\..\include\grpc\impl\codegen\status.h" />
    <ClInclude Include="$(SolutionDir)\..\include\grpc\impl\codegen\alloc.h" />
    <ClInclude Include="$(SolutionDir)\..\include\grpc\impl\codegen\atm.h" />
    <ClInclude Include="$(SolutionDir)\..\include\grpc\impl\codegen\atm_gcc_atomic.h" />
    <ClInclude Include="$(SolutionDir)\..\include\grpc\impl\codegen\atm_gcc_sync.h" />
    <ClInclude Include="$(SolutionDir)\..\include\grpc\impl\codegen\atm_win32.h" />
    <ClInclude Include="$(SolutionDir)\..\include\grpc\impl\codegen\log.h" />
    <ClInclude Include="$(SolutionDir)\..\include\grpc\impl\codegen\port_platform.h" />
    <ClInclude Include="$(SolutionDir)\..\include\grpc\impl\codegen\slice.h" />
    <ClInclude Include="$(SolutionDir)\..\include\grpc\impl\codegen\slice_buffer.h" />
    <ClInclude Include="$(SolutionDir)\..\include\grpc\impl\codegen\sync.h" />
    <ClInclude Include="$(SolutionDir)\..\include\grpc\impl\codegen\sync_generic.h" />
    <ClInclude Include="$(SolutionDir)\..\include\grpc\impl\codegen\sync_posix.h" />
    <ClInclude Include="$(SolutionDir)\..\include\grpc\impl\codegen\sync_win32.h" />
    <ClInclude Include="$(SolutionDir)\..\include\grpc\impl\codegen\time.h" />
    <ClInclude Include="$(SolutionDir)\..\include\grpc\grpc_cronet.h" />
    <ClInclude Include="$(SolutionDir)\..\include\grpc\grpc_security.h" />
    <ClInclude Include="$(SolutionDir)\..\include\grpc\grpc_security_constants.h" />
    <ClInclude Include="$(SolutionDir)\..\include\grpc\census.h" />
  </ItemGroup>
  <ItemGroup>
    <ClInclude Include="$(SolutionDir)\..\src\core\lib\channel\channel_args.h" />
    <ClInclude Include="$(SolutionDir)\..\src\core\lib\channel\channel_stack.h" />
    <ClInclude Include="$(SolutionDir)\..\src\core\lib\channel\channel_stack_builder.h" />
    <ClInclude Include="$(SolutionDir)\..\src\core\lib\channel\compress_filter.h" />
    <ClInclude Include="$(SolutionDir)\..\src\core\lib\channel\connected_channel.h" />
    <ClInclude Include="$(SolutionDir)\..\src\core\lib\channel\context.h" />
    <ClInclude Include="$(SolutionDir)\..\src\core\lib\channel\http_client_filter.h" />
    <ClInclude Include="$(SolutionDir)\..\src\core\lib\channel\http_server_filter.h" />
    <ClInclude Include="$(SolutionDir)\..\src\core\lib\compression\algorithm_metadata.h" />
    <ClInclude Include="$(SolutionDir)\..\src\core\lib\compression\message_compress.h" />
    <ClInclude Include="$(SolutionDir)\..\src\core\lib\debug\trace.h" />
    <ClInclude Include="$(SolutionDir)\..\src\core\lib\http\format_request.h" />
    <ClInclude Include="$(SolutionDir)\..\src\core\lib\http\httpcli.h" />
    <ClInclude Include="$(SolutionDir)\..\src\core\lib\http\parser.h" />
    <ClInclude Include="$(SolutionDir)\..\src\core\lib\iomgr\closure.h" />
    <ClInclude Include="$(SolutionDir)\..\src\core\lib\iomgr\endpoint.h" />
    <ClInclude Include="$(SolutionDir)\..\src\core\lib\iomgr\endpoint_pair.h" />
<<<<<<< HEAD
    <ClInclude Include="$(SolutionDir)\..\src\core\lib\iomgr\error.h" />
=======
    <ClInclude Include="$(SolutionDir)\..\src\core\lib\iomgr\ev_poll_and_epoll_posix.h" />
>>>>>>> 55458f1d
    <ClInclude Include="$(SolutionDir)\..\src\core\lib\iomgr\ev_poll_posix.h" />
    <ClInclude Include="$(SolutionDir)\..\src\core\lib\iomgr\ev_posix.h" />
    <ClInclude Include="$(SolutionDir)\..\src\core\lib\iomgr\exec_ctx.h" />
    <ClInclude Include="$(SolutionDir)\..\src\core\lib\iomgr\executor.h" />
    <ClInclude Include="$(SolutionDir)\..\src\core\lib\iomgr\iocp_windows.h" />
    <ClInclude Include="$(SolutionDir)\..\src\core\lib\iomgr\iomgr.h" />
    <ClInclude Include="$(SolutionDir)\..\src\core\lib\iomgr\iomgr_internal.h" />
    <ClInclude Include="$(SolutionDir)\..\src\core\lib\iomgr\iomgr_posix.h" />
    <ClInclude Include="$(SolutionDir)\..\src\core\lib\iomgr\load_file.h" />
    <ClInclude Include="$(SolutionDir)\..\src\core\lib\iomgr\pollset.h" />
    <ClInclude Include="$(SolutionDir)\..\src\core\lib\iomgr\pollset_set.h" />
    <ClInclude Include="$(SolutionDir)\..\src\core\lib\iomgr\pollset_set_windows.h" />
    <ClInclude Include="$(SolutionDir)\..\src\core\lib\iomgr\pollset_windows.h" />
    <ClInclude Include="$(SolutionDir)\..\src\core\lib\iomgr\resolve_address.h" />
    <ClInclude Include="$(SolutionDir)\..\src\core\lib\iomgr\sockaddr.h" />
    <ClInclude Include="$(SolutionDir)\..\src\core\lib\iomgr\sockaddr_posix.h" />
    <ClInclude Include="$(SolutionDir)\..\src\core\lib\iomgr\sockaddr_utils.h" />
    <ClInclude Include="$(SolutionDir)\..\src\core\lib\iomgr\sockaddr_win32.h" />
    <ClInclude Include="$(SolutionDir)\..\src\core\lib\iomgr\socket_utils_posix.h" />
    <ClInclude Include="$(SolutionDir)\..\src\core\lib\iomgr\socket_windows.h" />
    <ClInclude Include="$(SolutionDir)\..\src\core\lib\iomgr\tcp_client.h" />
    <ClInclude Include="$(SolutionDir)\..\src\core\lib\iomgr\tcp_posix.h" />
    <ClInclude Include="$(SolutionDir)\..\src\core\lib\iomgr\tcp_server.h" />
    <ClInclude Include="$(SolutionDir)\..\src\core\lib\iomgr\tcp_windows.h" />
    <ClInclude Include="$(SolutionDir)\..\src\core\lib\iomgr\time_averaged_stats.h" />
    <ClInclude Include="$(SolutionDir)\..\src\core\lib\iomgr\timer.h" />
    <ClInclude Include="$(SolutionDir)\..\src\core\lib\iomgr\timer_heap.h" />
    <ClInclude Include="$(SolutionDir)\..\src\core\lib\iomgr\udp_server.h" />
    <ClInclude Include="$(SolutionDir)\..\src\core\lib\iomgr\unix_sockets_posix.h" />
    <ClInclude Include="$(SolutionDir)\..\src\core\lib\iomgr\wakeup_fd_pipe.h" />
    <ClInclude Include="$(SolutionDir)\..\src\core\lib\iomgr\wakeup_fd_posix.h" />
    <ClInclude Include="$(SolutionDir)\..\src\core\lib\iomgr\workqueue.h" />
    <ClInclude Include="$(SolutionDir)\..\src\core\lib\iomgr\workqueue_posix.h" />
    <ClInclude Include="$(SolutionDir)\..\src\core\lib\iomgr\workqueue_windows.h" />
    <ClInclude Include="$(SolutionDir)\..\src\core\lib\json\json.h" />
    <ClInclude Include="$(SolutionDir)\..\src\core\lib\json\json_common.h" />
    <ClInclude Include="$(SolutionDir)\..\src\core\lib\json\json_reader.h" />
    <ClInclude Include="$(SolutionDir)\..\src\core\lib\json\json_writer.h" />
    <ClInclude Include="$(SolutionDir)\..\src\core\lib\surface\api_trace.h" />
    <ClInclude Include="$(SolutionDir)\..\src\core\lib\surface\call.h" />
    <ClInclude Include="$(SolutionDir)\..\src\core\lib\surface\call_test_only.h" />
    <ClInclude Include="$(SolutionDir)\..\src\core\lib\surface\channel.h" />
    <ClInclude Include="$(SolutionDir)\..\src\core\lib\surface\channel_init.h" />
    <ClInclude Include="$(SolutionDir)\..\src\core\lib\surface\channel_stack_type.h" />
    <ClInclude Include="$(SolutionDir)\..\src\core\lib\surface\completion_queue.h" />
    <ClInclude Include="$(SolutionDir)\..\src\core\lib\surface\event_string.h" />
    <ClInclude Include="$(SolutionDir)\..\src\core\lib\surface\init.h" />
    <ClInclude Include="$(SolutionDir)\..\src\core\lib\surface\lame_client.h" />
    <ClInclude Include="$(SolutionDir)\..\src\core\lib\surface\server.h" />
    <ClInclude Include="$(SolutionDir)\..\src\core\lib\surface\surface_trace.h" />
    <ClInclude Include="$(SolutionDir)\..\src\core\lib\transport\byte_stream.h" />
    <ClInclude Include="$(SolutionDir)\..\src\core\lib\transport\connectivity_state.h" />
    <ClInclude Include="$(SolutionDir)\..\src\core\lib\transport\metadata.h" />
    <ClInclude Include="$(SolutionDir)\..\src\core\lib\transport\metadata_batch.h" />
    <ClInclude Include="$(SolutionDir)\..\src\core\lib\transport\static_metadata.h" />
    <ClInclude Include="$(SolutionDir)\..\src\core\lib\transport\transport.h" />
    <ClInclude Include="$(SolutionDir)\..\src\core\lib\transport\transport_impl.h" />
    <ClInclude Include="$(SolutionDir)\..\src\core\ext\transport\chttp2\transport\bin_encoder.h" />
    <ClInclude Include="$(SolutionDir)\..\src\core\ext\transport\chttp2\transport\chttp2_transport.h" />
    <ClInclude Include="$(SolutionDir)\..\src\core\ext\transport\chttp2\transport\frame.h" />
    <ClInclude Include="$(SolutionDir)\..\src\core\ext\transport\chttp2\transport\frame_data.h" />
    <ClInclude Include="$(SolutionDir)\..\src\core\ext\transport\chttp2\transport\frame_goaway.h" />
    <ClInclude Include="$(SolutionDir)\..\src\core\ext\transport\chttp2\transport\frame_ping.h" />
    <ClInclude Include="$(SolutionDir)\..\src\core\ext\transport\chttp2\transport\frame_rst_stream.h" />
    <ClInclude Include="$(SolutionDir)\..\src\core\ext\transport\chttp2\transport\frame_settings.h" />
    <ClInclude Include="$(SolutionDir)\..\src\core\ext\transport\chttp2\transport\frame_window_update.h" />
    <ClInclude Include="$(SolutionDir)\..\src\core\ext\transport\chttp2\transport\hpack_encoder.h" />
    <ClInclude Include="$(SolutionDir)\..\src\core\ext\transport\chttp2\transport\hpack_parser.h" />
    <ClInclude Include="$(SolutionDir)\..\src\core\ext\transport\chttp2\transport\hpack_table.h" />
    <ClInclude Include="$(SolutionDir)\..\src\core\ext\transport\chttp2\transport\http2_errors.h" />
    <ClInclude Include="$(SolutionDir)\..\src\core\ext\transport\chttp2\transport\huffsyms.h" />
    <ClInclude Include="$(SolutionDir)\..\src\core\ext\transport\chttp2\transport\incoming_metadata.h" />
    <ClInclude Include="$(SolutionDir)\..\src\core\ext\transport\chttp2\transport\internal.h" />
    <ClInclude Include="$(SolutionDir)\..\src\core\ext\transport\chttp2\transport\status_conversion.h" />
    <ClInclude Include="$(SolutionDir)\..\src\core\ext\transport\chttp2\transport\stream_map.h" />
    <ClInclude Include="$(SolutionDir)\..\src\core\ext\transport\chttp2\transport\timeout_encoding.h" />
    <ClInclude Include="$(SolutionDir)\..\src\core\ext\transport\chttp2\transport\varint.h" />
    <ClInclude Include="$(SolutionDir)\..\src\core\ext\transport\chttp2\alpn\alpn.h" />
    <ClInclude Include="$(SolutionDir)\..\src\core\lib\security\context\security_context.h" />
    <ClInclude Include="$(SolutionDir)\..\src\core\lib\security\credentials\composite\composite_credentials.h" />
    <ClInclude Include="$(SolutionDir)\..\src\core\lib\security\credentials\credentials.h" />
    <ClInclude Include="$(SolutionDir)\..\src\core\lib\security\credentials\fake\fake_credentials.h" />
    <ClInclude Include="$(SolutionDir)\..\src\core\lib\security\credentials\google_default\google_default_credentials.h" />
    <ClInclude Include="$(SolutionDir)\..\src\core\lib\security\credentials\iam\iam_credentials.h" />
    <ClInclude Include="$(SolutionDir)\..\src\core\lib\security\credentials\jwt\json_token.h" />
    <ClInclude Include="$(SolutionDir)\..\src\core\lib\security\credentials\jwt\jwt_credentials.h" />
    <ClInclude Include="$(SolutionDir)\..\src\core\lib\security\credentials\jwt\jwt_verifier.h" />
    <ClInclude Include="$(SolutionDir)\..\src\core\lib\security\credentials\oauth2\oauth2_credentials.h" />
    <ClInclude Include="$(SolutionDir)\..\src\core\lib\security\credentials\plugin\plugin_credentials.h" />
    <ClInclude Include="$(SolutionDir)\..\src\core\lib\security\credentials\ssl\ssl_credentials.h" />
    <ClInclude Include="$(SolutionDir)\..\src\core\lib\security\transport\auth_filters.h" />
    <ClInclude Include="$(SolutionDir)\..\src\core\lib\security\transport\handshake.h" />
    <ClInclude Include="$(SolutionDir)\..\src\core\lib\security\transport\secure_endpoint.h" />
    <ClInclude Include="$(SolutionDir)\..\src\core\lib\security\transport\security_connector.h" />
    <ClInclude Include="$(SolutionDir)\..\src\core\lib\security\transport\tsi_error.h" />
    <ClInclude Include="$(SolutionDir)\..\src\core\lib\security\util\b64.h" />
    <ClInclude Include="$(SolutionDir)\..\src\core\lib\security\util\json_util.h" />
    <ClInclude Include="$(SolutionDir)\..\src\core\lib\tsi\fake_transport_security.h" />
    <ClInclude Include="$(SolutionDir)\..\src\core\lib\tsi\ssl_transport_security.h" />
    <ClInclude Include="$(SolutionDir)\..\src\core\lib\tsi\ssl_types.h" />
    <ClInclude Include="$(SolutionDir)\..\src\core\lib\tsi\transport_security.h" />
    <ClInclude Include="$(SolutionDir)\..\src\core\lib\tsi\transport_security_interface.h" />
    <ClInclude Include="$(SolutionDir)\..\src\core\ext\client_config\client_channel.h" />
    <ClInclude Include="$(SolutionDir)\..\src\core\ext\client_config\client_channel_factory.h" />
    <ClInclude Include="$(SolutionDir)\..\src\core\ext\client_config\client_config.h" />
    <ClInclude Include="$(SolutionDir)\..\src\core\ext\client_config\connector.h" />
    <ClInclude Include="$(SolutionDir)\..\src\core\ext\client_config\initial_connect_string.h" />
    <ClInclude Include="$(SolutionDir)\..\src\core\ext\client_config\lb_policy.h" />
    <ClInclude Include="$(SolutionDir)\..\src\core\ext\client_config\lb_policy_factory.h" />
    <ClInclude Include="$(SolutionDir)\..\src\core\ext\client_config\lb_policy_registry.h" />
    <ClInclude Include="$(SolutionDir)\..\src\core\ext\client_config\parse_address.h" />
    <ClInclude Include="$(SolutionDir)\..\src\core\ext\client_config\resolver.h" />
    <ClInclude Include="$(SolutionDir)\..\src\core\ext\client_config\resolver_factory.h" />
    <ClInclude Include="$(SolutionDir)\..\src\core\ext\client_config\resolver_registry.h" />
    <ClInclude Include="$(SolutionDir)\..\src\core\ext\client_config\subchannel.h" />
    <ClInclude Include="$(SolutionDir)\..\src\core\ext\client_config\subchannel_call_holder.h" />
    <ClInclude Include="$(SolutionDir)\..\src\core\ext\client_config\subchannel_index.h" />
    <ClInclude Include="$(SolutionDir)\..\src\core\ext\client_config\uri_parser.h" />
    <ClInclude Include="$(SolutionDir)\..\third_party\objective_c\Cronet\cronet_c_for_grpc.h" />
    <ClInclude Include="$(SolutionDir)\..\src\core\ext\lb_policy\grpclb\load_balancer_api.h" />
    <ClInclude Include="$(SolutionDir)\..\src\core\ext\lb_policy\grpclb\proto\grpc\lb\v1\load_balancer.pb.h" />
    <ClInclude Include="$(SolutionDir)\..\third_party\nanopb\pb.h" />
    <ClInclude Include="$(SolutionDir)\..\third_party\nanopb\pb_common.h" />
    <ClInclude Include="$(SolutionDir)\..\third_party\nanopb\pb_decode.h" />
    <ClInclude Include="$(SolutionDir)\..\third_party\nanopb\pb_encode.h" />
    <ClInclude Include="$(SolutionDir)\..\src\core\ext\census\aggregation.h" />
    <ClInclude Include="$(SolutionDir)\..\src\core\ext\census\census_interface.h" />
    <ClInclude Include="$(SolutionDir)\..\src\core\ext\census\census_rpc_stats.h" />
    <ClInclude Include="$(SolutionDir)\..\src\core\ext\census\grpc_filter.h" />
    <ClInclude Include="$(SolutionDir)\..\src\core\ext\census\mlog.h" />
    <ClInclude Include="$(SolutionDir)\..\src\core\ext\census\rpc_metric_id.h" />
  </ItemGroup>
  <ItemGroup>
    <ClCompile Include="$(SolutionDir)\..\src\core\lib\surface\init.c">
    </ClCompile>
    <ClCompile Include="$(SolutionDir)\..\src\core\lib\channel\channel_args.c">
    </ClCompile>
    <ClCompile Include="$(SolutionDir)\..\src\core\lib\channel\channel_stack.c">
    </ClCompile>
    <ClCompile Include="$(SolutionDir)\..\src\core\lib\channel\channel_stack_builder.c">
    </ClCompile>
    <ClCompile Include="$(SolutionDir)\..\src\core\lib\channel\compress_filter.c">
    </ClCompile>
    <ClCompile Include="$(SolutionDir)\..\src\core\lib\channel\connected_channel.c">
    </ClCompile>
    <ClCompile Include="$(SolutionDir)\..\src\core\lib\channel\http_client_filter.c">
    </ClCompile>
    <ClCompile Include="$(SolutionDir)\..\src\core\lib\channel\http_server_filter.c">
    </ClCompile>
    <ClCompile Include="$(SolutionDir)\..\src\core\lib\compression\compression_algorithm.c">
    </ClCompile>
    <ClCompile Include="$(SolutionDir)\..\src\core\lib\compression\message_compress.c">
    </ClCompile>
    <ClCompile Include="$(SolutionDir)\..\src\core\lib\debug\trace.c">
    </ClCompile>
    <ClCompile Include="$(SolutionDir)\..\src\core\lib\http\format_request.c">
    </ClCompile>
    <ClCompile Include="$(SolutionDir)\..\src\core\lib\http\httpcli.c">
    </ClCompile>
    <ClCompile Include="$(SolutionDir)\..\src\core\lib\http\parser.c">
    </ClCompile>
    <ClCompile Include="$(SolutionDir)\..\src\core\lib\iomgr\closure.c">
    </ClCompile>
    <ClCompile Include="$(SolutionDir)\..\src\core\lib\iomgr\endpoint.c">
    </ClCompile>
    <ClCompile Include="$(SolutionDir)\..\src\core\lib\iomgr\endpoint_pair_posix.c">
    </ClCompile>
    <ClCompile Include="$(SolutionDir)\..\src\core\lib\iomgr\endpoint_pair_windows.c">
    </ClCompile>
<<<<<<< HEAD
    <ClCompile Include="$(SolutionDir)\..\src\core\lib\iomgr\error.c">
=======
    <ClCompile Include="$(SolutionDir)\..\src\core\lib\iomgr\ev_poll_and_epoll_posix.c">
>>>>>>> 55458f1d
    </ClCompile>
    <ClCompile Include="$(SolutionDir)\..\src\core\lib\iomgr\ev_poll_posix.c">
    </ClCompile>
    <ClCompile Include="$(SolutionDir)\..\src\core\lib\iomgr\ev_posix.c">
    </ClCompile>
    <ClCompile Include="$(SolutionDir)\..\src\core\lib\iomgr\exec_ctx.c">
    </ClCompile>
    <ClCompile Include="$(SolutionDir)\..\src\core\lib\iomgr\executor.c">
    </ClCompile>
    <ClCompile Include="$(SolutionDir)\..\src\core\lib\iomgr\iocp_windows.c">
    </ClCompile>
    <ClCompile Include="$(SolutionDir)\..\src\core\lib\iomgr\iomgr.c">
    </ClCompile>
    <ClCompile Include="$(SolutionDir)\..\src\core\lib\iomgr\iomgr_posix.c">
    </ClCompile>
    <ClCompile Include="$(SolutionDir)\..\src\core\lib\iomgr\iomgr_windows.c">
    </ClCompile>
    <ClCompile Include="$(SolutionDir)\..\src\core\lib\iomgr\load_file.c">
    </ClCompile>
    <ClCompile Include="$(SolutionDir)\..\src\core\lib\iomgr\pollset_set_windows.c">
    </ClCompile>
    <ClCompile Include="$(SolutionDir)\..\src\core\lib\iomgr\pollset_windows.c">
    </ClCompile>
    <ClCompile Include="$(SolutionDir)\..\src\core\lib\iomgr\resolve_address_posix.c">
    </ClCompile>
    <ClCompile Include="$(SolutionDir)\..\src\core\lib\iomgr\resolve_address_windows.c">
    </ClCompile>
    <ClCompile Include="$(SolutionDir)\..\src\core\lib\iomgr\sockaddr_utils.c">
    </ClCompile>
    <ClCompile Include="$(SolutionDir)\..\src\core\lib\iomgr\socket_utils_common_posix.c">
    </ClCompile>
    <ClCompile Include="$(SolutionDir)\..\src\core\lib\iomgr\socket_utils_linux.c">
    </ClCompile>
    <ClCompile Include="$(SolutionDir)\..\src\core\lib\iomgr\socket_utils_posix.c">
    </ClCompile>
    <ClCompile Include="$(SolutionDir)\..\src\core\lib\iomgr\socket_windows.c">
    </ClCompile>
    <ClCompile Include="$(SolutionDir)\..\src\core\lib\iomgr\tcp_client_posix.c">
    </ClCompile>
    <ClCompile Include="$(SolutionDir)\..\src\core\lib\iomgr\tcp_client_windows.c">
    </ClCompile>
    <ClCompile Include="$(SolutionDir)\..\src\core\lib\iomgr\tcp_posix.c">
    </ClCompile>
    <ClCompile Include="$(SolutionDir)\..\src\core\lib\iomgr\tcp_server_posix.c">
    </ClCompile>
    <ClCompile Include="$(SolutionDir)\..\src\core\lib\iomgr\tcp_server_windows.c">
    </ClCompile>
    <ClCompile Include="$(SolutionDir)\..\src\core\lib\iomgr\tcp_windows.c">
    </ClCompile>
    <ClCompile Include="$(SolutionDir)\..\src\core\lib\iomgr\time_averaged_stats.c">
    </ClCompile>
    <ClCompile Include="$(SolutionDir)\..\src\core\lib\iomgr\timer.c">
    </ClCompile>
    <ClCompile Include="$(SolutionDir)\..\src\core\lib\iomgr\timer_heap.c">
    </ClCompile>
    <ClCompile Include="$(SolutionDir)\..\src\core\lib\iomgr\udp_server.c">
    </ClCompile>
    <ClCompile Include="$(SolutionDir)\..\src\core\lib\iomgr\unix_sockets_posix.c">
    </ClCompile>
    <ClCompile Include="$(SolutionDir)\..\src\core\lib\iomgr\unix_sockets_posix_noop.c">
    </ClCompile>
    <ClCompile Include="$(SolutionDir)\..\src\core\lib\iomgr\wakeup_fd_eventfd.c">
    </ClCompile>
    <ClCompile Include="$(SolutionDir)\..\src\core\lib\iomgr\wakeup_fd_nospecial.c">
    </ClCompile>
    <ClCompile Include="$(SolutionDir)\..\src\core\lib\iomgr\wakeup_fd_pipe.c">
    </ClCompile>
    <ClCompile Include="$(SolutionDir)\..\src\core\lib\iomgr\wakeup_fd_posix.c">
    </ClCompile>
    <ClCompile Include="$(SolutionDir)\..\src\core\lib\iomgr\workqueue_posix.c">
    </ClCompile>
    <ClCompile Include="$(SolutionDir)\..\src\core\lib\iomgr\workqueue_windows.c">
    </ClCompile>
    <ClCompile Include="$(SolutionDir)\..\src\core\lib\json\json.c">
    </ClCompile>
    <ClCompile Include="$(SolutionDir)\..\src\core\lib\json\json_reader.c">
    </ClCompile>
    <ClCompile Include="$(SolutionDir)\..\src\core\lib\json\json_string.c">
    </ClCompile>
    <ClCompile Include="$(SolutionDir)\..\src\core\lib\json\json_writer.c">
    </ClCompile>
    <ClCompile Include="$(SolutionDir)\..\src\core\lib\surface\alarm.c">
    </ClCompile>
    <ClCompile Include="$(SolutionDir)\..\src\core\lib\surface\api_trace.c">
    </ClCompile>
    <ClCompile Include="$(SolutionDir)\..\src\core\lib\surface\byte_buffer.c">
    </ClCompile>
    <ClCompile Include="$(SolutionDir)\..\src\core\lib\surface\byte_buffer_reader.c">
    </ClCompile>
    <ClCompile Include="$(SolutionDir)\..\src\core\lib\surface\call.c">
    </ClCompile>
    <ClCompile Include="$(SolutionDir)\..\src\core\lib\surface\call_details.c">
    </ClCompile>
    <ClCompile Include="$(SolutionDir)\..\src\core\lib\surface\call_log_batch.c">
    </ClCompile>
    <ClCompile Include="$(SolutionDir)\..\src\core\lib\surface\channel.c">
    </ClCompile>
    <ClCompile Include="$(SolutionDir)\..\src\core\lib\surface\channel_init.c">
    </ClCompile>
    <ClCompile Include="$(SolutionDir)\..\src\core\lib\surface\channel_ping.c">
    </ClCompile>
    <ClCompile Include="$(SolutionDir)\..\src\core\lib\surface\channel_stack_type.c">
    </ClCompile>
    <ClCompile Include="$(SolutionDir)\..\src\core\lib\surface\completion_queue.c">
    </ClCompile>
    <ClCompile Include="$(SolutionDir)\..\src\core\lib\surface\event_string.c">
    </ClCompile>
    <ClCompile Include="$(SolutionDir)\..\src\core\lib\surface\lame_client.c">
    </ClCompile>
    <ClCompile Include="$(SolutionDir)\..\src\core\lib\surface\metadata_array.c">
    </ClCompile>
    <ClCompile Include="$(SolutionDir)\..\src\core\lib\surface\server.c">
    </ClCompile>
    <ClCompile Include="$(SolutionDir)\..\src\core\lib\surface\validate_metadata.c">
    </ClCompile>
    <ClCompile Include="$(SolutionDir)\..\src\core\lib\surface\version.c">
    </ClCompile>
    <ClCompile Include="$(SolutionDir)\..\src\core\lib\transport\byte_stream.c">
    </ClCompile>
    <ClCompile Include="$(SolutionDir)\..\src\core\lib\transport\connectivity_state.c">
    </ClCompile>
    <ClCompile Include="$(SolutionDir)\..\src\core\lib\transport\metadata.c">
    </ClCompile>
    <ClCompile Include="$(SolutionDir)\..\src\core\lib\transport\metadata_batch.c">
    </ClCompile>
    <ClCompile Include="$(SolutionDir)\..\src\core\lib\transport\static_metadata.c">
    </ClCompile>
    <ClCompile Include="$(SolutionDir)\..\src\core\lib\transport\transport.c">
    </ClCompile>
    <ClCompile Include="$(SolutionDir)\..\src\core\lib\transport\transport_op_string.c">
    </ClCompile>
    <ClCompile Include="$(SolutionDir)\..\src\core\ext\transport\chttp2\server\secure\server_secure_chttp2.c">
    </ClCompile>
    <ClCompile Include="$(SolutionDir)\..\src\core\ext\transport\chttp2\transport\bin_encoder.c">
    </ClCompile>
    <ClCompile Include="$(SolutionDir)\..\src\core\ext\transport\chttp2\transport\chttp2_plugin.c">
    </ClCompile>
    <ClCompile Include="$(SolutionDir)\..\src\core\ext\transport\chttp2\transport\chttp2_transport.c">
    </ClCompile>
    <ClCompile Include="$(SolutionDir)\..\src\core\ext\transport\chttp2\transport\frame_data.c">
    </ClCompile>
    <ClCompile Include="$(SolutionDir)\..\src\core\ext\transport\chttp2\transport\frame_goaway.c">
    </ClCompile>
    <ClCompile Include="$(SolutionDir)\..\src\core\ext\transport\chttp2\transport\frame_ping.c">
    </ClCompile>
    <ClCompile Include="$(SolutionDir)\..\src\core\ext\transport\chttp2\transport\frame_rst_stream.c">
    </ClCompile>
    <ClCompile Include="$(SolutionDir)\..\src\core\ext\transport\chttp2\transport\frame_settings.c">
    </ClCompile>
    <ClCompile Include="$(SolutionDir)\..\src\core\ext\transport\chttp2\transport\frame_window_update.c">
    </ClCompile>
    <ClCompile Include="$(SolutionDir)\..\src\core\ext\transport\chttp2\transport\hpack_encoder.c">
    </ClCompile>
    <ClCompile Include="$(SolutionDir)\..\src\core\ext\transport\chttp2\transport\hpack_parser.c">
    </ClCompile>
    <ClCompile Include="$(SolutionDir)\..\src\core\ext\transport\chttp2\transport\hpack_table.c">
    </ClCompile>
    <ClCompile Include="$(SolutionDir)\..\src\core\ext\transport\chttp2\transport\huffsyms.c">
    </ClCompile>
    <ClCompile Include="$(SolutionDir)\..\src\core\ext\transport\chttp2\transport\incoming_metadata.c">
    </ClCompile>
    <ClCompile Include="$(SolutionDir)\..\src\core\ext\transport\chttp2\transport\parsing.c">
    </ClCompile>
    <ClCompile Include="$(SolutionDir)\..\src\core\ext\transport\chttp2\transport\status_conversion.c">
    </ClCompile>
    <ClCompile Include="$(SolutionDir)\..\src\core\ext\transport\chttp2\transport\stream_lists.c">
    </ClCompile>
    <ClCompile Include="$(SolutionDir)\..\src\core\ext\transport\chttp2\transport\stream_map.c">
    </ClCompile>
    <ClCompile Include="$(SolutionDir)\..\src\core\ext\transport\chttp2\transport\timeout_encoding.c">
    </ClCompile>
    <ClCompile Include="$(SolutionDir)\..\src\core\ext\transport\chttp2\transport\varint.c">
    </ClCompile>
    <ClCompile Include="$(SolutionDir)\..\src\core\ext\transport\chttp2\transport\writing.c">
    </ClCompile>
    <ClCompile Include="$(SolutionDir)\..\src\core\ext\transport\chttp2\alpn\alpn.c">
    </ClCompile>
    <ClCompile Include="$(SolutionDir)\..\src\core\lib\http\httpcli_security_connector.c">
    </ClCompile>
    <ClCompile Include="$(SolutionDir)\..\src\core\lib\security\context\security_context.c">
    </ClCompile>
    <ClCompile Include="$(SolutionDir)\..\src\core\lib\security\credentials\composite\composite_credentials.c">
    </ClCompile>
    <ClCompile Include="$(SolutionDir)\..\src\core\lib\security\credentials\credentials.c">
    </ClCompile>
    <ClCompile Include="$(SolutionDir)\..\src\core\lib\security\credentials\credentials_metadata.c">
    </ClCompile>
    <ClCompile Include="$(SolutionDir)\..\src\core\lib\security\credentials\fake\fake_credentials.c">
    </ClCompile>
    <ClCompile Include="$(SolutionDir)\..\src\core\lib\security\credentials\google_default\credentials_posix.c">
    </ClCompile>
    <ClCompile Include="$(SolutionDir)\..\src\core\lib\security\credentials\google_default\credentials_win32.c">
    </ClCompile>
    <ClCompile Include="$(SolutionDir)\..\src\core\lib\security\credentials\google_default\google_default_credentials.c">
    </ClCompile>
    <ClCompile Include="$(SolutionDir)\..\src\core\lib\security\credentials\iam\iam_credentials.c">
    </ClCompile>
    <ClCompile Include="$(SolutionDir)\..\src\core\lib\security\credentials\jwt\json_token.c">
    </ClCompile>
    <ClCompile Include="$(SolutionDir)\..\src\core\lib\security\credentials\jwt\jwt_credentials.c">
    </ClCompile>
    <ClCompile Include="$(SolutionDir)\..\src\core\lib\security\credentials\jwt\jwt_verifier.c">
    </ClCompile>
    <ClCompile Include="$(SolutionDir)\..\src\core\lib\security\credentials\oauth2\oauth2_credentials.c">
    </ClCompile>
    <ClCompile Include="$(SolutionDir)\..\src\core\lib\security\credentials\plugin\plugin_credentials.c">
    </ClCompile>
    <ClCompile Include="$(SolutionDir)\..\src\core\lib\security\credentials\ssl\ssl_credentials.c">
    </ClCompile>
    <ClCompile Include="$(SolutionDir)\..\src\core\lib\security\transport\client_auth_filter.c">
    </ClCompile>
    <ClCompile Include="$(SolutionDir)\..\src\core\lib\security\transport\handshake.c">
    </ClCompile>
    <ClCompile Include="$(SolutionDir)\..\src\core\lib\security\transport\secure_endpoint.c">
    </ClCompile>
    <ClCompile Include="$(SolutionDir)\..\src\core\lib\security\transport\security_connector.c">
    </ClCompile>
    <ClCompile Include="$(SolutionDir)\..\src\core\lib\security\transport\server_auth_filter.c">
    </ClCompile>
    <ClCompile Include="$(SolutionDir)\..\src\core\lib\security\transport\tsi_error.c">
    </ClCompile>
    <ClCompile Include="$(SolutionDir)\..\src\core\lib\security\util\b64.c">
    </ClCompile>
    <ClCompile Include="$(SolutionDir)\..\src\core\lib\security\util\json_util.c">
    </ClCompile>
    <ClCompile Include="$(SolutionDir)\..\src\core\lib\surface\init_secure.c">
    </ClCompile>
    <ClCompile Include="$(SolutionDir)\..\src\core\lib\tsi\fake_transport_security.c">
    </ClCompile>
    <ClCompile Include="$(SolutionDir)\..\src\core\lib\tsi\ssl_transport_security.c">
    </ClCompile>
    <ClCompile Include="$(SolutionDir)\..\src\core\lib\tsi\transport_security.c">
    </ClCompile>
    <ClCompile Include="$(SolutionDir)\..\src\core\ext\transport\chttp2\client\secure\secure_channel_create.c">
    </ClCompile>
    <ClCompile Include="$(SolutionDir)\..\src\core\ext\client_config\channel_connectivity.c">
    </ClCompile>
    <ClCompile Include="$(SolutionDir)\..\src\core\ext\client_config\client_channel.c">
    </ClCompile>
    <ClCompile Include="$(SolutionDir)\..\src\core\ext\client_config\client_channel_factory.c">
    </ClCompile>
    <ClCompile Include="$(SolutionDir)\..\src\core\ext\client_config\client_config.c">
    </ClCompile>
    <ClCompile Include="$(SolutionDir)\..\src\core\ext\client_config\client_config_plugin.c">
    </ClCompile>
    <ClCompile Include="$(SolutionDir)\..\src\core\ext\client_config\connector.c">
    </ClCompile>
    <ClCompile Include="$(SolutionDir)\..\src\core\ext\client_config\default_initial_connect_string.c">
    </ClCompile>
    <ClCompile Include="$(SolutionDir)\..\src\core\ext\client_config\initial_connect_string.c">
    </ClCompile>
    <ClCompile Include="$(SolutionDir)\..\src\core\ext\client_config\lb_policy.c">
    </ClCompile>
    <ClCompile Include="$(SolutionDir)\..\src\core\ext\client_config\lb_policy_factory.c">
    </ClCompile>
    <ClCompile Include="$(SolutionDir)\..\src\core\ext\client_config\lb_policy_registry.c">
    </ClCompile>
    <ClCompile Include="$(SolutionDir)\..\src\core\ext\client_config\parse_address.c">
    </ClCompile>
    <ClCompile Include="$(SolutionDir)\..\src\core\ext\client_config\resolver.c">
    </ClCompile>
    <ClCompile Include="$(SolutionDir)\..\src\core\ext\client_config\resolver_factory.c">
    </ClCompile>
    <ClCompile Include="$(SolutionDir)\..\src\core\ext\client_config\resolver_registry.c">
    </ClCompile>
    <ClCompile Include="$(SolutionDir)\..\src\core\ext\client_config\subchannel.c">
    </ClCompile>
    <ClCompile Include="$(SolutionDir)\..\src\core\ext\client_config\subchannel_call_holder.c">
    </ClCompile>
    <ClCompile Include="$(SolutionDir)\..\src\core\ext\client_config\subchannel_index.c">
    </ClCompile>
    <ClCompile Include="$(SolutionDir)\..\src\core\ext\client_config\uri_parser.c">
    </ClCompile>
    <ClCompile Include="$(SolutionDir)\..\src\core\ext\transport\chttp2\server\insecure\server_chttp2.c">
    </ClCompile>
    <ClCompile Include="$(SolutionDir)\..\src\core\ext\transport\chttp2\client\insecure\channel_create.c">
    </ClCompile>
    <ClCompile Include="$(SolutionDir)\..\src\core\ext\transport\cronet\client\secure\cronet_channel_create.c">
    </ClCompile>
    <ClCompile Include="$(SolutionDir)\..\src\core\ext\transport\cronet\transport\cronet_api_dummy.c">
    </ClCompile>
    <ClCompile Include="$(SolutionDir)\..\src\core\ext\transport\cronet\transport\cronet_transport.c">
    </ClCompile>
    <ClCompile Include="$(SolutionDir)\..\src\core\ext\lb_policy\grpclb\load_balancer_api.c">
    </ClCompile>
    <ClCompile Include="$(SolutionDir)\..\src\core\ext\lb_policy\grpclb\proto\grpc\lb\v1\load_balancer.pb.c">
    </ClCompile>
    <ClCompile Include="$(SolutionDir)\..\third_party\nanopb\pb_common.c">
    </ClCompile>
    <ClCompile Include="$(SolutionDir)\..\third_party\nanopb\pb_decode.c">
    </ClCompile>
    <ClCompile Include="$(SolutionDir)\..\third_party\nanopb\pb_encode.c">
    </ClCompile>
    <ClCompile Include="$(SolutionDir)\..\src\core\ext\lb_policy\pick_first\pick_first.c">
    </ClCompile>
    <ClCompile Include="$(SolutionDir)\..\src\core\ext\lb_policy\round_robin\round_robin.c">
    </ClCompile>
    <ClCompile Include="$(SolutionDir)\..\src\core\ext\resolver\dns\native\dns_resolver.c">
    </ClCompile>
    <ClCompile Include="$(SolutionDir)\..\src\core\ext\resolver\sockaddr\sockaddr_resolver.c">
    </ClCompile>
    <ClCompile Include="$(SolutionDir)\..\src\core\ext\census\context.c">
    </ClCompile>
    <ClCompile Include="$(SolutionDir)\..\src\core\ext\census\grpc_context.c">
    </ClCompile>
    <ClCompile Include="$(SolutionDir)\..\src\core\ext\census\grpc_filter.c">
    </ClCompile>
    <ClCompile Include="$(SolutionDir)\..\src\core\ext\census\grpc_plugin.c">
    </ClCompile>
    <ClCompile Include="$(SolutionDir)\..\src\core\ext\census\initialize.c">
    </ClCompile>
    <ClCompile Include="$(SolutionDir)\..\src\core\ext\census\mlog.c">
    </ClCompile>
    <ClCompile Include="$(SolutionDir)\..\src\core\ext\census\operation.c">
    </ClCompile>
    <ClCompile Include="$(SolutionDir)\..\src\core\ext\census\placeholders.c">
    </ClCompile>
    <ClCompile Include="$(SolutionDir)\..\src\core\ext\census\tracing.c">
    </ClCompile>
    <ClCompile Include="$(SolutionDir)\..\src\core\plugin_registry\grpc_plugin_registry.c">
    </ClCompile>
  </ItemGroup>
  <ItemGroup>
    <ProjectReference Include="$(SolutionDir)\..\vsprojects\vcxproj\.\gpr\gpr.vcxproj">
      <Project>{B23D3D1A-9438-4EDA-BEB6-9A0A03D17792}</Project>
    </ProjectReference>
  </ItemGroup>
  <ItemGroup>
    <None Include="packages.config" />
  </ItemGroup>
  <Import Project="$(VCTargetsPath)\Microsoft.Cpp.targets" />
  <ImportGroup Label="ExtensionTargets">
  <Import Project="$(SolutionDir)\..\vsprojects\packages\grpc.dependencies.zlib.redist.1.2.8.10\build\native\grpc.dependencies.zlib.redist.targets" Condition="Exists('$(SolutionDir)\..\vsprojects\packages\grpc.dependencies.zlib.redist.1.2.8.10\build\native\grpc.dependencies\grpc.dependencies.zlib.targets')" />
  <Import Project="$(SolutionDir)\..\vsprojects\packages\grpc.dependencies.zlib.1.2.8.10\build\native\grpc.dependencies.zlib.targets" Condition="Exists('$(SolutionDir)\..\vsprojects\packages\grpc.dependencies.zlib.1.2.8.10\build\native\grpc.dependencies\grpc.dependencies.zlib.targets')" />
  <Import Project="$(SolutionDir)\..\vsprojects\packages\grpc.dependencies.openssl.redist.1.0.204.1\build\native\grpc.dependencies.openssl.redist.targets" Condition="Exists('$(SolutionDir)\..\vsprojects\packages\grpc.dependencies.openssl.redist.1.0.204.1\build\native\grpc.dependencies\grpc.dependencies.openssl.targets')" />
  <Import Project="$(SolutionDir)\..\vsprojects\packages\grpc.dependencies.openssl.1.0.204.1\build\native\grpc.dependencies.openssl.targets" Condition="Exists('$(SolutionDir)\..\vsprojects\packages\grpc.dependencies.openssl.1.0.204.1\build\native\grpc.dependencies\grpc.dependencies.openssl.targets')" />
  </ImportGroup>
  <Target Name="EnsureNuGetPackageBuildImports" BeforeTargets="PrepareForBuild">
    <PropertyGroup>
      <ErrorText>This project references NuGet package(s) that are missing on this computer. Enable NuGet Package Restore to download them.  For more information, see http://go.microsoft.com/fwlink/?LinkID=322105. The missing file is {0}.</ErrorText>
    </PropertyGroup>
    <Error Condition="!Exists('$(SolutionDir)\..\vsprojects\packages\grpc.dependencies.zlib.redist.1.2.8.10\build\native\grpc.dependencies.zlib.redist.targets')" Text="$([System.String]::Format('$(ErrorText)', '$(SolutionDir)\..\vsprojects\packages\grpc.dependencies.zlib.redist.1.2.8.10\build\native\grpc.dependencies.zlib.redist.targets')" />
    <Error Condition="!Exists('$(SolutionDir)\..\vsprojects\packages\grpc.dependencies.zlib.1.2.8.10\build\native\grpc.dependencies.zlib.targets')" Text="$([System.String]::Format('$(ErrorText)', '$(SolutionDir)\..\vsprojects\packages\grpc.dependencies.zlib.1.2.8.10\build\native\grpc.dependencies.zlib.targets')" />
    <Error Condition="!Exists('$(SolutionDir)\..\vsprojects\packages\grpc.dependencies.openssl.redist.1.0.204.1\build\native\grpc.dependencies.openssl.redist.targets')" Text="$([System.String]::Format('$(ErrorText)', '$(SolutionDir)\..\vsprojects\packages\grpc.dependencies.openssl.redist.1.0.204.1\build\native\grpc.dependencies.openssl.redist.targets')" />
    <Error Condition="!Exists('$(SolutionDir)\..\vsprojects\packages\grpc.dependencies.openssl.1.0.204.1\build\native\grpc.dependencies.openssl.props')" Text="$([System.String]::Format('$(ErrorText)', '$(SolutionDir)\..\vsprojects\packages\grpc.dependencies.openssl.1.0.204.1\build\native\grpc.dependencies.openssl.props')" />
    <Error Condition="!Exists('$(SolutionDir)\..\vsprojects\packages\grpc.dependencies.openssl.1.0.204.1\build\native\grpc.dependencies.openssl.targets')" Text="$([System.String]::Format('$(ErrorText)', '$(SolutionDir)\..\vsprojects\packages\grpc.dependencies.openssl.1.0.204.1\build\native\grpc.dependencies.openssl.targets')" />
  </Target>
</Project>
<|MERGE_RESOLUTION|>--- conflicted
+++ resolved
@@ -316,11 +316,8 @@
     <ClInclude Include="$(SolutionDir)\..\src\core\lib\iomgr\closure.h" />
     <ClInclude Include="$(SolutionDir)\..\src\core\lib\iomgr\endpoint.h" />
     <ClInclude Include="$(SolutionDir)\..\src\core\lib\iomgr\endpoint_pair.h" />
-<<<<<<< HEAD
     <ClInclude Include="$(SolutionDir)\..\src\core\lib\iomgr\error.h" />
-=======
     <ClInclude Include="$(SolutionDir)\..\src\core\lib\iomgr\ev_poll_and_epoll_posix.h" />
->>>>>>> 55458f1d
     <ClInclude Include="$(SolutionDir)\..\src\core\lib\iomgr\ev_poll_posix.h" />
     <ClInclude Include="$(SolutionDir)\..\src\core\lib\iomgr\ev_posix.h" />
     <ClInclude Include="$(SolutionDir)\..\src\core\lib\iomgr\exec_ctx.h" />
@@ -490,11 +487,9 @@
     </ClCompile>
     <ClCompile Include="$(SolutionDir)\..\src\core\lib\iomgr\endpoint_pair_windows.c">
     </ClCompile>
-<<<<<<< HEAD
     <ClCompile Include="$(SolutionDir)\..\src\core\lib\iomgr\error.c">
-=======
+    </ClCompile>
     <ClCompile Include="$(SolutionDir)\..\src\core\lib\iomgr\ev_poll_and_epoll_posix.c">
->>>>>>> 55458f1d
     </ClCompile>
     <ClCompile Include="$(SolutionDir)\..\src\core\lib\iomgr\ev_poll_posix.c">
     </ClCompile>
