<?xml version="1.0" encoding="utf-8"?>
<Project ToolsVersion="4.0" xmlns="http://schemas.microsoft.com/developer/msbuild/2003">
  <ItemGroup>
    <ClCompile Include="$(SolutionDir)\..\src\cpp\common\insecure_create_auth_context.cc">
      <Filter>src\cpp\common</Filter>
    </ClCompile>
    <ClCompile Include="$(SolutionDir)\..\src\cpp\client\channel.cc">
      <Filter>src\cpp\client</Filter>
    </ClCompile>
    <ClCompile Include="$(SolutionDir)\..\src\cpp\client\client_context.cc">
      <Filter>src\cpp\client</Filter>
    </ClCompile>
    <ClCompile Include="$(SolutionDir)\..\src\cpp\client\create_channel.cc">
      <Filter>src\cpp\client</Filter>
    </ClCompile>
    <ClCompile Include="$(SolutionDir)\..\src\cpp\client\create_channel_internal.cc">
      <Filter>src\cpp\client</Filter>
    </ClCompile>
    <ClCompile Include="$(SolutionDir)\..\src\cpp\client\create_channel_posix.cc">
      <Filter>src\cpp\client</Filter>
    </ClCompile>
    <ClCompile Include="$(SolutionDir)\..\src\cpp\client\credentials.cc">
      <Filter>src\cpp\client</Filter>
    </ClCompile>
    <ClCompile Include="$(SolutionDir)\..\src\cpp\client\generic_stub.cc">
      <Filter>src\cpp\client</Filter>
    </ClCompile>
    <ClCompile Include="$(SolutionDir)\..\src\cpp\client\insecure_credentials.cc">
      <Filter>src\cpp\client</Filter>
    </ClCompile>
    <ClCompile Include="$(SolutionDir)\..\src\cpp\common\channel_arguments.cc">
      <Filter>src\cpp\common</Filter>
    </ClCompile>
    <ClCompile Include="$(SolutionDir)\..\src\cpp\common\completion_queue.cc">
      <Filter>src\cpp\common</Filter>
    </ClCompile>
    <ClCompile Include="$(SolutionDir)\..\src\cpp\common\core_codegen.cc">
      <Filter>src\cpp\common</Filter>
    </ClCompile>
    <ClCompile Include="$(SolutionDir)\..\src\cpp\common\rpc_method.cc">
      <Filter>src\cpp\common</Filter>
    </ClCompile>
    <ClCompile Include="$(SolutionDir)\..\src\cpp\server\async_generic_service.cc">
      <Filter>src\cpp\server</Filter>
    </ClCompile>
    <ClCompile Include="$(SolutionDir)\..\src\cpp\server\create_default_thread_pool.cc">
      <Filter>src\cpp\server</Filter>
    </ClCompile>
    <ClCompile Include="$(SolutionDir)\..\src\cpp\server\dynamic_thread_pool.cc">
      <Filter>src\cpp\server</Filter>
    </ClCompile>
    <ClCompile Include="$(SolutionDir)\..\src\cpp\server\insecure_server_credentials.cc">
      <Filter>src\cpp\server</Filter>
    </ClCompile>
    <ClCompile Include="$(SolutionDir)\..\src\cpp\server\server.cc">
      <Filter>src\cpp\server</Filter>
    </ClCompile>
    <ClCompile Include="$(SolutionDir)\..\src\cpp\server\server_builder.cc">
      <Filter>src\cpp\server</Filter>
    </ClCompile>
    <ClCompile Include="$(SolutionDir)\..\src\cpp\server\server_context.cc">
      <Filter>src\cpp\server</Filter>
    </ClCompile>
    <ClCompile Include="$(SolutionDir)\..\src\cpp\server\server_credentials.cc">
      <Filter>src\cpp\server</Filter>
    </ClCompile>
    <ClCompile Include="$(SolutionDir)\..\src\cpp\server\server_posix.cc">
      <Filter>src\cpp\server</Filter>
    </ClCompile>
    <ClCompile Include="$(SolutionDir)\..\src\cpp\util\byte_buffer.cc">
      <Filter>src\cpp\util</Filter>
    </ClCompile>
    <ClCompile Include="$(SolutionDir)\..\src\cpp\util\slice.cc">
      <Filter>src\cpp\util</Filter>
    </ClCompile>
    <ClCompile Include="$(SolutionDir)\..\src\cpp\util\status.cc">
      <Filter>src\cpp\util</Filter>
    </ClCompile>
    <ClCompile Include="$(SolutionDir)\..\src\cpp\util\string_ref.cc">
      <Filter>src\cpp\util</Filter>
    </ClCompile>
    <ClCompile Include="$(SolutionDir)\..\src\cpp\util\time.cc">
      <Filter>src\cpp\util</Filter>
    </ClCompile>
<<<<<<< HEAD
    <ClCompile Include="$(SolutionDir)\..\src\core\lib\channel\channel_args.c">
      <Filter>src\core\lib\channel</Filter>
    </ClCompile>
    <ClCompile Include="$(SolutionDir)\..\src\core\lib\channel\channel_stack.c">
      <Filter>src\core\lib\channel</Filter>
    </ClCompile>
    <ClCompile Include="$(SolutionDir)\..\src\core\lib\channel\channel_stack_builder.c">
      <Filter>src\core\lib\channel</Filter>
    </ClCompile>
    <ClCompile Include="$(SolutionDir)\..\src\core\lib\channel\compress_filter.c">
      <Filter>src\core\lib\channel</Filter>
    </ClCompile>
    <ClCompile Include="$(SolutionDir)\..\src\core\lib\channel\connected_channel.c">
      <Filter>src\core\lib\channel</Filter>
    </ClCompile>
    <ClCompile Include="$(SolutionDir)\..\src\core\lib\channel\http_client_filter.c">
      <Filter>src\core\lib\channel</Filter>
    </ClCompile>
    <ClCompile Include="$(SolutionDir)\..\src\core\lib\channel\http_server_filter.c">
      <Filter>src\core\lib\channel</Filter>
    </ClCompile>
    <ClCompile Include="$(SolutionDir)\..\src\core\lib\compression\compression.c">
      <Filter>src\core\lib\compression</Filter>
    </ClCompile>
    <ClCompile Include="$(SolutionDir)\..\src\core\lib\compression\message_compress.c">
      <Filter>src\core\lib\compression</Filter>
    </ClCompile>
    <ClCompile Include="$(SolutionDir)\..\src\core\lib\debug\trace.c">
      <Filter>src\core\lib\debug</Filter>
    </ClCompile>
    <ClCompile Include="$(SolutionDir)\..\src\core\lib\http\format_request.c">
      <Filter>src\core\lib\http</Filter>
    </ClCompile>
    <ClCompile Include="$(SolutionDir)\..\src\core\lib\http\httpcli.c">
      <Filter>src\core\lib\http</Filter>
    </ClCompile>
    <ClCompile Include="$(SolutionDir)\..\src\core\lib\http\parser.c">
      <Filter>src\core\lib\http</Filter>
    </ClCompile>
    <ClCompile Include="$(SolutionDir)\..\src\core\lib\iomgr\closure.c">
      <Filter>src\core\lib\iomgr</Filter>
    </ClCompile>
    <ClCompile Include="$(SolutionDir)\..\src\core\lib\iomgr\combiner.c">
      <Filter>src\core\lib\iomgr</Filter>
    </ClCompile>
    <ClCompile Include="$(SolutionDir)\..\src\core\lib\iomgr\endpoint.c">
      <Filter>src\core\lib\iomgr</Filter>
    </ClCompile>
    <ClCompile Include="$(SolutionDir)\..\src\core\lib\iomgr\endpoint_pair_posix.c">
      <Filter>src\core\lib\iomgr</Filter>
    </ClCompile>
    <ClCompile Include="$(SolutionDir)\..\src\core\lib\iomgr\endpoint_pair_windows.c">
      <Filter>src\core\lib\iomgr</Filter>
    </ClCompile>
    <ClCompile Include="$(SolutionDir)\..\src\core\lib\iomgr\error.c">
      <Filter>src\core\lib\iomgr</Filter>
    </ClCompile>
    <ClCompile Include="$(SolutionDir)\..\src\core\lib\iomgr\ev_epoll_linux.c">
      <Filter>src\core\lib\iomgr</Filter>
    </ClCompile>
    <ClCompile Include="$(SolutionDir)\..\src\core\lib\iomgr\ev_poll_and_epoll_posix.c">
      <Filter>src\core\lib\iomgr</Filter>
    </ClCompile>
    <ClCompile Include="$(SolutionDir)\..\src\core\lib\iomgr\ev_poll_posix.c">
      <Filter>src\core\lib\iomgr</Filter>
    </ClCompile>
    <ClCompile Include="$(SolutionDir)\..\src\core\lib\iomgr\ev_posix.c">
      <Filter>src\core\lib\iomgr</Filter>
    </ClCompile>
    <ClCompile Include="$(SolutionDir)\..\src\core\lib\iomgr\exec_ctx.c">
      <Filter>src\core\lib\iomgr</Filter>
    </ClCompile>
    <ClCompile Include="$(SolutionDir)\..\src\core\lib\iomgr\executor.c">
      <Filter>src\core\lib\iomgr</Filter>
    </ClCompile>
    <ClCompile Include="$(SolutionDir)\..\src\core\lib\iomgr\iocp_windows.c">
      <Filter>src\core\lib\iomgr</Filter>
    </ClCompile>
    <ClCompile Include="$(SolutionDir)\..\src\core\lib\iomgr\iomgr.c">
      <Filter>src\core\lib\iomgr</Filter>
    </ClCompile>
    <ClCompile Include="$(SolutionDir)\..\src\core\lib\iomgr\iomgr_posix.c">
      <Filter>src\core\lib\iomgr</Filter>
    </ClCompile>
    <ClCompile Include="$(SolutionDir)\..\src\core\lib\iomgr\iomgr_windows.c">
      <Filter>src\core\lib\iomgr</Filter>
    </ClCompile>
    <ClCompile Include="$(SolutionDir)\..\src\core\lib\iomgr\load_file.c">
      <Filter>src\core\lib\iomgr</Filter>
    </ClCompile>
    <ClCompile Include="$(SolutionDir)\..\src\core\lib\iomgr\network_status_tracker.c">
      <Filter>src\core\lib\iomgr</Filter>
    </ClCompile>
    <ClCompile Include="$(SolutionDir)\..\src\core\lib\iomgr\polling_entity.c">
      <Filter>src\core\lib\iomgr</Filter>
    </ClCompile>
    <ClCompile Include="$(SolutionDir)\..\src\core\lib\iomgr\pollset_set_windows.c">
      <Filter>src\core\lib\iomgr</Filter>
    </ClCompile>
    <ClCompile Include="$(SolutionDir)\..\src\core\lib\iomgr\pollset_windows.c">
      <Filter>src\core\lib\iomgr</Filter>
    </ClCompile>
    <ClCompile Include="$(SolutionDir)\..\src\core\lib\iomgr\resolve_address_posix.c">
      <Filter>src\core\lib\iomgr</Filter>
    </ClCompile>
    <ClCompile Include="$(SolutionDir)\..\src\core\lib\iomgr\resolve_address_windows.c">
      <Filter>src\core\lib\iomgr</Filter>
    </ClCompile>
    <ClCompile Include="$(SolutionDir)\..\src\core\lib\iomgr\sockaddr_utils.c">
      <Filter>src\core\lib\iomgr</Filter>
    </ClCompile>
    <ClCompile Include="$(SolutionDir)\..\src\core\lib\iomgr\socket_utils_common_posix.c">
      <Filter>src\core\lib\iomgr</Filter>
    </ClCompile>
    <ClCompile Include="$(SolutionDir)\..\src\core\lib\iomgr\socket_utils_linux.c">
      <Filter>src\core\lib\iomgr</Filter>
    </ClCompile>
    <ClCompile Include="$(SolutionDir)\..\src\core\lib\iomgr\socket_utils_posix.c">
      <Filter>src\core\lib\iomgr</Filter>
    </ClCompile>
    <ClCompile Include="$(SolutionDir)\..\src\core\lib\iomgr\socket_windows.c">
      <Filter>src\core\lib\iomgr</Filter>
    </ClCompile>
    <ClCompile Include="$(SolutionDir)\..\src\core\lib\iomgr\tcp_client_posix.c">
      <Filter>src\core\lib\iomgr</Filter>
    </ClCompile>
    <ClCompile Include="$(SolutionDir)\..\src\core\lib\iomgr\tcp_client_windows.c">
      <Filter>src\core\lib\iomgr</Filter>
    </ClCompile>
    <ClCompile Include="$(SolutionDir)\..\src\core\lib\iomgr\tcp_posix.c">
      <Filter>src\core\lib\iomgr</Filter>
    </ClCompile>
    <ClCompile Include="$(SolutionDir)\..\src\core\lib\iomgr\tcp_server_posix.c">
      <Filter>src\core\lib\iomgr</Filter>
    </ClCompile>
    <ClCompile Include="$(SolutionDir)\..\src\core\lib\iomgr\tcp_server_windows.c">
      <Filter>src\core\lib\iomgr</Filter>
    </ClCompile>
    <ClCompile Include="$(SolutionDir)\..\src\core\lib\iomgr\tcp_windows.c">
      <Filter>src\core\lib\iomgr</Filter>
    </ClCompile>
    <ClCompile Include="$(SolutionDir)\..\src\core\lib\iomgr\time_averaged_stats.c">
      <Filter>src\core\lib\iomgr</Filter>
    </ClCompile>
    <ClCompile Include="$(SolutionDir)\..\src\core\lib\iomgr\timer.c">
      <Filter>src\core\lib\iomgr</Filter>
    </ClCompile>
    <ClCompile Include="$(SolutionDir)\..\src\core\lib\iomgr\timer_heap.c">
      <Filter>src\core\lib\iomgr</Filter>
    </ClCompile>
    <ClCompile Include="$(SolutionDir)\..\src\core\lib\iomgr\udp_server.c">
      <Filter>src\core\lib\iomgr</Filter>
    </ClCompile>
    <ClCompile Include="$(SolutionDir)\..\src\core\lib\iomgr\unix_sockets_posix.c">
      <Filter>src\core\lib\iomgr</Filter>
    </ClCompile>
    <ClCompile Include="$(SolutionDir)\..\src\core\lib\iomgr\unix_sockets_posix_noop.c">
      <Filter>src\core\lib\iomgr</Filter>
    </ClCompile>
    <ClCompile Include="$(SolutionDir)\..\src\core\lib\iomgr\wakeup_fd_eventfd.c">
      <Filter>src\core\lib\iomgr</Filter>
    </ClCompile>
    <ClCompile Include="$(SolutionDir)\..\src\core\lib\iomgr\wakeup_fd_nospecial.c">
      <Filter>src\core\lib\iomgr</Filter>
    </ClCompile>
    <ClCompile Include="$(SolutionDir)\..\src\core\lib\iomgr\wakeup_fd_pipe.c">
      <Filter>src\core\lib\iomgr</Filter>
    </ClCompile>
    <ClCompile Include="$(SolutionDir)\..\src\core\lib\iomgr\wakeup_fd_posix.c">
      <Filter>src\core\lib\iomgr</Filter>
    </ClCompile>
    <ClCompile Include="$(SolutionDir)\..\src\core\lib\iomgr\workqueue_posix.c">
      <Filter>src\core\lib\iomgr</Filter>
    </ClCompile>
    <ClCompile Include="$(SolutionDir)\..\src\core\lib\iomgr\workqueue_windows.c">
      <Filter>src\core\lib\iomgr</Filter>
    </ClCompile>
    <ClCompile Include="$(SolutionDir)\..\src\core\lib\json\json.c">
      <Filter>src\core\lib\json</Filter>
    </ClCompile>
    <ClCompile Include="$(SolutionDir)\..\src\core\lib\json\json_reader.c">
      <Filter>src\core\lib\json</Filter>
    </ClCompile>
    <ClCompile Include="$(SolutionDir)\..\src\core\lib\json\json_string.c">
      <Filter>src\core\lib\json</Filter>
    </ClCompile>
    <ClCompile Include="$(SolutionDir)\..\src\core\lib\json\json_writer.c">
      <Filter>src\core\lib\json</Filter>
    </ClCompile>
    <ClCompile Include="$(SolutionDir)\..\src\core\lib\surface\alarm.c">
      <Filter>src\core\lib\surface</Filter>
    </ClCompile>
    <ClCompile Include="$(SolutionDir)\..\src\core\lib\surface\api_trace.c">
      <Filter>src\core\lib\surface</Filter>
    </ClCompile>
    <ClCompile Include="$(SolutionDir)\..\src\core\lib\surface\byte_buffer.c">
      <Filter>src\core\lib\surface</Filter>
    </ClCompile>
    <ClCompile Include="$(SolutionDir)\..\src\core\lib\surface\byte_buffer_reader.c">
      <Filter>src\core\lib\surface</Filter>
    </ClCompile>
    <ClCompile Include="$(SolutionDir)\..\src\core\lib\surface\call.c">
      <Filter>src\core\lib\surface</Filter>
    </ClCompile>
    <ClCompile Include="$(SolutionDir)\..\src\core\lib\surface\call_details.c">
      <Filter>src\core\lib\surface</Filter>
    </ClCompile>
    <ClCompile Include="$(SolutionDir)\..\src\core\lib\surface\call_log_batch.c">
      <Filter>src\core\lib\surface</Filter>
    </ClCompile>
    <ClCompile Include="$(SolutionDir)\..\src\core\lib\surface\channel.c">
      <Filter>src\core\lib\surface</Filter>
    </ClCompile>
    <ClCompile Include="$(SolutionDir)\..\src\core\lib\surface\channel_init.c">
      <Filter>src\core\lib\surface</Filter>
    </ClCompile>
    <ClCompile Include="$(SolutionDir)\..\src\core\lib\surface\channel_ping.c">
      <Filter>src\core\lib\surface</Filter>
    </ClCompile>
    <ClCompile Include="$(SolutionDir)\..\src\core\lib\surface\channel_stack_type.c">
      <Filter>src\core\lib\surface</Filter>
    </ClCompile>
    <ClCompile Include="$(SolutionDir)\..\src\core\lib\surface\completion_queue.c">
      <Filter>src\core\lib\surface</Filter>
    </ClCompile>
    <ClCompile Include="$(SolutionDir)\..\src\core\lib\surface\event_string.c">
      <Filter>src\core\lib\surface</Filter>
    </ClCompile>
    <ClCompile Include="$(SolutionDir)\..\src\core\lib\surface\lame_client.c">
      <Filter>src\core\lib\surface</Filter>
    </ClCompile>
    <ClCompile Include="$(SolutionDir)\..\src\core\lib\surface\metadata_array.c">
      <Filter>src\core\lib\surface</Filter>
    </ClCompile>
    <ClCompile Include="$(SolutionDir)\..\src\core\lib\surface\server.c">
      <Filter>src\core\lib\surface</Filter>
    </ClCompile>
    <ClCompile Include="$(SolutionDir)\..\src\core\lib\surface\validate_metadata.c">
      <Filter>src\core\lib\surface</Filter>
    </ClCompile>
    <ClCompile Include="$(SolutionDir)\..\src\core\lib\surface\version.c">
      <Filter>src\core\lib\surface</Filter>
    </ClCompile>
    <ClCompile Include="$(SolutionDir)\..\src\core\lib\transport\byte_stream.c">
      <Filter>src\core\lib\transport</Filter>
    </ClCompile>
    <ClCompile Include="$(SolutionDir)\..\src\core\lib\transport\connectivity_state.c">
      <Filter>src\core\lib\transport</Filter>
    </ClCompile>
    <ClCompile Include="$(SolutionDir)\..\src\core\lib\transport\metadata.c">
      <Filter>src\core\lib\transport</Filter>
    </ClCompile>
    <ClCompile Include="$(SolutionDir)\..\src\core\lib\transport\metadata_batch.c">
      <Filter>src\core\lib\transport</Filter>
    </ClCompile>
    <ClCompile Include="$(SolutionDir)\..\src\core\lib\transport\static_metadata.c">
      <Filter>src\core\lib\transport</Filter>
    </ClCompile>
    <ClCompile Include="$(SolutionDir)\..\src\core\lib\transport\transport.c">
      <Filter>src\core\lib\transport</Filter>
    </ClCompile>
    <ClCompile Include="$(SolutionDir)\..\src\core\lib\transport\transport_op_string.c">
      <Filter>src\core\lib\transport</Filter>
    </ClCompile>
    <ClCompile Include="$(SolutionDir)\..\src\core\lib\http\httpcli_security_connector.c">
      <Filter>src\core\lib\http</Filter>
    </ClCompile>
    <ClCompile Include="$(SolutionDir)\..\src\core\lib\security\context\security_context.c">
      <Filter>src\core\lib\security\context</Filter>
    </ClCompile>
    <ClCompile Include="$(SolutionDir)\..\src\core\lib\security\credentials\composite\composite_credentials.c">
      <Filter>src\core\lib\security\credentials\composite</Filter>
    </ClCompile>
    <ClCompile Include="$(SolutionDir)\..\src\core\lib\security\credentials\credentials.c">
      <Filter>src\core\lib\security\credentials</Filter>
    </ClCompile>
    <ClCompile Include="$(SolutionDir)\..\src\core\lib\security\credentials\credentials_metadata.c">
      <Filter>src\core\lib\security\credentials</Filter>
    </ClCompile>
    <ClCompile Include="$(SolutionDir)\..\src\core\lib\security\credentials\fake\fake_credentials.c">
      <Filter>src\core\lib\security\credentials\fake</Filter>
    </ClCompile>
    <ClCompile Include="$(SolutionDir)\..\src\core\lib\security\credentials\google_default\credentials_posix.c">
      <Filter>src\core\lib\security\credentials\google_default</Filter>
    </ClCompile>
    <ClCompile Include="$(SolutionDir)\..\src\core\lib\security\credentials\google_default\credentials_windows.c">
      <Filter>src\core\lib\security\credentials\google_default</Filter>
    </ClCompile>
    <ClCompile Include="$(SolutionDir)\..\src\core\lib\security\credentials\google_default\google_default_credentials.c">
      <Filter>src\core\lib\security\credentials\google_default</Filter>
    </ClCompile>
    <ClCompile Include="$(SolutionDir)\..\src\core\lib\security\credentials\iam\iam_credentials.c">
      <Filter>src\core\lib\security\credentials\iam</Filter>
    </ClCompile>
    <ClCompile Include="$(SolutionDir)\..\src\core\lib\security\credentials\jwt\json_token.c">
      <Filter>src\core\lib\security\credentials\jwt</Filter>
    </ClCompile>
    <ClCompile Include="$(SolutionDir)\..\src\core\lib\security\credentials\jwt\jwt_credentials.c">
      <Filter>src\core\lib\security\credentials\jwt</Filter>
    </ClCompile>
    <ClCompile Include="$(SolutionDir)\..\src\core\lib\security\credentials\jwt\jwt_verifier.c">
      <Filter>src\core\lib\security\credentials\jwt</Filter>
    </ClCompile>
    <ClCompile Include="$(SolutionDir)\..\src\core\lib\security\credentials\oauth2\oauth2_credentials.c">
      <Filter>src\core\lib\security\credentials\oauth2</Filter>
    </ClCompile>
    <ClCompile Include="$(SolutionDir)\..\src\core\lib\security\credentials\plugin\plugin_credentials.c">
      <Filter>src\core\lib\security\credentials\plugin</Filter>
    </ClCompile>
    <ClCompile Include="$(SolutionDir)\..\src\core\lib\security\credentials\ssl\ssl_credentials.c">
      <Filter>src\core\lib\security\credentials\ssl</Filter>
    </ClCompile>
    <ClCompile Include="$(SolutionDir)\..\src\core\lib\security\transport\client_auth_filter.c">
      <Filter>src\core\lib\security\transport</Filter>
    </ClCompile>
    <ClCompile Include="$(SolutionDir)\..\src\core\lib\security\transport\handshake.c">
      <Filter>src\core\lib\security\transport</Filter>
    </ClCompile>
    <ClCompile Include="$(SolutionDir)\..\src\core\lib\security\transport\secure_endpoint.c">
      <Filter>src\core\lib\security\transport</Filter>
    </ClCompile>
    <ClCompile Include="$(SolutionDir)\..\src\core\lib\security\transport\security_connector.c">
      <Filter>src\core\lib\security\transport</Filter>
    </ClCompile>
    <ClCompile Include="$(SolutionDir)\..\src\core\lib\security\transport\server_auth_filter.c">
      <Filter>src\core\lib\security\transport</Filter>
    </ClCompile>
    <ClCompile Include="$(SolutionDir)\..\src\core\lib\security\transport\tsi_error.c">
      <Filter>src\core\lib\security\transport</Filter>
    </ClCompile>
    <ClCompile Include="$(SolutionDir)\..\src\core\lib\security\util\b64.c">
      <Filter>src\core\lib\security\util</Filter>
    </ClCompile>
    <ClCompile Include="$(SolutionDir)\..\src\core\lib\security\util\json_util.c">
      <Filter>src\core\lib\security\util</Filter>
    </ClCompile>
    <ClCompile Include="$(SolutionDir)\..\src\core\lib\surface\init_secure.c">
      <Filter>src\core\lib\surface</Filter>
    </ClCompile>
    <ClCompile Include="$(SolutionDir)\..\src\core\ext\transport\chttp2\alpn\alpn.c">
      <Filter>src\core\ext\transport\chttp2\alpn</Filter>
    </ClCompile>
    <ClCompile Include="$(SolutionDir)\..\src\core\lib\tsi\fake_transport_security.c">
      <Filter>src\core\lib\tsi</Filter>
    </ClCompile>
    <ClCompile Include="$(SolutionDir)\..\src\core\lib\tsi\ssl_transport_security.c">
      <Filter>src\core\lib\tsi</Filter>
    </ClCompile>
    <ClCompile Include="$(SolutionDir)\..\src\core\lib\tsi\transport_security.c">
      <Filter>src\core\lib\tsi</Filter>
    </ClCompile>
=======
>>>>>>> 824c234d
    <ClCompile Include="$(SolutionDir)\..\src\cpp\codegen\codegen_init.cc">
      <Filter>src\cpp\codegen</Filter>
    </ClCompile>
  </ItemGroup>
  <ItemGroup>
    <ClInclude Include="$(SolutionDir)\..\include\grpc++\alarm.h">
      <Filter>include\grpc++</Filter>
    </ClInclude>
    <ClInclude Include="$(SolutionDir)\..\include\grpc++\channel.h">
      <Filter>include\grpc++</Filter>
    </ClInclude>
    <ClInclude Include="$(SolutionDir)\..\include\grpc++\client_context.h">
      <Filter>include\grpc++</Filter>
    </ClInclude>
    <ClInclude Include="$(SolutionDir)\..\include\grpc++\completion_queue.h">
      <Filter>include\grpc++</Filter>
    </ClInclude>
    <ClInclude Include="$(SolutionDir)\..\include\grpc++\create_channel.h">
      <Filter>include\grpc++</Filter>
    </ClInclude>
    <ClInclude Include="$(SolutionDir)\..\include\grpc++\create_channel_posix.h">
      <Filter>include\grpc++</Filter>
    </ClInclude>
    <ClInclude Include="$(SolutionDir)\..\include\grpc++\generic\async_generic_service.h">
      <Filter>include\grpc++\generic</Filter>
    </ClInclude>
    <ClInclude Include="$(SolutionDir)\..\include\grpc++\generic\generic_stub.h">
      <Filter>include\grpc++\generic</Filter>
    </ClInclude>
    <ClInclude Include="$(SolutionDir)\..\include\grpc++\grpc++.h">
      <Filter>include\grpc++</Filter>
    </ClInclude>
    <ClInclude Include="$(SolutionDir)\..\include\grpc++\impl\call.h">
      <Filter>include\grpc++\impl</Filter>
    </ClInclude>
    <ClInclude Include="$(SolutionDir)\..\include\grpc++\impl\client_unary_call.h">
      <Filter>include\grpc++\impl</Filter>
    </ClInclude>
    <ClInclude Include="$(SolutionDir)\..\include\grpc++\impl\codegen\core_codegen.h">
      <Filter>include\grpc++\impl\codegen</Filter>
    </ClInclude>
    <ClInclude Include="$(SolutionDir)\..\include\grpc++\impl\grpc_library.h">
      <Filter>include\grpc++\impl</Filter>
    </ClInclude>
    <ClInclude Include="$(SolutionDir)\..\include\grpc++\impl\method_handler_impl.h">
      <Filter>include\grpc++\impl</Filter>
    </ClInclude>
    <ClInclude Include="$(SolutionDir)\..\include\grpc++\impl\rpc_method.h">
      <Filter>include\grpc++\impl</Filter>
    </ClInclude>
    <ClInclude Include="$(SolutionDir)\..\include\grpc++\impl\rpc_service_method.h">
      <Filter>include\grpc++\impl</Filter>
    </ClInclude>
    <ClInclude Include="$(SolutionDir)\..\include\grpc++\impl\serialization_traits.h">
      <Filter>include\grpc++\impl</Filter>
    </ClInclude>
    <ClInclude Include="$(SolutionDir)\..\include\grpc++\impl\server_builder_option.h">
      <Filter>include\grpc++\impl</Filter>
    </ClInclude>
    <ClInclude Include="$(SolutionDir)\..\include\grpc++\impl\server_builder_plugin.h">
      <Filter>include\grpc++\impl</Filter>
    </ClInclude>
    <ClInclude Include="$(SolutionDir)\..\include\grpc++\impl\server_initializer.h">
      <Filter>include\grpc++\impl</Filter>
    </ClInclude>
    <ClInclude Include="$(SolutionDir)\..\include\grpc++\impl\service_type.h">
      <Filter>include\grpc++\impl</Filter>
    </ClInclude>
    <ClInclude Include="$(SolutionDir)\..\include\grpc++\impl\sync.h">
      <Filter>include\grpc++\impl</Filter>
    </ClInclude>
    <ClInclude Include="$(SolutionDir)\..\include\grpc++\impl\sync_cxx11.h">
      <Filter>include\grpc++\impl</Filter>
    </ClInclude>
    <ClInclude Include="$(SolutionDir)\..\include\grpc++\impl\sync_no_cxx11.h">
      <Filter>include\grpc++\impl</Filter>
    </ClInclude>
    <ClInclude Include="$(SolutionDir)\..\include\grpc++\impl\thd.h">
      <Filter>include\grpc++\impl</Filter>
    </ClInclude>
    <ClInclude Include="$(SolutionDir)\..\include\grpc++\impl\thd_cxx11.h">
      <Filter>include\grpc++\impl</Filter>
    </ClInclude>
    <ClInclude Include="$(SolutionDir)\..\include\grpc++\impl\thd_no_cxx11.h">
      <Filter>include\grpc++\impl</Filter>
    </ClInclude>
    <ClInclude Include="$(SolutionDir)\..\include\grpc++\security\auth_context.h">
      <Filter>include\grpc++\security</Filter>
    </ClInclude>
    <ClInclude Include="$(SolutionDir)\..\include\grpc++\security\auth_metadata_processor.h">
      <Filter>include\grpc++\security</Filter>
    </ClInclude>
    <ClInclude Include="$(SolutionDir)\..\include\grpc++\security\credentials.h">
      <Filter>include\grpc++\security</Filter>
    </ClInclude>
    <ClInclude Include="$(SolutionDir)\..\include\grpc++\security\server_credentials.h">
      <Filter>include\grpc++\security</Filter>
    </ClInclude>
    <ClInclude Include="$(SolutionDir)\..\include\grpc++\server.h">
      <Filter>include\grpc++</Filter>
    </ClInclude>
    <ClInclude Include="$(SolutionDir)\..\include\grpc++\server_builder.h">
      <Filter>include\grpc++</Filter>
    </ClInclude>
    <ClInclude Include="$(SolutionDir)\..\include\grpc++\server_context.h">
      <Filter>include\grpc++</Filter>
    </ClInclude>
    <ClInclude Include="$(SolutionDir)\..\include\grpc++\server_posix.h">
      <Filter>include\grpc++</Filter>
    </ClInclude>
    <ClInclude Include="$(SolutionDir)\..\include\grpc++\support\async_stream.h">
      <Filter>include\grpc++\support</Filter>
    </ClInclude>
    <ClInclude Include="$(SolutionDir)\..\include\grpc++\support\async_unary_call.h">
      <Filter>include\grpc++\support</Filter>
    </ClInclude>
    <ClInclude Include="$(SolutionDir)\..\include\grpc++\support\byte_buffer.h">
      <Filter>include\grpc++\support</Filter>
    </ClInclude>
    <ClInclude Include="$(SolutionDir)\..\include\grpc++\support\channel_arguments.h">
      <Filter>include\grpc++\support</Filter>
    </ClInclude>
    <ClInclude Include="$(SolutionDir)\..\include\grpc++\support\config.h">
      <Filter>include\grpc++\support</Filter>
    </ClInclude>
    <ClInclude Include="$(SolutionDir)\..\include\grpc++\support\slice.h">
      <Filter>include\grpc++\support</Filter>
    </ClInclude>
    <ClInclude Include="$(SolutionDir)\..\include\grpc++\support\status.h">
      <Filter>include\grpc++\support</Filter>
    </ClInclude>
    <ClInclude Include="$(SolutionDir)\..\include\grpc++\support\status_code_enum.h">
      <Filter>include\grpc++\support</Filter>
    </ClInclude>
    <ClInclude Include="$(SolutionDir)\..\include\grpc++\support\string_ref.h">
      <Filter>include\grpc++\support</Filter>
    </ClInclude>
    <ClInclude Include="$(SolutionDir)\..\include\grpc++\support\stub_options.h">
      <Filter>include\grpc++\support</Filter>
    </ClInclude>
    <ClInclude Include="$(SolutionDir)\..\include\grpc++\support\sync_stream.h">
      <Filter>include\grpc++\support</Filter>
    </ClInclude>
    <ClInclude Include="$(SolutionDir)\..\include\grpc++\support\time.h">
      <Filter>include\grpc++\support</Filter>
    </ClInclude>
    <ClInclude Include="$(SolutionDir)\..\include\grpc++\impl\codegen\async_stream.h">
      <Filter>include\grpc++\impl\codegen</Filter>
    </ClInclude>
    <ClInclude Include="$(SolutionDir)\..\include\grpc++\impl\codegen\async_unary_call.h">
      <Filter>include\grpc++\impl\codegen</Filter>
    </ClInclude>
    <ClInclude Include="$(SolutionDir)\..\include\grpc++\impl\codegen\call.h">
      <Filter>include\grpc++\impl\codegen</Filter>
    </ClInclude>
    <ClInclude Include="$(SolutionDir)\..\include\grpc++\impl\codegen\call_hook.h">
      <Filter>include\grpc++\impl\codegen</Filter>
    </ClInclude>
    <ClInclude Include="$(SolutionDir)\..\include\grpc++\impl\codegen\channel_interface.h">
      <Filter>include\grpc++\impl\codegen</Filter>
    </ClInclude>
    <ClInclude Include="$(SolutionDir)\..\include\grpc++\impl\codegen\client_context.h">
      <Filter>include\grpc++\impl\codegen</Filter>
    </ClInclude>
    <ClInclude Include="$(SolutionDir)\..\include\grpc++\impl\codegen\client_unary_call.h">
      <Filter>include\grpc++\impl\codegen</Filter>
    </ClInclude>
    <ClInclude Include="$(SolutionDir)\..\include\grpc++\impl\codegen\completion_queue.h">
      <Filter>include\grpc++\impl\codegen</Filter>
    </ClInclude>
    <ClInclude Include="$(SolutionDir)\..\include\grpc++\impl\codegen\completion_queue_tag.h">
      <Filter>include\grpc++\impl\codegen</Filter>
    </ClInclude>
    <ClInclude Include="$(SolutionDir)\..\include\grpc++\impl\codegen\config.h">
      <Filter>include\grpc++\impl\codegen</Filter>
    </ClInclude>
    <ClInclude Include="$(SolutionDir)\..\include\grpc++\impl\codegen\core_codegen_interface.h">
      <Filter>include\grpc++\impl\codegen</Filter>
    </ClInclude>
    <ClInclude Include="$(SolutionDir)\..\include\grpc++\impl\codegen\create_auth_context.h">
      <Filter>include\grpc++\impl\codegen</Filter>
    </ClInclude>
    <ClInclude Include="$(SolutionDir)\..\include\grpc++\impl\codegen\grpc_library.h">
      <Filter>include\grpc++\impl\codegen</Filter>
    </ClInclude>
    <ClInclude Include="$(SolutionDir)\..\include\grpc++\impl\codegen\method_handler_impl.h">
      <Filter>include\grpc++\impl\codegen</Filter>
    </ClInclude>
    <ClInclude Include="$(SolutionDir)\..\include\grpc++\impl\codegen\rpc_method.h">
      <Filter>include\grpc++\impl\codegen</Filter>
    </ClInclude>
    <ClInclude Include="$(SolutionDir)\..\include\grpc++\impl\codegen\rpc_service_method.h">
      <Filter>include\grpc++\impl\codegen</Filter>
    </ClInclude>
    <ClInclude Include="$(SolutionDir)\..\include\grpc++\impl\codegen\security\auth_context.h">
      <Filter>include\grpc++\impl\codegen\security</Filter>
    </ClInclude>
    <ClInclude Include="$(SolutionDir)\..\include\grpc++\impl\codegen\serialization_traits.h">
      <Filter>include\grpc++\impl\codegen</Filter>
    </ClInclude>
    <ClInclude Include="$(SolutionDir)\..\include\grpc++\impl\codegen\server_context.h">
      <Filter>include\grpc++\impl\codegen</Filter>
    </ClInclude>
    <ClInclude Include="$(SolutionDir)\..\include\grpc++\impl\codegen\server_interface.h">
      <Filter>include\grpc++\impl\codegen</Filter>
    </ClInclude>
    <ClInclude Include="$(SolutionDir)\..\include\grpc++\impl\codegen\service_type.h">
      <Filter>include\grpc++\impl\codegen</Filter>
    </ClInclude>
    <ClInclude Include="$(SolutionDir)\..\include\grpc++\impl\codegen\status.h">
      <Filter>include\grpc++\impl\codegen</Filter>
    </ClInclude>
    <ClInclude Include="$(SolutionDir)\..\include\grpc++\impl\codegen\status_code_enum.h">
      <Filter>include\grpc++\impl\codegen</Filter>
    </ClInclude>
    <ClInclude Include="$(SolutionDir)\..\include\grpc++\impl\codegen\string_ref.h">
      <Filter>include\grpc++\impl\codegen</Filter>
    </ClInclude>
    <ClInclude Include="$(SolutionDir)\..\include\grpc++\impl\codegen\stub_options.h">
      <Filter>include\grpc++\impl\codegen</Filter>
    </ClInclude>
    <ClInclude Include="$(SolutionDir)\..\include\grpc++\impl\codegen\sync.h">
      <Filter>include\grpc++\impl\codegen</Filter>
    </ClInclude>
    <ClInclude Include="$(SolutionDir)\..\include\grpc++\impl\codegen\sync_cxx11.h">
      <Filter>include\grpc++\impl\codegen</Filter>
    </ClInclude>
    <ClInclude Include="$(SolutionDir)\..\include\grpc++\impl\codegen\sync_no_cxx11.h">
      <Filter>include\grpc++\impl\codegen</Filter>
    </ClInclude>
    <ClInclude Include="$(SolutionDir)\..\include\grpc++\impl\codegen\sync_stream.h">
      <Filter>include\grpc++\impl\codegen</Filter>
    </ClInclude>
    <ClInclude Include="$(SolutionDir)\..\include\grpc++\impl\codegen\time.h">
      <Filter>include\grpc++\impl\codegen</Filter>
    </ClInclude>
    <ClInclude Include="$(SolutionDir)\..\include\grpc\impl\codegen\byte_buffer.h">
      <Filter>include\grpc\impl\codegen</Filter>
    </ClInclude>
    <ClInclude Include="$(SolutionDir)\..\include\grpc\impl\codegen\byte_buffer_reader.h">
      <Filter>include\grpc\impl\codegen</Filter>
    </ClInclude>
    <ClInclude Include="$(SolutionDir)\..\include\grpc\impl\codegen\compression_types.h">
      <Filter>include\grpc\impl\codegen</Filter>
    </ClInclude>
    <ClInclude Include="$(SolutionDir)\..\include\grpc\impl\codegen\connectivity_state.h">
      <Filter>include\grpc\impl\codegen</Filter>
    </ClInclude>
    <ClInclude Include="$(SolutionDir)\..\include\grpc\impl\codegen\grpc_types.h">
      <Filter>include\grpc\impl\codegen</Filter>
    </ClInclude>
    <ClInclude Include="$(SolutionDir)\..\include\grpc\impl\codegen\propagation_bits.h">
      <Filter>include\grpc\impl\codegen</Filter>
    </ClInclude>
    <ClInclude Include="$(SolutionDir)\..\include\grpc\impl\codegen\status.h">
      <Filter>include\grpc\impl\codegen</Filter>
    </ClInclude>
    <ClInclude Include="$(SolutionDir)\..\include\grpc\impl\codegen\alloc.h">
      <Filter>include\grpc\impl\codegen</Filter>
    </ClInclude>
    <ClInclude Include="$(SolutionDir)\..\include\grpc\impl\codegen\atm.h">
      <Filter>include\grpc\impl\codegen</Filter>
    </ClInclude>
    <ClInclude Include="$(SolutionDir)\..\include\grpc\impl\codegen\atm_gcc_atomic.h">
      <Filter>include\grpc\impl\codegen</Filter>
    </ClInclude>
    <ClInclude Include="$(SolutionDir)\..\include\grpc\impl\codegen\atm_gcc_sync.h">
      <Filter>include\grpc\impl\codegen</Filter>
    </ClInclude>
    <ClInclude Include="$(SolutionDir)\..\include\grpc\impl\codegen\atm_windows.h">
      <Filter>include\grpc\impl\codegen</Filter>
    </ClInclude>
    <ClInclude Include="$(SolutionDir)\..\include\grpc\impl\codegen\log.h">
      <Filter>include\grpc\impl\codegen</Filter>
    </ClInclude>
    <ClInclude Include="$(SolutionDir)\..\include\grpc\impl\codegen\port_platform.h">
      <Filter>include\grpc\impl\codegen</Filter>
    </ClInclude>
    <ClInclude Include="$(SolutionDir)\..\include\grpc\impl\codegen\slice.h">
      <Filter>include\grpc\impl\codegen</Filter>
    </ClInclude>
    <ClInclude Include="$(SolutionDir)\..\include\grpc\impl\codegen\slice_buffer.h">
      <Filter>include\grpc\impl\codegen</Filter>
    </ClInclude>
    <ClInclude Include="$(SolutionDir)\..\include\grpc\impl\codegen\sync.h">
      <Filter>include\grpc\impl\codegen</Filter>
    </ClInclude>
    <ClInclude Include="$(SolutionDir)\..\include\grpc\impl\codegen\sync_generic.h">
      <Filter>include\grpc\impl\codegen</Filter>
    </ClInclude>
    <ClInclude Include="$(SolutionDir)\..\include\grpc\impl\codegen\sync_posix.h">
      <Filter>include\grpc\impl\codegen</Filter>
    </ClInclude>
    <ClInclude Include="$(SolutionDir)\..\include\grpc\impl\codegen\sync_windows.h">
      <Filter>include\grpc\impl\codegen</Filter>
    </ClInclude>
    <ClInclude Include="$(SolutionDir)\..\include\grpc\impl\codegen\time.h">
      <Filter>include\grpc\impl\codegen</Filter>
    </ClInclude>
  </ItemGroup>
  <ItemGroup>
    <ClInclude Include="$(SolutionDir)\..\src\cpp\client\create_channel_internal.h">
      <Filter>src\cpp\client</Filter>
    </ClInclude>
    <ClInclude Include="$(SolutionDir)\..\src\cpp\server\dynamic_thread_pool.h">
      <Filter>src\cpp\server</Filter>
    </ClInclude>
    <ClInclude Include="$(SolutionDir)\..\src\cpp\server\thread_pool_interface.h">
      <Filter>src\cpp\server</Filter>
    </ClInclude>
<<<<<<< HEAD
    <ClInclude Include="$(SolutionDir)\..\src\core\lib\channel\channel_args.h">
      <Filter>src\core\lib\channel</Filter>
    </ClInclude>
    <ClInclude Include="$(SolutionDir)\..\src\core\lib\channel\channel_stack.h">
      <Filter>src\core\lib\channel</Filter>
    </ClInclude>
    <ClInclude Include="$(SolutionDir)\..\src\core\lib\channel\channel_stack_builder.h">
      <Filter>src\core\lib\channel</Filter>
    </ClInclude>
    <ClInclude Include="$(SolutionDir)\..\src\core\lib\channel\compress_filter.h">
      <Filter>src\core\lib\channel</Filter>
    </ClInclude>
    <ClInclude Include="$(SolutionDir)\..\src\core\lib\channel\connected_channel.h">
      <Filter>src\core\lib\channel</Filter>
    </ClInclude>
    <ClInclude Include="$(SolutionDir)\..\src\core\lib\channel\context.h">
      <Filter>src\core\lib\channel</Filter>
    </ClInclude>
    <ClInclude Include="$(SolutionDir)\..\src\core\lib\channel\http_client_filter.h">
      <Filter>src\core\lib\channel</Filter>
    </ClInclude>
    <ClInclude Include="$(SolutionDir)\..\src\core\lib\channel\http_server_filter.h">
      <Filter>src\core\lib\channel</Filter>
    </ClInclude>
    <ClInclude Include="$(SolutionDir)\..\src\core\lib\compression\algorithm_metadata.h">
      <Filter>src\core\lib\compression</Filter>
    </ClInclude>
    <ClInclude Include="$(SolutionDir)\..\src\core\lib\compression\message_compress.h">
      <Filter>src\core\lib\compression</Filter>
    </ClInclude>
    <ClInclude Include="$(SolutionDir)\..\src\core\lib\debug\trace.h">
      <Filter>src\core\lib\debug</Filter>
    </ClInclude>
    <ClInclude Include="$(SolutionDir)\..\src\core\lib\http\format_request.h">
      <Filter>src\core\lib\http</Filter>
    </ClInclude>
    <ClInclude Include="$(SolutionDir)\..\src\core\lib\http\httpcli.h">
      <Filter>src\core\lib\http</Filter>
    </ClInclude>
    <ClInclude Include="$(SolutionDir)\..\src\core\lib\http\parser.h">
      <Filter>src\core\lib\http</Filter>
    </ClInclude>
    <ClInclude Include="$(SolutionDir)\..\src\core\lib\iomgr\closure.h">
      <Filter>src\core\lib\iomgr</Filter>
    </ClInclude>
    <ClInclude Include="$(SolutionDir)\..\src\core\lib\iomgr\combiner.h">
      <Filter>src\core\lib\iomgr</Filter>
    </ClInclude>
    <ClInclude Include="$(SolutionDir)\..\src\core\lib\iomgr\endpoint.h">
      <Filter>src\core\lib\iomgr</Filter>
    </ClInclude>
    <ClInclude Include="$(SolutionDir)\..\src\core\lib\iomgr\endpoint_pair.h">
      <Filter>src\core\lib\iomgr</Filter>
    </ClInclude>
    <ClInclude Include="$(SolutionDir)\..\src\core\lib\iomgr\error.h">
      <Filter>src\core\lib\iomgr</Filter>
    </ClInclude>
    <ClInclude Include="$(SolutionDir)\..\src\core\lib\iomgr\ev_epoll_linux.h">
      <Filter>src\core\lib\iomgr</Filter>
    </ClInclude>
    <ClInclude Include="$(SolutionDir)\..\src\core\lib\iomgr\ev_poll_and_epoll_posix.h">
      <Filter>src\core\lib\iomgr</Filter>
    </ClInclude>
    <ClInclude Include="$(SolutionDir)\..\src\core\lib\iomgr\ev_poll_posix.h">
      <Filter>src\core\lib\iomgr</Filter>
    </ClInclude>
    <ClInclude Include="$(SolutionDir)\..\src\core\lib\iomgr\ev_posix.h">
      <Filter>src\core\lib\iomgr</Filter>
    </ClInclude>
    <ClInclude Include="$(SolutionDir)\..\src\core\lib\iomgr\exec_ctx.h">
      <Filter>src\core\lib\iomgr</Filter>
    </ClInclude>
    <ClInclude Include="$(SolutionDir)\..\src\core\lib\iomgr\executor.h">
      <Filter>src\core\lib\iomgr</Filter>
    </ClInclude>
    <ClInclude Include="$(SolutionDir)\..\src\core\lib\iomgr\iocp_windows.h">
      <Filter>src\core\lib\iomgr</Filter>
    </ClInclude>
    <ClInclude Include="$(SolutionDir)\..\src\core\lib\iomgr\iomgr.h">
      <Filter>src\core\lib\iomgr</Filter>
    </ClInclude>
    <ClInclude Include="$(SolutionDir)\..\src\core\lib\iomgr\iomgr_internal.h">
      <Filter>src\core\lib\iomgr</Filter>
    </ClInclude>
    <ClInclude Include="$(SolutionDir)\..\src\core\lib\iomgr\iomgr_posix.h">
      <Filter>src\core\lib\iomgr</Filter>
    </ClInclude>
    <ClInclude Include="$(SolutionDir)\..\src\core\lib\iomgr\load_file.h">
      <Filter>src\core\lib\iomgr</Filter>
    </ClInclude>
    <ClInclude Include="$(SolutionDir)\..\src\core\lib\iomgr\network_status_tracker.h">
      <Filter>src\core\lib\iomgr</Filter>
    </ClInclude>
    <ClInclude Include="$(SolutionDir)\..\src\core\lib\iomgr\polling_entity.h">
      <Filter>src\core\lib\iomgr</Filter>
    </ClInclude>
    <ClInclude Include="$(SolutionDir)\..\src\core\lib\iomgr\pollset.h">
      <Filter>src\core\lib\iomgr</Filter>
    </ClInclude>
    <ClInclude Include="$(SolutionDir)\..\src\core\lib\iomgr\pollset_set.h">
      <Filter>src\core\lib\iomgr</Filter>
    </ClInclude>
    <ClInclude Include="$(SolutionDir)\..\src\core\lib\iomgr\pollset_set_windows.h">
      <Filter>src\core\lib\iomgr</Filter>
    </ClInclude>
    <ClInclude Include="$(SolutionDir)\..\src\core\lib\iomgr\pollset_windows.h">
      <Filter>src\core\lib\iomgr</Filter>
    </ClInclude>
    <ClInclude Include="$(SolutionDir)\..\src\core\lib\iomgr\resolve_address.h">
      <Filter>src\core\lib\iomgr</Filter>
    </ClInclude>
    <ClInclude Include="$(SolutionDir)\..\src\core\lib\iomgr\sockaddr.h">
      <Filter>src\core\lib\iomgr</Filter>
    </ClInclude>
    <ClInclude Include="$(SolutionDir)\..\src\core\lib\iomgr\sockaddr_posix.h">
      <Filter>src\core\lib\iomgr</Filter>
    </ClInclude>
    <ClInclude Include="$(SolutionDir)\..\src\core\lib\iomgr\sockaddr_utils.h">
      <Filter>src\core\lib\iomgr</Filter>
    </ClInclude>
    <ClInclude Include="$(SolutionDir)\..\src\core\lib\iomgr\sockaddr_windows.h">
      <Filter>src\core\lib\iomgr</Filter>
    </ClInclude>
    <ClInclude Include="$(SolutionDir)\..\src\core\lib\iomgr\socket_utils_posix.h">
      <Filter>src\core\lib\iomgr</Filter>
    </ClInclude>
    <ClInclude Include="$(SolutionDir)\..\src\core\lib\iomgr\socket_windows.h">
      <Filter>src\core\lib\iomgr</Filter>
    </ClInclude>
    <ClInclude Include="$(SolutionDir)\..\src\core\lib\iomgr\tcp_client.h">
      <Filter>src\core\lib\iomgr</Filter>
    </ClInclude>
    <ClInclude Include="$(SolutionDir)\..\src\core\lib\iomgr\tcp_posix.h">
      <Filter>src\core\lib\iomgr</Filter>
    </ClInclude>
    <ClInclude Include="$(SolutionDir)\..\src\core\lib\iomgr\tcp_server.h">
      <Filter>src\core\lib\iomgr</Filter>
    </ClInclude>
    <ClInclude Include="$(SolutionDir)\..\src\core\lib\iomgr\tcp_windows.h">
      <Filter>src\core\lib\iomgr</Filter>
    </ClInclude>
    <ClInclude Include="$(SolutionDir)\..\src\core\lib\iomgr\time_averaged_stats.h">
      <Filter>src\core\lib\iomgr</Filter>
    </ClInclude>
    <ClInclude Include="$(SolutionDir)\..\src\core\lib\iomgr\timer.h">
      <Filter>src\core\lib\iomgr</Filter>
    </ClInclude>
    <ClInclude Include="$(SolutionDir)\..\src\core\lib\iomgr\timer_heap.h">
      <Filter>src\core\lib\iomgr</Filter>
    </ClInclude>
    <ClInclude Include="$(SolutionDir)\..\src\core\lib\iomgr\udp_server.h">
      <Filter>src\core\lib\iomgr</Filter>
    </ClInclude>
    <ClInclude Include="$(SolutionDir)\..\src\core\lib\iomgr\unix_sockets_posix.h">
      <Filter>src\core\lib\iomgr</Filter>
    </ClInclude>
    <ClInclude Include="$(SolutionDir)\..\src\core\lib\iomgr\wakeup_fd_pipe.h">
      <Filter>src\core\lib\iomgr</Filter>
    </ClInclude>
    <ClInclude Include="$(SolutionDir)\..\src\core\lib\iomgr\wakeup_fd_posix.h">
      <Filter>src\core\lib\iomgr</Filter>
    </ClInclude>
    <ClInclude Include="$(SolutionDir)\..\src\core\lib\iomgr\workqueue.h">
      <Filter>src\core\lib\iomgr</Filter>
    </ClInclude>
    <ClInclude Include="$(SolutionDir)\..\src\core\lib\iomgr\workqueue_posix.h">
      <Filter>src\core\lib\iomgr</Filter>
    </ClInclude>
    <ClInclude Include="$(SolutionDir)\..\src\core\lib\iomgr\workqueue_windows.h">
      <Filter>src\core\lib\iomgr</Filter>
    </ClInclude>
    <ClInclude Include="$(SolutionDir)\..\src\core\lib\json\json.h">
      <Filter>src\core\lib\json</Filter>
    </ClInclude>
    <ClInclude Include="$(SolutionDir)\..\src\core\lib\json\json_common.h">
      <Filter>src\core\lib\json</Filter>
    </ClInclude>
    <ClInclude Include="$(SolutionDir)\..\src\core\lib\json\json_reader.h">
      <Filter>src\core\lib\json</Filter>
    </ClInclude>
    <ClInclude Include="$(SolutionDir)\..\src\core\lib\json\json_writer.h">
      <Filter>src\core\lib\json</Filter>
    </ClInclude>
    <ClInclude Include="$(SolutionDir)\..\src\core\lib\surface\api_trace.h">
      <Filter>src\core\lib\surface</Filter>
    </ClInclude>
    <ClInclude Include="$(SolutionDir)\..\src\core\lib\surface\call.h">
      <Filter>src\core\lib\surface</Filter>
    </ClInclude>
    <ClInclude Include="$(SolutionDir)\..\src\core\lib\surface\call_test_only.h">
      <Filter>src\core\lib\surface</Filter>
    </ClInclude>
    <ClInclude Include="$(SolutionDir)\..\src\core\lib\surface\channel.h">
      <Filter>src\core\lib\surface</Filter>
    </ClInclude>
    <ClInclude Include="$(SolutionDir)\..\src\core\lib\surface\channel_init.h">
      <Filter>src\core\lib\surface</Filter>
    </ClInclude>
    <ClInclude Include="$(SolutionDir)\..\src\core\lib\surface\channel_stack_type.h">
      <Filter>src\core\lib\surface</Filter>
    </ClInclude>
    <ClInclude Include="$(SolutionDir)\..\src\core\lib\surface\completion_queue.h">
      <Filter>src\core\lib\surface</Filter>
    </ClInclude>
    <ClInclude Include="$(SolutionDir)\..\src\core\lib\surface\event_string.h">
      <Filter>src\core\lib\surface</Filter>
    </ClInclude>
    <ClInclude Include="$(SolutionDir)\..\src\core\lib\surface\init.h">
      <Filter>src\core\lib\surface</Filter>
    </ClInclude>
    <ClInclude Include="$(SolutionDir)\..\src\core\lib\surface\lame_client.h">
      <Filter>src\core\lib\surface</Filter>
    </ClInclude>
    <ClInclude Include="$(SolutionDir)\..\src\core\lib\surface\server.h">
      <Filter>src\core\lib\surface</Filter>
    </ClInclude>
    <ClInclude Include="$(SolutionDir)\..\src\core\lib\transport\byte_stream.h">
      <Filter>src\core\lib\transport</Filter>
    </ClInclude>
    <ClInclude Include="$(SolutionDir)\..\src\core\lib\transport\connectivity_state.h">
      <Filter>src\core\lib\transport</Filter>
    </ClInclude>
    <ClInclude Include="$(SolutionDir)\..\src\core\lib\transport\metadata.h">
      <Filter>src\core\lib\transport</Filter>
    </ClInclude>
    <ClInclude Include="$(SolutionDir)\..\src\core\lib\transport\metadata_batch.h">
      <Filter>src\core\lib\transport</Filter>
    </ClInclude>
    <ClInclude Include="$(SolutionDir)\..\src\core\lib\transport\static_metadata.h">
      <Filter>src\core\lib\transport</Filter>
    </ClInclude>
    <ClInclude Include="$(SolutionDir)\..\src\core\lib\transport\transport.h">
      <Filter>src\core\lib\transport</Filter>
    </ClInclude>
    <ClInclude Include="$(SolutionDir)\..\src\core\lib\transport\transport_impl.h">
      <Filter>src\core\lib\transport</Filter>
    </ClInclude>
    <ClInclude Include="$(SolutionDir)\..\src\core\lib\security\context\security_context.h">
      <Filter>src\core\lib\security\context</Filter>
    </ClInclude>
    <ClInclude Include="$(SolutionDir)\..\src\core\lib\security\credentials\composite\composite_credentials.h">
      <Filter>src\core\lib\security\credentials\composite</Filter>
    </ClInclude>
    <ClInclude Include="$(SolutionDir)\..\src\core\lib\security\credentials\credentials.h">
      <Filter>src\core\lib\security\credentials</Filter>
    </ClInclude>
    <ClInclude Include="$(SolutionDir)\..\src\core\lib\security\credentials\fake\fake_credentials.h">
      <Filter>src\core\lib\security\credentials\fake</Filter>
    </ClInclude>
    <ClInclude Include="$(SolutionDir)\..\src\core\lib\security\credentials\google_default\google_default_credentials.h">
      <Filter>src\core\lib\security\credentials\google_default</Filter>
    </ClInclude>
    <ClInclude Include="$(SolutionDir)\..\src\core\lib\security\credentials\iam\iam_credentials.h">
      <Filter>src\core\lib\security\credentials\iam</Filter>
    </ClInclude>
    <ClInclude Include="$(SolutionDir)\..\src\core\lib\security\credentials\jwt\json_token.h">
      <Filter>src\core\lib\security\credentials\jwt</Filter>
    </ClInclude>
    <ClInclude Include="$(SolutionDir)\..\src\core\lib\security\credentials\jwt\jwt_credentials.h">
      <Filter>src\core\lib\security\credentials\jwt</Filter>
    </ClInclude>
    <ClInclude Include="$(SolutionDir)\..\src\core\lib\security\credentials\jwt\jwt_verifier.h">
      <Filter>src\core\lib\security\credentials\jwt</Filter>
    </ClInclude>
    <ClInclude Include="$(SolutionDir)\..\src\core\lib\security\credentials\oauth2\oauth2_credentials.h">
      <Filter>src\core\lib\security\credentials\oauth2</Filter>
    </ClInclude>
    <ClInclude Include="$(SolutionDir)\..\src\core\lib\security\credentials\plugin\plugin_credentials.h">
      <Filter>src\core\lib\security\credentials\plugin</Filter>
    </ClInclude>
    <ClInclude Include="$(SolutionDir)\..\src\core\lib\security\credentials\ssl\ssl_credentials.h">
      <Filter>src\core\lib\security\credentials\ssl</Filter>
    </ClInclude>
    <ClInclude Include="$(SolutionDir)\..\src\core\lib\security\transport\auth_filters.h">
      <Filter>src\core\lib\security\transport</Filter>
    </ClInclude>
    <ClInclude Include="$(SolutionDir)\..\src\core\lib\security\transport\handshake.h">
      <Filter>src\core\lib\security\transport</Filter>
    </ClInclude>
    <ClInclude Include="$(SolutionDir)\..\src\core\lib\security\transport\secure_endpoint.h">
      <Filter>src\core\lib\security\transport</Filter>
    </ClInclude>
    <ClInclude Include="$(SolutionDir)\..\src\core\lib\security\transport\security_connector.h">
      <Filter>src\core\lib\security\transport</Filter>
    </ClInclude>
    <ClInclude Include="$(SolutionDir)\..\src\core\lib\security\transport\tsi_error.h">
      <Filter>src\core\lib\security\transport</Filter>
    </ClInclude>
    <ClInclude Include="$(SolutionDir)\..\src\core\lib\security\util\b64.h">
      <Filter>src\core\lib\security\util</Filter>
    </ClInclude>
    <ClInclude Include="$(SolutionDir)\..\src\core\lib\security\util\json_util.h">
      <Filter>src\core\lib\security\util</Filter>
    </ClInclude>
    <ClInclude Include="$(SolutionDir)\..\src\core\ext\transport\chttp2\alpn\alpn.h">
      <Filter>src\core\ext\transport\chttp2\alpn</Filter>
    </ClInclude>
    <ClInclude Include="$(SolutionDir)\..\src\core\lib\tsi\fake_transport_security.h">
      <Filter>src\core\lib\tsi</Filter>
    </ClInclude>
    <ClInclude Include="$(SolutionDir)\..\src\core\lib\tsi\ssl_transport_security.h">
      <Filter>src\core\lib\tsi</Filter>
    </ClInclude>
    <ClInclude Include="$(SolutionDir)\..\src\core\lib\tsi\ssl_types.h">
      <Filter>src\core\lib\tsi</Filter>
    </ClInclude>
    <ClInclude Include="$(SolutionDir)\..\src\core\lib\tsi\transport_security.h">
      <Filter>src\core\lib\tsi</Filter>
    </ClInclude>
    <ClInclude Include="$(SolutionDir)\..\src\core\lib\tsi\transport_security_interface.h">
      <Filter>src\core\lib\tsi</Filter>
    </ClInclude>
=======
>>>>>>> 824c234d
  </ItemGroup>

  <ItemGroup>
    <Filter Include="include">
      <UniqueIdentifier>{5c4eb19f-d511-e8fd-e1d6-c377cdc7d3b1}</UniqueIdentifier>
    </Filter>
    <Filter Include="include\grpc">
      <UniqueIdentifier>{f3dd91a8-058b-becf-9e41-eb42c7bc6e55}</UniqueIdentifier>
    </Filter>
    <Filter Include="include\grpc++">
      <UniqueIdentifier>{eceb50c0-bb49-3812-b6bd-b0af6df81da7}</UniqueIdentifier>
    </Filter>
    <Filter Include="include\grpc++\generic">
      <UniqueIdentifier>{83717d3c-57d9-2bfa-ed9c-2b08f86da12b}</UniqueIdentifier>
    </Filter>
    <Filter Include="include\grpc++\impl">
      <UniqueIdentifier>{dadc0002-f2ac-451b-a9b8-33b8de10b5fc}</UniqueIdentifier>
    </Filter>
    <Filter Include="include\grpc++\impl\codegen">
      <UniqueIdentifier>{ccc364e2-3f28-8bfc-c26e-800dd6f9a9af}</UniqueIdentifier>
    </Filter>
    <Filter Include="include\grpc++\impl\codegen\security">
      <UniqueIdentifier>{87cae06e-f40c-8fb6-73d6-26c7482ed9da}</UniqueIdentifier>
    </Filter>
    <Filter Include="include\grpc++\security">
      <UniqueIdentifier>{64bf60ff-9192-bb59-dcc8-8a0021e1d016}</UniqueIdentifier>
    </Filter>
    <Filter Include="include\grpc++\support">
      <UniqueIdentifier>{0ebf8008-80b9-d6da-e1dc-854bf1ec2195}</UniqueIdentifier>
    </Filter>
    <Filter Include="include\grpc\impl">
      <UniqueIdentifier>{c1049250-64f6-f900-d2e5-1718e148f1f0}</UniqueIdentifier>
    </Filter>
    <Filter Include="include\grpc\impl\codegen">
      <UniqueIdentifier>{adf6b8e3-4a4b-cb35-bb3d-568af97b58d1}</UniqueIdentifier>
    </Filter>
    <Filter Include="src">
      <UniqueIdentifier>{cce6a85d-1111-3834-6825-31e170d93cff}</UniqueIdentifier>
    </Filter>
    <Filter Include="src\cpp">
      <UniqueIdentifier>{1e5fd68c-bd87-e803-42b0-75a7fa19b91d}</UniqueIdentifier>
    </Filter>
    <Filter Include="src\cpp\client">
      <UniqueIdentifier>{ff72923a-6499-8d2a-e0fb-6d574b85d77e}</UniqueIdentifier>
    </Filter>
    <Filter Include="src\cpp\codegen">
      <UniqueIdentifier>{18e9c249-37f0-7f2c-f026-502d48ed8c92}</UniqueIdentifier>
    </Filter>
    <Filter Include="src\cpp\common">
      <UniqueIdentifier>{ed8e4daa-825f-fbe5-2a45-846ad9165d3d}</UniqueIdentifier>
    </Filter>
    <Filter Include="src\cpp\server">
      <UniqueIdentifier>{8a54a279-d14b-4237-0df3-1ffe1ef5a7af}</UniqueIdentifier>
    </Filter>
    <Filter Include="src\cpp\util">
      <UniqueIdentifier>{fb5d9a64-20ca-5119-ed38-04a3cf94923d}</UniqueIdentifier>
    </Filter>
  </ItemGroup>
</Project>
<|MERGE_RESOLUTION|>--- conflicted
+++ resolved
@@ -82,360 +82,6 @@
     <ClCompile Include="$(SolutionDir)\..\src\cpp\util\time.cc">
       <Filter>src\cpp\util</Filter>
     </ClCompile>
-<<<<<<< HEAD
-    <ClCompile Include="$(SolutionDir)\..\src\core\lib\channel\channel_args.c">
-      <Filter>src\core\lib\channel</Filter>
-    </ClCompile>
-    <ClCompile Include="$(SolutionDir)\..\src\core\lib\channel\channel_stack.c">
-      <Filter>src\core\lib\channel</Filter>
-    </ClCompile>
-    <ClCompile Include="$(SolutionDir)\..\src\core\lib\channel\channel_stack_builder.c">
-      <Filter>src\core\lib\channel</Filter>
-    </ClCompile>
-    <ClCompile Include="$(SolutionDir)\..\src\core\lib\channel\compress_filter.c">
-      <Filter>src\core\lib\channel</Filter>
-    </ClCompile>
-    <ClCompile Include="$(SolutionDir)\..\src\core\lib\channel\connected_channel.c">
-      <Filter>src\core\lib\channel</Filter>
-    </ClCompile>
-    <ClCompile Include="$(SolutionDir)\..\src\core\lib\channel\http_client_filter.c">
-      <Filter>src\core\lib\channel</Filter>
-    </ClCompile>
-    <ClCompile Include="$(SolutionDir)\..\src\core\lib\channel\http_server_filter.c">
-      <Filter>src\core\lib\channel</Filter>
-    </ClCompile>
-    <ClCompile Include="$(SolutionDir)\..\src\core\lib\compression\compression.c">
-      <Filter>src\core\lib\compression</Filter>
-    </ClCompile>
-    <ClCompile Include="$(SolutionDir)\..\src\core\lib\compression\message_compress.c">
-      <Filter>src\core\lib\compression</Filter>
-    </ClCompile>
-    <ClCompile Include="$(SolutionDir)\..\src\core\lib\debug\trace.c">
-      <Filter>src\core\lib\debug</Filter>
-    </ClCompile>
-    <ClCompile Include="$(SolutionDir)\..\src\core\lib\http\format_request.c">
-      <Filter>src\core\lib\http</Filter>
-    </ClCompile>
-    <ClCompile Include="$(SolutionDir)\..\src\core\lib\http\httpcli.c">
-      <Filter>src\core\lib\http</Filter>
-    </ClCompile>
-    <ClCompile Include="$(SolutionDir)\..\src\core\lib\http\parser.c">
-      <Filter>src\core\lib\http</Filter>
-    </ClCompile>
-    <ClCompile Include="$(SolutionDir)\..\src\core\lib\iomgr\closure.c">
-      <Filter>src\core\lib\iomgr</Filter>
-    </ClCompile>
-    <ClCompile Include="$(SolutionDir)\..\src\core\lib\iomgr\combiner.c">
-      <Filter>src\core\lib\iomgr</Filter>
-    </ClCompile>
-    <ClCompile Include="$(SolutionDir)\..\src\core\lib\iomgr\endpoint.c">
-      <Filter>src\core\lib\iomgr</Filter>
-    </ClCompile>
-    <ClCompile Include="$(SolutionDir)\..\src\core\lib\iomgr\endpoint_pair_posix.c">
-      <Filter>src\core\lib\iomgr</Filter>
-    </ClCompile>
-    <ClCompile Include="$(SolutionDir)\..\src\core\lib\iomgr\endpoint_pair_windows.c">
-      <Filter>src\core\lib\iomgr</Filter>
-    </ClCompile>
-    <ClCompile Include="$(SolutionDir)\..\src\core\lib\iomgr\error.c">
-      <Filter>src\core\lib\iomgr</Filter>
-    </ClCompile>
-    <ClCompile Include="$(SolutionDir)\..\src\core\lib\iomgr\ev_epoll_linux.c">
-      <Filter>src\core\lib\iomgr</Filter>
-    </ClCompile>
-    <ClCompile Include="$(SolutionDir)\..\src\core\lib\iomgr\ev_poll_and_epoll_posix.c">
-      <Filter>src\core\lib\iomgr</Filter>
-    </ClCompile>
-    <ClCompile Include="$(SolutionDir)\..\src\core\lib\iomgr\ev_poll_posix.c">
-      <Filter>src\core\lib\iomgr</Filter>
-    </ClCompile>
-    <ClCompile Include="$(SolutionDir)\..\src\core\lib\iomgr\ev_posix.c">
-      <Filter>src\core\lib\iomgr</Filter>
-    </ClCompile>
-    <ClCompile Include="$(SolutionDir)\..\src\core\lib\iomgr\exec_ctx.c">
-      <Filter>src\core\lib\iomgr</Filter>
-    </ClCompile>
-    <ClCompile Include="$(SolutionDir)\..\src\core\lib\iomgr\executor.c">
-      <Filter>src\core\lib\iomgr</Filter>
-    </ClCompile>
-    <ClCompile Include="$(SolutionDir)\..\src\core\lib\iomgr\iocp_windows.c">
-      <Filter>src\core\lib\iomgr</Filter>
-    </ClCompile>
-    <ClCompile Include="$(SolutionDir)\..\src\core\lib\iomgr\iomgr.c">
-      <Filter>src\core\lib\iomgr</Filter>
-    </ClCompile>
-    <ClCompile Include="$(SolutionDir)\..\src\core\lib\iomgr\iomgr_posix.c">
-      <Filter>src\core\lib\iomgr</Filter>
-    </ClCompile>
-    <ClCompile Include="$(SolutionDir)\..\src\core\lib\iomgr\iomgr_windows.c">
-      <Filter>src\core\lib\iomgr</Filter>
-    </ClCompile>
-    <ClCompile Include="$(SolutionDir)\..\src\core\lib\iomgr\load_file.c">
-      <Filter>src\core\lib\iomgr</Filter>
-    </ClCompile>
-    <ClCompile Include="$(SolutionDir)\..\src\core\lib\iomgr\network_status_tracker.c">
-      <Filter>src\core\lib\iomgr</Filter>
-    </ClCompile>
-    <ClCompile Include="$(SolutionDir)\..\src\core\lib\iomgr\polling_entity.c">
-      <Filter>src\core\lib\iomgr</Filter>
-    </ClCompile>
-    <ClCompile Include="$(SolutionDir)\..\src\core\lib\iomgr\pollset_set_windows.c">
-      <Filter>src\core\lib\iomgr</Filter>
-    </ClCompile>
-    <ClCompile Include="$(SolutionDir)\..\src\core\lib\iomgr\pollset_windows.c">
-      <Filter>src\core\lib\iomgr</Filter>
-    </ClCompile>
-    <ClCompile Include="$(SolutionDir)\..\src\core\lib\iomgr\resolve_address_posix.c">
-      <Filter>src\core\lib\iomgr</Filter>
-    </ClCompile>
-    <ClCompile Include="$(SolutionDir)\..\src\core\lib\iomgr\resolve_address_windows.c">
-      <Filter>src\core\lib\iomgr</Filter>
-    </ClCompile>
-    <ClCompile Include="$(SolutionDir)\..\src\core\lib\iomgr\sockaddr_utils.c">
-      <Filter>src\core\lib\iomgr</Filter>
-    </ClCompile>
-    <ClCompile Include="$(SolutionDir)\..\src\core\lib\iomgr\socket_utils_common_posix.c">
-      <Filter>src\core\lib\iomgr</Filter>
-    </ClCompile>
-    <ClCompile Include="$(SolutionDir)\..\src\core\lib\iomgr\socket_utils_linux.c">
-      <Filter>src\core\lib\iomgr</Filter>
-    </ClCompile>
-    <ClCompile Include="$(SolutionDir)\..\src\core\lib\iomgr\socket_utils_posix.c">
-      <Filter>src\core\lib\iomgr</Filter>
-    </ClCompile>
-    <ClCompile Include="$(SolutionDir)\..\src\core\lib\iomgr\socket_windows.c">
-      <Filter>src\core\lib\iomgr</Filter>
-    </ClCompile>
-    <ClCompile Include="$(SolutionDir)\..\src\core\lib\iomgr\tcp_client_posix.c">
-      <Filter>src\core\lib\iomgr</Filter>
-    </ClCompile>
-    <ClCompile Include="$(SolutionDir)\..\src\core\lib\iomgr\tcp_client_windows.c">
-      <Filter>src\core\lib\iomgr</Filter>
-    </ClCompile>
-    <ClCompile Include="$(SolutionDir)\..\src\core\lib\iomgr\tcp_posix.c">
-      <Filter>src\core\lib\iomgr</Filter>
-    </ClCompile>
-    <ClCompile Include="$(SolutionDir)\..\src\core\lib\iomgr\tcp_server_posix.c">
-      <Filter>src\core\lib\iomgr</Filter>
-    </ClCompile>
-    <ClCompile Include="$(SolutionDir)\..\src\core\lib\iomgr\tcp_server_windows.c">
-      <Filter>src\core\lib\iomgr</Filter>
-    </ClCompile>
-    <ClCompile Include="$(SolutionDir)\..\src\core\lib\iomgr\tcp_windows.c">
-      <Filter>src\core\lib\iomgr</Filter>
-    </ClCompile>
-    <ClCompile Include="$(SolutionDir)\..\src\core\lib\iomgr\time_averaged_stats.c">
-      <Filter>src\core\lib\iomgr</Filter>
-    </ClCompile>
-    <ClCompile Include="$(SolutionDir)\..\src\core\lib\iomgr\timer.c">
-      <Filter>src\core\lib\iomgr</Filter>
-    </ClCompile>
-    <ClCompile Include="$(SolutionDir)\..\src\core\lib\iomgr\timer_heap.c">
-      <Filter>src\core\lib\iomgr</Filter>
-    </ClCompile>
-    <ClCompile Include="$(SolutionDir)\..\src\core\lib\iomgr\udp_server.c">
-      <Filter>src\core\lib\iomgr</Filter>
-    </ClCompile>
-    <ClCompile Include="$(SolutionDir)\..\src\core\lib\iomgr\unix_sockets_posix.c">
-      <Filter>src\core\lib\iomgr</Filter>
-    </ClCompile>
-    <ClCompile Include="$(SolutionDir)\..\src\core\lib\iomgr\unix_sockets_posix_noop.c">
-      <Filter>src\core\lib\iomgr</Filter>
-    </ClCompile>
-    <ClCompile Include="$(SolutionDir)\..\src\core\lib\iomgr\wakeup_fd_eventfd.c">
-      <Filter>src\core\lib\iomgr</Filter>
-    </ClCompile>
-    <ClCompile Include="$(SolutionDir)\..\src\core\lib\iomgr\wakeup_fd_nospecial.c">
-      <Filter>src\core\lib\iomgr</Filter>
-    </ClCompile>
-    <ClCompile Include="$(SolutionDir)\..\src\core\lib\iomgr\wakeup_fd_pipe.c">
-      <Filter>src\core\lib\iomgr</Filter>
-    </ClCompile>
-    <ClCompile Include="$(SolutionDir)\..\src\core\lib\iomgr\wakeup_fd_posix.c">
-      <Filter>src\core\lib\iomgr</Filter>
-    </ClCompile>
-    <ClCompile Include="$(SolutionDir)\..\src\core\lib\iomgr\workqueue_posix.c">
-      <Filter>src\core\lib\iomgr</Filter>
-    </ClCompile>
-    <ClCompile Include="$(SolutionDir)\..\src\core\lib\iomgr\workqueue_windows.c">
-      <Filter>src\core\lib\iomgr</Filter>
-    </ClCompile>
-    <ClCompile Include="$(SolutionDir)\..\src\core\lib\json\json.c">
-      <Filter>src\core\lib\json</Filter>
-    </ClCompile>
-    <ClCompile Include="$(SolutionDir)\..\src\core\lib\json\json_reader.c">
-      <Filter>src\core\lib\json</Filter>
-    </ClCompile>
-    <ClCompile Include="$(SolutionDir)\..\src\core\lib\json\json_string.c">
-      <Filter>src\core\lib\json</Filter>
-    </ClCompile>
-    <ClCompile Include="$(SolutionDir)\..\src\core\lib\json\json_writer.c">
-      <Filter>src\core\lib\json</Filter>
-    </ClCompile>
-    <ClCompile Include="$(SolutionDir)\..\src\core\lib\surface\alarm.c">
-      <Filter>src\core\lib\surface</Filter>
-    </ClCompile>
-    <ClCompile Include="$(SolutionDir)\..\src\core\lib\surface\api_trace.c">
-      <Filter>src\core\lib\surface</Filter>
-    </ClCompile>
-    <ClCompile Include="$(SolutionDir)\..\src\core\lib\surface\byte_buffer.c">
-      <Filter>src\core\lib\surface</Filter>
-    </ClCompile>
-    <ClCompile Include="$(SolutionDir)\..\src\core\lib\surface\byte_buffer_reader.c">
-      <Filter>src\core\lib\surface</Filter>
-    </ClCompile>
-    <ClCompile Include="$(SolutionDir)\..\src\core\lib\surface\call.c">
-      <Filter>src\core\lib\surface</Filter>
-    </ClCompile>
-    <ClCompile Include="$(SolutionDir)\..\src\core\lib\surface\call_details.c">
-      <Filter>src\core\lib\surface</Filter>
-    </ClCompile>
-    <ClCompile Include="$(SolutionDir)\..\src\core\lib\surface\call_log_batch.c">
-      <Filter>src\core\lib\surface</Filter>
-    </ClCompile>
-    <ClCompile Include="$(SolutionDir)\..\src\core\lib\surface\channel.c">
-      <Filter>src\core\lib\surface</Filter>
-    </ClCompile>
-    <ClCompile Include="$(SolutionDir)\..\src\core\lib\surface\channel_init.c">
-      <Filter>src\core\lib\surface</Filter>
-    </ClCompile>
-    <ClCompile Include="$(SolutionDir)\..\src\core\lib\surface\channel_ping.c">
-      <Filter>src\core\lib\surface</Filter>
-    </ClCompile>
-    <ClCompile Include="$(SolutionDir)\..\src\core\lib\surface\channel_stack_type.c">
-      <Filter>src\core\lib\surface</Filter>
-    </ClCompile>
-    <ClCompile Include="$(SolutionDir)\..\src\core\lib\surface\completion_queue.c">
-      <Filter>src\core\lib\surface</Filter>
-    </ClCompile>
-    <ClCompile Include="$(SolutionDir)\..\src\core\lib\surface\event_string.c">
-      <Filter>src\core\lib\surface</Filter>
-    </ClCompile>
-    <ClCompile Include="$(SolutionDir)\..\src\core\lib\surface\lame_client.c">
-      <Filter>src\core\lib\surface</Filter>
-    </ClCompile>
-    <ClCompile Include="$(SolutionDir)\..\src\core\lib\surface\metadata_array.c">
-      <Filter>src\core\lib\surface</Filter>
-    </ClCompile>
-    <ClCompile Include="$(SolutionDir)\..\src\core\lib\surface\server.c">
-      <Filter>src\core\lib\surface</Filter>
-    </ClCompile>
-    <ClCompile Include="$(SolutionDir)\..\src\core\lib\surface\validate_metadata.c">
-      <Filter>src\core\lib\surface</Filter>
-    </ClCompile>
-    <ClCompile Include="$(SolutionDir)\..\src\core\lib\surface\version.c">
-      <Filter>src\core\lib\surface</Filter>
-    </ClCompile>
-    <ClCompile Include="$(SolutionDir)\..\src\core\lib\transport\byte_stream.c">
-      <Filter>src\core\lib\transport</Filter>
-    </ClCompile>
-    <ClCompile Include="$(SolutionDir)\..\src\core\lib\transport\connectivity_state.c">
-      <Filter>src\core\lib\transport</Filter>
-    </ClCompile>
-    <ClCompile Include="$(SolutionDir)\..\src\core\lib\transport\metadata.c">
-      <Filter>src\core\lib\transport</Filter>
-    </ClCompile>
-    <ClCompile Include="$(SolutionDir)\..\src\core\lib\transport\metadata_batch.c">
-      <Filter>src\core\lib\transport</Filter>
-    </ClCompile>
-    <ClCompile Include="$(SolutionDir)\..\src\core\lib\transport\static_metadata.c">
-      <Filter>src\core\lib\transport</Filter>
-    </ClCompile>
-    <ClCompile Include="$(SolutionDir)\..\src\core\lib\transport\transport.c">
-      <Filter>src\core\lib\transport</Filter>
-    </ClCompile>
-    <ClCompile Include="$(SolutionDir)\..\src\core\lib\transport\transport_op_string.c">
-      <Filter>src\core\lib\transport</Filter>
-    </ClCompile>
-    <ClCompile Include="$(SolutionDir)\..\src\core\lib\http\httpcli_security_connector.c">
-      <Filter>src\core\lib\http</Filter>
-    </ClCompile>
-    <ClCompile Include="$(SolutionDir)\..\src\core\lib\security\context\security_context.c">
-      <Filter>src\core\lib\security\context</Filter>
-    </ClCompile>
-    <ClCompile Include="$(SolutionDir)\..\src\core\lib\security\credentials\composite\composite_credentials.c">
-      <Filter>src\core\lib\security\credentials\composite</Filter>
-    </ClCompile>
-    <ClCompile Include="$(SolutionDir)\..\src\core\lib\security\credentials\credentials.c">
-      <Filter>src\core\lib\security\credentials</Filter>
-    </ClCompile>
-    <ClCompile Include="$(SolutionDir)\..\src\core\lib\security\credentials\credentials_metadata.c">
-      <Filter>src\core\lib\security\credentials</Filter>
-    </ClCompile>
-    <ClCompile Include="$(SolutionDir)\..\src\core\lib\security\credentials\fake\fake_credentials.c">
-      <Filter>src\core\lib\security\credentials\fake</Filter>
-    </ClCompile>
-    <ClCompile Include="$(SolutionDir)\..\src\core\lib\security\credentials\google_default\credentials_posix.c">
-      <Filter>src\core\lib\security\credentials\google_default</Filter>
-    </ClCompile>
-    <ClCompile Include="$(SolutionDir)\..\src\core\lib\security\credentials\google_default\credentials_windows.c">
-      <Filter>src\core\lib\security\credentials\google_default</Filter>
-    </ClCompile>
-    <ClCompile Include="$(SolutionDir)\..\src\core\lib\security\credentials\google_default\google_default_credentials.c">
-      <Filter>src\core\lib\security\credentials\google_default</Filter>
-    </ClCompile>
-    <ClCompile Include="$(SolutionDir)\..\src\core\lib\security\credentials\iam\iam_credentials.c">
-      <Filter>src\core\lib\security\credentials\iam</Filter>
-    </ClCompile>
-    <ClCompile Include="$(SolutionDir)\..\src\core\lib\security\credentials\jwt\json_token.c">
-      <Filter>src\core\lib\security\credentials\jwt</Filter>
-    </ClCompile>
-    <ClCompile Include="$(SolutionDir)\..\src\core\lib\security\credentials\jwt\jwt_credentials.c">
-      <Filter>src\core\lib\security\credentials\jwt</Filter>
-    </ClCompile>
-    <ClCompile Include="$(SolutionDir)\..\src\core\lib\security\credentials\jwt\jwt_verifier.c">
-      <Filter>src\core\lib\security\credentials\jwt</Filter>
-    </ClCompile>
-    <ClCompile Include="$(SolutionDir)\..\src\core\lib\security\credentials\oauth2\oauth2_credentials.c">
-      <Filter>src\core\lib\security\credentials\oauth2</Filter>
-    </ClCompile>
-    <ClCompile Include="$(SolutionDir)\..\src\core\lib\security\credentials\plugin\plugin_credentials.c">
-      <Filter>src\core\lib\security\credentials\plugin</Filter>
-    </ClCompile>
-    <ClCompile Include="$(SolutionDir)\..\src\core\lib\security\credentials\ssl\ssl_credentials.c">
-      <Filter>src\core\lib\security\credentials\ssl</Filter>
-    </ClCompile>
-    <ClCompile Include="$(SolutionDir)\..\src\core\lib\security\transport\client_auth_filter.c">
-      <Filter>src\core\lib\security\transport</Filter>
-    </ClCompile>
-    <ClCompile Include="$(SolutionDir)\..\src\core\lib\security\transport\handshake.c">
-      <Filter>src\core\lib\security\transport</Filter>
-    </ClCompile>
-    <ClCompile Include="$(SolutionDir)\..\src\core\lib\security\transport\secure_endpoint.c">
-      <Filter>src\core\lib\security\transport</Filter>
-    </ClCompile>
-    <ClCompile Include="$(SolutionDir)\..\src\core\lib\security\transport\security_connector.c">
-      <Filter>src\core\lib\security\transport</Filter>
-    </ClCompile>
-    <ClCompile Include="$(SolutionDir)\..\src\core\lib\security\transport\server_auth_filter.c">
-      <Filter>src\core\lib\security\transport</Filter>
-    </ClCompile>
-    <ClCompile Include="$(SolutionDir)\..\src\core\lib\security\transport\tsi_error.c">
-      <Filter>src\core\lib\security\transport</Filter>
-    </ClCompile>
-    <ClCompile Include="$(SolutionDir)\..\src\core\lib\security\util\b64.c">
-      <Filter>src\core\lib\security\util</Filter>
-    </ClCompile>
-    <ClCompile Include="$(SolutionDir)\..\src\core\lib\security\util\json_util.c">
-      <Filter>src\core\lib\security\util</Filter>
-    </ClCompile>
-    <ClCompile Include="$(SolutionDir)\..\src\core\lib\surface\init_secure.c">
-      <Filter>src\core\lib\surface</Filter>
-    </ClCompile>
-    <ClCompile Include="$(SolutionDir)\..\src\core\ext\transport\chttp2\alpn\alpn.c">
-      <Filter>src\core\ext\transport\chttp2\alpn</Filter>
-    </ClCompile>
-    <ClCompile Include="$(SolutionDir)\..\src\core\lib\tsi\fake_transport_security.c">
-      <Filter>src\core\lib\tsi</Filter>
-    </ClCompile>
-    <ClCompile Include="$(SolutionDir)\..\src\core\lib\tsi\ssl_transport_security.c">
-      <Filter>src\core\lib\tsi</Filter>
-    </ClCompile>
-    <ClCompile Include="$(SolutionDir)\..\src\core\lib\tsi\transport_security.c">
-      <Filter>src\core\lib\tsi</Filter>
-    </ClCompile>
-=======
->>>>>>> 824c234d
     <ClCompile Include="$(SolutionDir)\..\src\cpp\codegen\codegen_init.cc">
       <Filter>src\cpp\codegen</Filter>
     </ClCompile>
@@ -746,321 +392,6 @@
     <ClInclude Include="$(SolutionDir)\..\src\cpp\server\thread_pool_interface.h">
       <Filter>src\cpp\server</Filter>
     </ClInclude>
-<<<<<<< HEAD
-    <ClInclude Include="$(SolutionDir)\..\src\core\lib\channel\channel_args.h">
-      <Filter>src\core\lib\channel</Filter>
-    </ClInclude>
-    <ClInclude Include="$(SolutionDir)\..\src\core\lib\channel\channel_stack.h">
-      <Filter>src\core\lib\channel</Filter>
-    </ClInclude>
-    <ClInclude Include="$(SolutionDir)\..\src\core\lib\channel\channel_stack_builder.h">
-      <Filter>src\core\lib\channel</Filter>
-    </ClInclude>
-    <ClInclude Include="$(SolutionDir)\..\src\core\lib\channel\compress_filter.h">
-      <Filter>src\core\lib\channel</Filter>
-    </ClInclude>
-    <ClInclude Include="$(SolutionDir)\..\src\core\lib\channel\connected_channel.h">
-      <Filter>src\core\lib\channel</Filter>
-    </ClInclude>
-    <ClInclude Include="$(SolutionDir)\..\src\core\lib\channel\context.h">
-      <Filter>src\core\lib\channel</Filter>
-    </ClInclude>
-    <ClInclude Include="$(SolutionDir)\..\src\core\lib\channel\http_client_filter.h">
-      <Filter>src\core\lib\channel</Filter>
-    </ClInclude>
-    <ClInclude Include="$(SolutionDir)\..\src\core\lib\channel\http_server_filter.h">
-      <Filter>src\core\lib\channel</Filter>
-    </ClInclude>
-    <ClInclude Include="$(SolutionDir)\..\src\core\lib\compression\algorithm_metadata.h">
-      <Filter>src\core\lib\compression</Filter>
-    </ClInclude>
-    <ClInclude Include="$(SolutionDir)\..\src\core\lib\compression\message_compress.h">
-      <Filter>src\core\lib\compression</Filter>
-    </ClInclude>
-    <ClInclude Include="$(SolutionDir)\..\src\core\lib\debug\trace.h">
-      <Filter>src\core\lib\debug</Filter>
-    </ClInclude>
-    <ClInclude Include="$(SolutionDir)\..\src\core\lib\http\format_request.h">
-      <Filter>src\core\lib\http</Filter>
-    </ClInclude>
-    <ClInclude Include="$(SolutionDir)\..\src\core\lib\http\httpcli.h">
-      <Filter>src\core\lib\http</Filter>
-    </ClInclude>
-    <ClInclude Include="$(SolutionDir)\..\src\core\lib\http\parser.h">
-      <Filter>src\core\lib\http</Filter>
-    </ClInclude>
-    <ClInclude Include="$(SolutionDir)\..\src\core\lib\iomgr\closure.h">
-      <Filter>src\core\lib\iomgr</Filter>
-    </ClInclude>
-    <ClInclude Include="$(SolutionDir)\..\src\core\lib\iomgr\combiner.h">
-      <Filter>src\core\lib\iomgr</Filter>
-    </ClInclude>
-    <ClInclude Include="$(SolutionDir)\..\src\core\lib\iomgr\endpoint.h">
-      <Filter>src\core\lib\iomgr</Filter>
-    </ClInclude>
-    <ClInclude Include="$(SolutionDir)\..\src\core\lib\iomgr\endpoint_pair.h">
-      <Filter>src\core\lib\iomgr</Filter>
-    </ClInclude>
-    <ClInclude Include="$(SolutionDir)\..\src\core\lib\iomgr\error.h">
-      <Filter>src\core\lib\iomgr</Filter>
-    </ClInclude>
-    <ClInclude Include="$(SolutionDir)\..\src\core\lib\iomgr\ev_epoll_linux.h">
-      <Filter>src\core\lib\iomgr</Filter>
-    </ClInclude>
-    <ClInclude Include="$(SolutionDir)\..\src\core\lib\iomgr\ev_poll_and_epoll_posix.h">
-      <Filter>src\core\lib\iomgr</Filter>
-    </ClInclude>
-    <ClInclude Include="$(SolutionDir)\..\src\core\lib\iomgr\ev_poll_posix.h">
-      <Filter>src\core\lib\iomgr</Filter>
-    </ClInclude>
-    <ClInclude Include="$(SolutionDir)\..\src\core\lib\iomgr\ev_posix.h">
-      <Filter>src\core\lib\iomgr</Filter>
-    </ClInclude>
-    <ClInclude Include="$(SolutionDir)\..\src\core\lib\iomgr\exec_ctx.h">
-      <Filter>src\core\lib\iomgr</Filter>
-    </ClInclude>
-    <ClInclude Include="$(SolutionDir)\..\src\core\lib\iomgr\executor.h">
-      <Filter>src\core\lib\iomgr</Filter>
-    </ClInclude>
-    <ClInclude Include="$(SolutionDir)\..\src\core\lib\iomgr\iocp_windows.h">
-      <Filter>src\core\lib\iomgr</Filter>
-    </ClInclude>
-    <ClInclude Include="$(SolutionDir)\..\src\core\lib\iomgr\iomgr.h">
-      <Filter>src\core\lib\iomgr</Filter>
-    </ClInclude>
-    <ClInclude Include="$(SolutionDir)\..\src\core\lib\iomgr\iomgr_internal.h">
-      <Filter>src\core\lib\iomgr</Filter>
-    </ClInclude>
-    <ClInclude Include="$(SolutionDir)\..\src\core\lib\iomgr\iomgr_posix.h">
-      <Filter>src\core\lib\iomgr</Filter>
-    </ClInclude>
-    <ClInclude Include="$(SolutionDir)\..\src\core\lib\iomgr\load_file.h">
-      <Filter>src\core\lib\iomgr</Filter>
-    </ClInclude>
-    <ClInclude Include="$(SolutionDir)\..\src\core\lib\iomgr\network_status_tracker.h">
-      <Filter>src\core\lib\iomgr</Filter>
-    </ClInclude>
-    <ClInclude Include="$(SolutionDir)\..\src\core\lib\iomgr\polling_entity.h">
-      <Filter>src\core\lib\iomgr</Filter>
-    </ClInclude>
-    <ClInclude Include="$(SolutionDir)\..\src\core\lib\iomgr\pollset.h">
-      <Filter>src\core\lib\iomgr</Filter>
-    </ClInclude>
-    <ClInclude Include="$(SolutionDir)\..\src\core\lib\iomgr\pollset_set.h">
-      <Filter>src\core\lib\iomgr</Filter>
-    </ClInclude>
-    <ClInclude Include="$(SolutionDir)\..\src\core\lib\iomgr\pollset_set_windows.h">
-      <Filter>src\core\lib\iomgr</Filter>
-    </ClInclude>
-    <ClInclude Include="$(SolutionDir)\..\src\core\lib\iomgr\pollset_windows.h">
-      <Filter>src\core\lib\iomgr</Filter>
-    </ClInclude>
-    <ClInclude Include="$(SolutionDir)\..\src\core\lib\iomgr\resolve_address.h">
-      <Filter>src\core\lib\iomgr</Filter>
-    </ClInclude>
-    <ClInclude Include="$(SolutionDir)\..\src\core\lib\iomgr\sockaddr.h">
-      <Filter>src\core\lib\iomgr</Filter>
-    </ClInclude>
-    <ClInclude Include="$(SolutionDir)\..\src\core\lib\iomgr\sockaddr_posix.h">
-      <Filter>src\core\lib\iomgr</Filter>
-    </ClInclude>
-    <ClInclude Include="$(SolutionDir)\..\src\core\lib\iomgr\sockaddr_utils.h">
-      <Filter>src\core\lib\iomgr</Filter>
-    </ClInclude>
-    <ClInclude Include="$(SolutionDir)\..\src\core\lib\iomgr\sockaddr_windows.h">
-      <Filter>src\core\lib\iomgr</Filter>
-    </ClInclude>
-    <ClInclude Include="$(SolutionDir)\..\src\core\lib\iomgr\socket_utils_posix.h">
-      <Filter>src\core\lib\iomgr</Filter>
-    </ClInclude>
-    <ClInclude Include="$(SolutionDir)\..\src\core\lib\iomgr\socket_windows.h">
-      <Filter>src\core\lib\iomgr</Filter>
-    </ClInclude>
-    <ClInclude Include="$(SolutionDir)\..\src\core\lib\iomgr\tcp_client.h">
-      <Filter>src\core\lib\iomgr</Filter>
-    </ClInclude>
-    <ClInclude Include="$(SolutionDir)\..\src\core\lib\iomgr\tcp_posix.h">
-      <Filter>src\core\lib\iomgr</Filter>
-    </ClInclude>
-    <ClInclude Include="$(SolutionDir)\..\src\core\lib\iomgr\tcp_server.h">
-      <Filter>src\core\lib\iomgr</Filter>
-    </ClInclude>
-    <ClInclude Include="$(SolutionDir)\..\src\core\lib\iomgr\tcp_windows.h">
-      <Filter>src\core\lib\iomgr</Filter>
-    </ClInclude>
-    <ClInclude Include="$(SolutionDir)\..\src\core\lib\iomgr\time_averaged_stats.h">
-      <Filter>src\core\lib\iomgr</Filter>
-    </ClInclude>
-    <ClInclude Include="$(SolutionDir)\..\src\core\lib\iomgr\timer.h">
-      <Filter>src\core\lib\iomgr</Filter>
-    </ClInclude>
-    <ClInclude Include="$(SolutionDir)\..\src\core\lib\iomgr\timer_heap.h">
-      <Filter>src\core\lib\iomgr</Filter>
-    </ClInclude>
-    <ClInclude Include="$(SolutionDir)\..\src\core\lib\iomgr\udp_server.h">
-      <Filter>src\core\lib\iomgr</Filter>
-    </ClInclude>
-    <ClInclude Include="$(SolutionDir)\..\src\core\lib\iomgr\unix_sockets_posix.h">
-      <Filter>src\core\lib\iomgr</Filter>
-    </ClInclude>
-    <ClInclude Include="$(SolutionDir)\..\src\core\lib\iomgr\wakeup_fd_pipe.h">
-      <Filter>src\core\lib\iomgr</Filter>
-    </ClInclude>
-    <ClInclude Include="$(SolutionDir)\..\src\core\lib\iomgr\wakeup_fd_posix.h">
-      <Filter>src\core\lib\iomgr</Filter>
-    </ClInclude>
-    <ClInclude Include="$(SolutionDir)\..\src\core\lib\iomgr\workqueue.h">
-      <Filter>src\core\lib\iomgr</Filter>
-    </ClInclude>
-    <ClInclude Include="$(SolutionDir)\..\src\core\lib\iomgr\workqueue_posix.h">
-      <Filter>src\core\lib\iomgr</Filter>
-    </ClInclude>
-    <ClInclude Include="$(SolutionDir)\..\src\core\lib\iomgr\workqueue_windows.h">
-      <Filter>src\core\lib\iomgr</Filter>
-    </ClInclude>
-    <ClInclude Include="$(SolutionDir)\..\src\core\lib\json\json.h">
-      <Filter>src\core\lib\json</Filter>
-    </ClInclude>
-    <ClInclude Include="$(SolutionDir)\..\src\core\lib\json\json_common.h">
-      <Filter>src\core\lib\json</Filter>
-    </ClInclude>
-    <ClInclude Include="$(SolutionDir)\..\src\core\lib\json\json_reader.h">
-      <Filter>src\core\lib\json</Filter>
-    </ClInclude>
-    <ClInclude Include="$(SolutionDir)\..\src\core\lib\json\json_writer.h">
-      <Filter>src\core\lib\json</Filter>
-    </ClInclude>
-    <ClInclude Include="$(SolutionDir)\..\src\core\lib\surface\api_trace.h">
-      <Filter>src\core\lib\surface</Filter>
-    </ClInclude>
-    <ClInclude Include="$(SolutionDir)\..\src\core\lib\surface\call.h">
-      <Filter>src\core\lib\surface</Filter>
-    </ClInclude>
-    <ClInclude Include="$(SolutionDir)\..\src\core\lib\surface\call_test_only.h">
-      <Filter>src\core\lib\surface</Filter>
-    </ClInclude>
-    <ClInclude Include="$(SolutionDir)\..\src\core\lib\surface\channel.h">
-      <Filter>src\core\lib\surface</Filter>
-    </ClInclude>
-    <ClInclude Include="$(SolutionDir)\..\src\core\lib\surface\channel_init.h">
-      <Filter>src\core\lib\surface</Filter>
-    </ClInclude>
-    <ClInclude Include="$(SolutionDir)\..\src\core\lib\surface\channel_stack_type.h">
-      <Filter>src\core\lib\surface</Filter>
-    </ClInclude>
-    <ClInclude Include="$(SolutionDir)\..\src\core\lib\surface\completion_queue.h">
-      <Filter>src\core\lib\surface</Filter>
-    </ClInclude>
-    <ClInclude Include="$(SolutionDir)\..\src\core\lib\surface\event_string.h">
-      <Filter>src\core\lib\surface</Filter>
-    </ClInclude>
-    <ClInclude Include="$(SolutionDir)\..\src\core\lib\surface\init.h">
-      <Filter>src\core\lib\surface</Filter>
-    </ClInclude>
-    <ClInclude Include="$(SolutionDir)\..\src\core\lib\surface\lame_client.h">
-      <Filter>src\core\lib\surface</Filter>
-    </ClInclude>
-    <ClInclude Include="$(SolutionDir)\..\src\core\lib\surface\server.h">
-      <Filter>src\core\lib\surface</Filter>
-    </ClInclude>
-    <ClInclude Include="$(SolutionDir)\..\src\core\lib\transport\byte_stream.h">
-      <Filter>src\core\lib\transport</Filter>
-    </ClInclude>
-    <ClInclude Include="$(SolutionDir)\..\src\core\lib\transport\connectivity_state.h">
-      <Filter>src\core\lib\transport</Filter>
-    </ClInclude>
-    <ClInclude Include="$(SolutionDir)\..\src\core\lib\transport\metadata.h">
-      <Filter>src\core\lib\transport</Filter>
-    </ClInclude>
-    <ClInclude Include="$(SolutionDir)\..\src\core\lib\transport\metadata_batch.h">
-      <Filter>src\core\lib\transport</Filter>
-    </ClInclude>
-    <ClInclude Include="$(SolutionDir)\..\src\core\lib\transport\static_metadata.h">
-      <Filter>src\core\lib\transport</Filter>
-    </ClInclude>
-    <ClInclude Include="$(SolutionDir)\..\src\core\lib\transport\transport.h">
-      <Filter>src\core\lib\transport</Filter>
-    </ClInclude>
-    <ClInclude Include="$(SolutionDir)\..\src\core\lib\transport\transport_impl.h">
-      <Filter>src\core\lib\transport</Filter>
-    </ClInclude>
-    <ClInclude Include="$(SolutionDir)\..\src\core\lib\security\context\security_context.h">
-      <Filter>src\core\lib\security\context</Filter>
-    </ClInclude>
-    <ClInclude Include="$(SolutionDir)\..\src\core\lib\security\credentials\composite\composite_credentials.h">
-      <Filter>src\core\lib\security\credentials\composite</Filter>
-    </ClInclude>
-    <ClInclude Include="$(SolutionDir)\..\src\core\lib\security\credentials\credentials.h">
-      <Filter>src\core\lib\security\credentials</Filter>
-    </ClInclude>
-    <ClInclude Include="$(SolutionDir)\..\src\core\lib\security\credentials\fake\fake_credentials.h">
-      <Filter>src\core\lib\security\credentials\fake</Filter>
-    </ClInclude>
-    <ClInclude Include="$(SolutionDir)\..\src\core\lib\security\credentials\google_default\google_default_credentials.h">
-      <Filter>src\core\lib\security\credentials\google_default</Filter>
-    </ClInclude>
-    <ClInclude Include="$(SolutionDir)\..\src\core\lib\security\credentials\iam\iam_credentials.h">
-      <Filter>src\core\lib\security\credentials\iam</Filter>
-    </ClInclude>
-    <ClInclude Include="$(SolutionDir)\..\src\core\lib\security\credentials\jwt\json_token.h">
-      <Filter>src\core\lib\security\credentials\jwt</Filter>
-    </ClInclude>
-    <ClInclude Include="$(SolutionDir)\..\src\core\lib\security\credentials\jwt\jwt_credentials.h">
-      <Filter>src\core\lib\security\credentials\jwt</Filter>
-    </ClInclude>
-    <ClInclude Include="$(SolutionDir)\..\src\core\lib\security\credentials\jwt\jwt_verifier.h">
-      <Filter>src\core\lib\security\credentials\jwt</Filter>
-    </ClInclude>
-    <ClInclude Include="$(SolutionDir)\..\src\core\lib\security\credentials\oauth2\oauth2_credentials.h">
-      <Filter>src\core\lib\security\credentials\oauth2</Filter>
-    </ClInclude>
-    <ClInclude Include="$(SolutionDir)\..\src\core\lib\security\credentials\plugin\plugin_credentials.h">
-      <Filter>src\core\lib\security\credentials\plugin</Filter>
-    </ClInclude>
-    <ClInclude Include="$(SolutionDir)\..\src\core\lib\security\credentials\ssl\ssl_credentials.h">
-      <Filter>src\core\lib\security\credentials\ssl</Filter>
-    </ClInclude>
-    <ClInclude Include="$(SolutionDir)\..\src\core\lib\security\transport\auth_filters.h">
-      <Filter>src\core\lib\security\transport</Filter>
-    </ClInclude>
-    <ClInclude Include="$(SolutionDir)\..\src\core\lib\security\transport\handshake.h">
-      <Filter>src\core\lib\security\transport</Filter>
-    </ClInclude>
-    <ClInclude Include="$(SolutionDir)\..\src\core\lib\security\transport\secure_endpoint.h">
-      <Filter>src\core\lib\security\transport</Filter>
-    </ClInclude>
-    <ClInclude Include="$(SolutionDir)\..\src\core\lib\security\transport\security_connector.h">
-      <Filter>src\core\lib\security\transport</Filter>
-    </ClInclude>
-    <ClInclude Include="$(SolutionDir)\..\src\core\lib\security\transport\tsi_error.h">
-      <Filter>src\core\lib\security\transport</Filter>
-    </ClInclude>
-    <ClInclude Include="$(SolutionDir)\..\src\core\lib\security\util\b64.h">
-      <Filter>src\core\lib\security\util</Filter>
-    </ClInclude>
-    <ClInclude Include="$(SolutionDir)\..\src\core\lib\security\util\json_util.h">
-      <Filter>src\core\lib\security\util</Filter>
-    </ClInclude>
-    <ClInclude Include="$(SolutionDir)\..\src\core\ext\transport\chttp2\alpn\alpn.h">
-      <Filter>src\core\ext\transport\chttp2\alpn</Filter>
-    </ClInclude>
-    <ClInclude Include="$(SolutionDir)\..\src\core\lib\tsi\fake_transport_security.h">
-      <Filter>src\core\lib\tsi</Filter>
-    </ClInclude>
-    <ClInclude Include="$(SolutionDir)\..\src\core\lib\tsi\ssl_transport_security.h">
-      <Filter>src\core\lib\tsi</Filter>
-    </ClInclude>
-    <ClInclude Include="$(SolutionDir)\..\src\core\lib\tsi\ssl_types.h">
-      <Filter>src\core\lib\tsi</Filter>
-    </ClInclude>
-    <ClInclude Include="$(SolutionDir)\..\src\core\lib\tsi\transport_security.h">
-      <Filter>src\core\lib\tsi</Filter>
-    </ClInclude>
-    <ClInclude Include="$(SolutionDir)\..\src\core\lib\tsi\transport_security_interface.h">
-      <Filter>src\core\lib\tsi</Filter>
-    </ClInclude>
-=======
->>>>>>> 824c234d
   </ItemGroup>
 
   <ItemGroup>
