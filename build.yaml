'#1': This file describes the list of targets and dependencies.
'#2': It is used among other things to generate all of our project files.
'#3': Please refer to the templates directory for more information.
settings:
  '#1': The public version number of the library.
  '#2': Master always has a "-dev" suffix
  '#3': Use "-preN" suffixes to identify pre-release versions
  '#4': Per-language overrides are possible with (eg) ruby_version tag here
  '#5': See the expand_version.py for all the quirks here
  version: 0.15.0-dev
filegroups:
- name: census
  public_headers:
  - include/grpc/census.h
  headers:
  - src/core/ext/census/aggregation.h
  - src/core/ext/census/census_interface.h
  - src/core/ext/census/census_rpc_stats.h
  - src/core/ext/census/grpc_filter.h
  - src/core/ext/census/mlog.h
  - src/core/ext/census/rpc_metric_id.h
  src:
  - src/core/ext/census/context.c
  - src/core/ext/census/grpc_context.c
  - src/core/ext/census/grpc_filter.c
  - src/core/ext/census/grpc_plugin.c
  - src/core/ext/census/initialize.c
  - src/core/ext/census/mlog.c
  - src/core/ext/census/operation.c
  - src/core/ext/census/placeholders.c
  - src/core/ext/census/tracing.c
  plugin: census_grpc_plugin
  uses:
  - grpc_base
- name: gpr_base
  public_headers:
  - include/grpc/support/alloc.h
  - include/grpc/support/atm.h
  - include/grpc/support/atm_gcc_atomic.h
  - include/grpc/support/atm_gcc_sync.h
  - include/grpc/support/atm_win32.h
  - include/grpc/support/avl.h
  - include/grpc/support/cmdline.h
  - include/grpc/support/cpu.h
  - include/grpc/support/histogram.h
  - include/grpc/support/host_port.h
  - include/grpc/support/log.h
  - include/grpc/support/log_win32.h
  - include/grpc/support/port_platform.h
  - include/grpc/support/slice.h
  - include/grpc/support/slice_buffer.h
  - include/grpc/support/string_util.h
  - include/grpc/support/subprocess.h
  - include/grpc/support/sync.h
  - include/grpc/support/sync_generic.h
  - include/grpc/support/sync_posix.h
  - include/grpc/support/sync_win32.h
  - include/grpc/support/thd.h
  - include/grpc/support/time.h
  - include/grpc/support/tls.h
  - include/grpc/support/tls_gcc.h
  - include/grpc/support/tls_msvc.h
  - include/grpc/support/tls_pthread.h
  - include/grpc/support/useful.h
  headers:
  - src/core/lib/profiling/timers.h
  - src/core/lib/support/backoff.h
  - src/core/lib/support/block_annotate.h
  - src/core/lib/support/env.h
  - src/core/lib/support/murmur_hash.h
  - src/core/lib/support/stack_lockfree.h
  - src/core/lib/support/string.h
  - src/core/lib/support/string_win32.h
  - src/core/lib/support/thd_internal.h
  - src/core/lib/support/time_precise.h
  - src/core/lib/support/tmpfile.h
  src:
  - src/core/lib/profiling/basic_timers.c
  - src/core/lib/profiling/stap_timers.c
  - src/core/lib/support/alloc.c
  - src/core/lib/support/avl.c
  - src/core/lib/support/backoff.c
  - src/core/lib/support/cmdline.c
  - src/core/lib/support/cpu_iphone.c
  - src/core/lib/support/cpu_linux.c
  - src/core/lib/support/cpu_posix.c
  - src/core/lib/support/cpu_windows.c
  - src/core/lib/support/env_linux.c
  - src/core/lib/support/env_posix.c
  - src/core/lib/support/env_win32.c
  - src/core/lib/support/histogram.c
  - src/core/lib/support/host_port.c
  - src/core/lib/support/log.c
  - src/core/lib/support/log_android.c
  - src/core/lib/support/log_linux.c
  - src/core/lib/support/log_posix.c
  - src/core/lib/support/log_win32.c
  - src/core/lib/support/murmur_hash.c
  - src/core/lib/support/slice.c
  - src/core/lib/support/slice_buffer.c
  - src/core/lib/support/stack_lockfree.c
  - src/core/lib/support/string.c
  - src/core/lib/support/string_posix.c
  - src/core/lib/support/string_util_win32.c
  - src/core/lib/support/string_win32.c
  - src/core/lib/support/subprocess_posix.c
  - src/core/lib/support/subprocess_windows.c
  - src/core/lib/support/sync.c
  - src/core/lib/support/sync_posix.c
  - src/core/lib/support/sync_win32.c
  - src/core/lib/support/thd.c
  - src/core/lib/support/thd_posix.c
  - src/core/lib/support/thd_win32.c
  - src/core/lib/support/time.c
  - src/core/lib/support/time_posix.c
  - src/core/lib/support/time_precise.c
  - src/core/lib/support/time_win32.c
  - src/core/lib/support/tls_pthread.c
  - src/core/lib/support/tmpfile_msys.c
  - src/core/lib/support/tmpfile_posix.c
  - src/core/lib/support/tmpfile_win32.c
  - src/core/lib/support/wrap_memcpy.c
  uses:
  - gpr_codegen
- name: gpr_codegen
  public_headers:
  - include/grpc/impl/codegen/alloc.h
  - include/grpc/impl/codegen/atm.h
  - include/grpc/impl/codegen/atm_gcc_atomic.h
  - include/grpc/impl/codegen/atm_gcc_sync.h
  - include/grpc/impl/codegen/atm_win32.h
  - include/grpc/impl/codegen/log.h
  - include/grpc/impl/codegen/port_platform.h
  - include/grpc/impl/codegen/slice.h
  - include/grpc/impl/codegen/slice_buffer.h
  - include/grpc/impl/codegen/sync.h
  - include/grpc/impl/codegen/sync_generic.h
  - include/grpc/impl/codegen/sync_posix.h
  - include/grpc/impl/codegen/sync_win32.h
  - include/grpc/impl/codegen/time.h
- name: grpc_base
  public_headers:
  - include/grpc/byte_buffer.h
  - include/grpc/byte_buffer_reader.h
  - include/grpc/compression.h
  - include/grpc/grpc.h
  - include/grpc/status.h
  headers:
  - src/core/lib/channel/channel_args.h
  - src/core/lib/channel/channel_stack.h
  - src/core/lib/channel/channel_stack_builder.h
  - src/core/lib/channel/compress_filter.h
  - src/core/lib/channel/connected_channel.h
  - src/core/lib/channel/context.h
  - src/core/lib/channel/http_client_filter.h
  - src/core/lib/channel/http_server_filter.h
  - src/core/lib/compression/algorithm_metadata.h
  - src/core/lib/compression/message_compress.h
  - src/core/lib/debug/trace.h
  - src/core/lib/http/format_request.h
  - src/core/lib/http/httpcli.h
  - src/core/lib/http/parser.h
  - src/core/lib/iomgr/closure.h
  - src/core/lib/iomgr/endpoint.h
  - src/core/lib/iomgr/endpoint_pair.h
<<<<<<< HEAD
  - src/core/lib/iomgr/error.h
=======
>>>>>>> 46097542
  - src/core/lib/iomgr/ev_poll_posix.h
  - src/core/lib/iomgr/ev_posix.h
  - src/core/lib/iomgr/exec_ctx.h
  - src/core/lib/iomgr/executor.h
  - src/core/lib/iomgr/iocp_windows.h
  - src/core/lib/iomgr/iomgr.h
  - src/core/lib/iomgr/iomgr_internal.h
  - src/core/lib/iomgr/iomgr_posix.h
  - src/core/lib/iomgr/load_file.h
  - src/core/lib/iomgr/pollset.h
  - src/core/lib/iomgr/pollset_set.h
  - src/core/lib/iomgr/pollset_set_windows.h
  - src/core/lib/iomgr/pollset_windows.h
  - src/core/lib/iomgr/resolve_address.h
  - src/core/lib/iomgr/sockaddr.h
  - src/core/lib/iomgr/sockaddr_posix.h
  - src/core/lib/iomgr/sockaddr_utils.h
  - src/core/lib/iomgr/sockaddr_win32.h
  - src/core/lib/iomgr/socket_utils_posix.h
  - src/core/lib/iomgr/socket_windows.h
  - src/core/lib/iomgr/tcp_client.h
  - src/core/lib/iomgr/tcp_posix.h
  - src/core/lib/iomgr/tcp_server.h
  - src/core/lib/iomgr/tcp_windows.h
  - src/core/lib/iomgr/time_averaged_stats.h
  - src/core/lib/iomgr/timer.h
  - src/core/lib/iomgr/timer_heap.h
  - src/core/lib/iomgr/udp_server.h
  - src/core/lib/iomgr/unix_sockets_posix.h
  - src/core/lib/iomgr/wakeup_fd_pipe.h
  - src/core/lib/iomgr/wakeup_fd_posix.h
  - src/core/lib/iomgr/workqueue.h
  - src/core/lib/iomgr/workqueue_posix.h
  - src/core/lib/iomgr/workqueue_windows.h
  - src/core/lib/json/json.h
  - src/core/lib/json/json_common.h
  - src/core/lib/json/json_reader.h
  - src/core/lib/json/json_writer.h
  - src/core/lib/surface/api_trace.h
  - src/core/lib/surface/call.h
  - src/core/lib/surface/call_test_only.h
  - src/core/lib/surface/channel.h
  - src/core/lib/surface/channel_init.h
  - src/core/lib/surface/channel_stack_type.h
  - src/core/lib/surface/completion_queue.h
  - src/core/lib/surface/event_string.h
  - src/core/lib/surface/init.h
  - src/core/lib/surface/lame_client.h
  - src/core/lib/surface/server.h
  - src/core/lib/surface/surface_trace.h
  - src/core/lib/transport/byte_stream.h
  - src/core/lib/transport/connectivity_state.h
  - src/core/lib/transport/metadata.h
  - src/core/lib/transport/metadata_batch.h
  - src/core/lib/transport/static_metadata.h
  - src/core/lib/transport/transport.h
  - src/core/lib/transport/transport_impl.h
  src:
  - src/core/lib/channel/channel_args.c
  - src/core/lib/channel/channel_stack.c
  - src/core/lib/channel/channel_stack_builder.c
  - src/core/lib/channel/compress_filter.c
  - src/core/lib/channel/connected_channel.c
  - src/core/lib/channel/http_client_filter.c
  - src/core/lib/channel/http_server_filter.c
  - src/core/lib/compression/compression_algorithm.c
  - src/core/lib/compression/message_compress.c
  - src/core/lib/debug/trace.c
  - src/core/lib/http/format_request.c
  - src/core/lib/http/httpcli.c
  - src/core/lib/http/parser.c
  - src/core/lib/iomgr/closure.c
  - src/core/lib/iomgr/endpoint.c
  - src/core/lib/iomgr/endpoint_pair_posix.c
  - src/core/lib/iomgr/endpoint_pair_windows.c
<<<<<<< HEAD
  - src/core/lib/iomgr/error.c
=======
>>>>>>> 46097542
  - src/core/lib/iomgr/ev_poll_posix.c
  - src/core/lib/iomgr/ev_posix.c
  - src/core/lib/iomgr/exec_ctx.c
  - src/core/lib/iomgr/executor.c
  - src/core/lib/iomgr/iocp_windows.c
  - src/core/lib/iomgr/iomgr.c
  - src/core/lib/iomgr/iomgr_posix.c
  - src/core/lib/iomgr/iomgr_windows.c
  - src/core/lib/iomgr/load_file.c
  - src/core/lib/iomgr/pollset_set_windows.c
  - src/core/lib/iomgr/pollset_windows.c
  - src/core/lib/iomgr/resolve_address_posix.c
  - src/core/lib/iomgr/resolve_address_windows.c
  - src/core/lib/iomgr/sockaddr_utils.c
  - src/core/lib/iomgr/socket_utils_common_posix.c
  - src/core/lib/iomgr/socket_utils_linux.c
  - src/core/lib/iomgr/socket_utils_posix.c
  - src/core/lib/iomgr/socket_windows.c
  - src/core/lib/iomgr/tcp_client_posix.c
  - src/core/lib/iomgr/tcp_client_windows.c
  - src/core/lib/iomgr/tcp_posix.c
  - src/core/lib/iomgr/tcp_server_posix.c
  - src/core/lib/iomgr/tcp_server_windows.c
  - src/core/lib/iomgr/tcp_windows.c
  - src/core/lib/iomgr/time_averaged_stats.c
  - src/core/lib/iomgr/timer.c
  - src/core/lib/iomgr/timer_heap.c
  - src/core/lib/iomgr/udp_server.c
  - src/core/lib/iomgr/unix_sockets_posix.c
  - src/core/lib/iomgr/unix_sockets_posix_noop.c
  - src/core/lib/iomgr/wakeup_fd_eventfd.c
  - src/core/lib/iomgr/wakeup_fd_nospecial.c
  - src/core/lib/iomgr/wakeup_fd_pipe.c
  - src/core/lib/iomgr/wakeup_fd_posix.c
  - src/core/lib/iomgr/workqueue_posix.c
  - src/core/lib/iomgr/workqueue_windows.c
  - src/core/lib/json/json.c
  - src/core/lib/json/json_reader.c
  - src/core/lib/json/json_string.c
  - src/core/lib/json/json_writer.c
  - src/core/lib/surface/alarm.c
  - src/core/lib/surface/api_trace.c
  - src/core/lib/surface/byte_buffer.c
  - src/core/lib/surface/byte_buffer_reader.c
  - src/core/lib/surface/call.c
  - src/core/lib/surface/call_details.c
  - src/core/lib/surface/call_log_batch.c
  - src/core/lib/surface/channel.c
  - src/core/lib/surface/channel_init.c
  - src/core/lib/surface/channel_ping.c
  - src/core/lib/surface/channel_stack_type.c
  - src/core/lib/surface/completion_queue.c
  - src/core/lib/surface/event_string.c
  - src/core/lib/surface/lame_client.c
  - src/core/lib/surface/metadata_array.c
  - src/core/lib/surface/server.c
  - src/core/lib/surface/validate_metadata.c
  - src/core/lib/surface/version.c
  - src/core/lib/transport/byte_stream.c
  - src/core/lib/transport/connectivity_state.c
  - src/core/lib/transport/metadata.c
  - src/core/lib/transport/metadata_batch.c
  - src/core/lib/transport/static_metadata.c
  - src/core/lib/transport/transport.c
  - src/core/lib/transport/transport_op_string.c
  deps:
  - gpr
  uses:
  - grpc_codegen
- name: grpc_client_config
  headers:
  - src/core/ext/client_config/client_channel.h
  - src/core/ext/client_config/client_channel_factory.h
  - src/core/ext/client_config/client_config.h
  - src/core/ext/client_config/connector.h
  - src/core/ext/client_config/initial_connect_string.h
  - src/core/ext/client_config/lb_policy.h
  - src/core/ext/client_config/lb_policy_factory.h
  - src/core/ext/client_config/lb_policy_registry.h
  - src/core/ext/client_config/parse_address.h
  - src/core/ext/client_config/resolver.h
  - src/core/ext/client_config/resolver_factory.h
  - src/core/ext/client_config/resolver_registry.h
  - src/core/ext/client_config/subchannel.h
  - src/core/ext/client_config/subchannel_call_holder.h
  - src/core/ext/client_config/subchannel_index.h
  - src/core/ext/client_config/uri_parser.h
  src:
  - src/core/ext/client_config/channel_connectivity.c
  - src/core/ext/client_config/client_channel.c
  - src/core/ext/client_config/client_channel_factory.c
  - src/core/ext/client_config/client_config.c
  - src/core/ext/client_config/client_config_plugin.c
  - src/core/ext/client_config/connector.c
  - src/core/ext/client_config/default_initial_connect_string.c
  - src/core/ext/client_config/initial_connect_string.c
  - src/core/ext/client_config/lb_policy.c
  - src/core/ext/client_config/lb_policy_factory.c
  - src/core/ext/client_config/lb_policy_registry.c
  - src/core/ext/client_config/parse_address.c
  - src/core/ext/client_config/resolver.c
  - src/core/ext/client_config/resolver_factory.c
  - src/core/ext/client_config/resolver_registry.c
  - src/core/ext/client_config/subchannel.c
  - src/core/ext/client_config/subchannel_call_holder.c
  - src/core/ext/client_config/subchannel_index.c
  - src/core/ext/client_config/uri_parser.c
  plugin: grpc_client_config
  uses:
  - grpc_base
- name: grpc_codegen
  public_headers:
  - include/grpc/impl/codegen/byte_buffer.h
  - include/grpc/impl/codegen/byte_buffer_reader.h
  - include/grpc/impl/codegen/compression_types.h
  - include/grpc/impl/codegen/connectivity_state.h
  - include/grpc/impl/codegen/grpc_types.h
  - include/grpc/impl/codegen/propagation_bits.h
  - include/grpc/impl/codegen/status.h
  uses:
  - gpr_codegen
- name: grpc_lb_policy_grpclb
  headers:
  - src/core/ext/lb_policy/grpclb/load_balancer_api.h
  - src/core/ext/lb_policy/grpclb/proto/grpc/lb/v1/load_balancer.pb.h
  src:
  - src/core/ext/lb_policy/grpclb/load_balancer_api.c
  - src/core/ext/lb_policy/grpclb/proto/grpc/lb/v1/load_balancer.pb.c
  uses:
  - grpc_base
  - grpc_client_config
  - nanopb
- name: grpc_lb_policy_pick_first
  src:
  - src/core/ext/lb_policy/pick_first/pick_first.c
  plugin: grpc_lb_policy_pick_first
  uses:
  - grpc_base
  - grpc_client_config
- name: grpc_lb_policy_round_robin
  src:
  - src/core/ext/lb_policy/round_robin/round_robin.c
  plugin: grpc_lb_policy_round_robin
  uses:
  - grpc_base
  - grpc_client_config
- name: grpc_resolver_dns_native
  src:
  - src/core/ext/resolver/dns/native/dns_resolver.c
  plugin: grpc_resolver_dns_native
  uses:
  - grpc_base
  - grpc_client_config
- name: grpc_resolver_sockaddr
  src:
  - src/core/ext/resolver/sockaddr/sockaddr_resolver.c
  plugin: grpc_resolver_sockaddr
  uses:
  - grpc_base
  - grpc_client_config
- name: grpc_secure
  public_headers:
  - include/grpc/grpc_cronet.h
  - include/grpc/grpc_security.h
  - include/grpc/grpc_security_constants.h
  headers:
  - src/core/lib/security/context/security_context.h
  - src/core/lib/security/credentials/composite/composite_credentials.h
  - src/core/lib/security/credentials/credentials.h
  - src/core/lib/security/credentials/fake/fake_credentials.h
  - src/core/lib/security/credentials/google_default/google_default_credentials.h
  - src/core/lib/security/credentials/iam/iam_credentials.h
  - src/core/lib/security/credentials/jwt/json_token.h
  - src/core/lib/security/credentials/jwt/jwt_credentials.h
  - src/core/lib/security/credentials/jwt/jwt_verifier.h
  - src/core/lib/security/credentials/oauth2/oauth2_credentials.h
  - src/core/lib/security/credentials/plugin/plugin_credentials.h
  - src/core/lib/security/credentials/ssl/ssl_credentials.h
  - src/core/lib/security/transport/auth_filters.h
  - src/core/lib/security/transport/handshake.h
  - src/core/lib/security/transport/secure_endpoint.h
  - src/core/lib/security/transport/security_connector.h
<<<<<<< HEAD
  - src/core/lib/security/transport/tsi_error.h
=======
>>>>>>> 46097542
  - src/core/lib/security/util/b64.h
  - src/core/lib/security/util/json_util.h
  src:
  - src/core/lib/http/httpcli_security_connector.c
  - src/core/lib/security/context/security_context.c
  - src/core/lib/security/credentials/composite/composite_credentials.c
  - src/core/lib/security/credentials/credentials.c
  - src/core/lib/security/credentials/credentials_metadata.c
  - src/core/lib/security/credentials/fake/fake_credentials.c
  - src/core/lib/security/credentials/google_default/credentials_posix.c
  - src/core/lib/security/credentials/google_default/credentials_win32.c
  - src/core/lib/security/credentials/google_default/google_default_credentials.c
  - src/core/lib/security/credentials/iam/iam_credentials.c
  - src/core/lib/security/credentials/jwt/json_token.c
  - src/core/lib/security/credentials/jwt/jwt_credentials.c
  - src/core/lib/security/credentials/jwt/jwt_verifier.c
  - src/core/lib/security/credentials/oauth2/oauth2_credentials.c
  - src/core/lib/security/credentials/plugin/plugin_credentials.c
  - src/core/lib/security/credentials/ssl/ssl_credentials.c
  - src/core/lib/security/transport/client_auth_filter.c
  - src/core/lib/security/transport/handshake.c
  - src/core/lib/security/transport/secure_endpoint.c
  - src/core/lib/security/transport/security_connector.c
  - src/core/lib/security/transport/server_auth_filter.c
<<<<<<< HEAD
  - src/core/lib/security/transport/tsi_error.c
=======
>>>>>>> 46097542
  - src/core/lib/security/util/b64.c
  - src/core/lib/security/util/json_util.c
  - src/core/lib/surface/init_secure.c
  secure: true
  uses:
  - grpc_base
  - grpc_transport_chttp2_alpn
  - tsi
- name: grpc_test_util_base
  build: test
  headers:
  - test/core/end2end/cq_verifier.h
  - test/core/end2end/fixtures/proxy.h
  - test/core/iomgr/endpoint_tests.h
  - test/core/util/grpc_profiler.h
  - test/core/util/memory_counters.h
  - test/core/util/mock_endpoint.h
  - test/core/util/parse_hexstring.h
  - test/core/util/passthru_endpoint.h
  - test/core/util/port.h
  - test/core/util/port_server_client.h
  - test/core/util/slice_splitter.h
  src:
  - test/core/end2end/cq_verifier.c
  - test/core/end2end/fixtures/proxy.c
  - test/core/iomgr/endpoint_tests.c
  - test/core/util/grpc_profiler.c
  - test/core/util/memory_counters.c
  - test/core/util/mock_endpoint.c
  - test/core/util/parse_hexstring.c
  - test/core/util/passthru_endpoint.c
  - test/core/util/port_posix.c
  - test/core/util/port_server_client.c
  - test/core/util/port_windows.c
  - test/core/util/slice_splitter.c
  deps:
  - grpc
  - gpr_test_util
- name: grpc_transport_chttp2
  headers:
  - src/core/ext/transport/chttp2/transport/bin_encoder.h
  - src/core/ext/transport/chttp2/transport/chttp2_transport.h
  - src/core/ext/transport/chttp2/transport/frame.h
  - src/core/ext/transport/chttp2/transport/frame_data.h
  - src/core/ext/transport/chttp2/transport/frame_goaway.h
  - src/core/ext/transport/chttp2/transport/frame_ping.h
  - src/core/ext/transport/chttp2/transport/frame_rst_stream.h
  - src/core/ext/transport/chttp2/transport/frame_settings.h
  - src/core/ext/transport/chttp2/transport/frame_window_update.h
  - src/core/ext/transport/chttp2/transport/hpack_encoder.h
  - src/core/ext/transport/chttp2/transport/hpack_parser.h
  - src/core/ext/transport/chttp2/transport/hpack_table.h
  - src/core/ext/transport/chttp2/transport/http2_errors.h
  - src/core/ext/transport/chttp2/transport/huffsyms.h
  - src/core/ext/transport/chttp2/transport/incoming_metadata.h
  - src/core/ext/transport/chttp2/transport/internal.h
  - src/core/ext/transport/chttp2/transport/status_conversion.h
  - src/core/ext/transport/chttp2/transport/stream_map.h
  - src/core/ext/transport/chttp2/transport/timeout_encoding.h
  - src/core/ext/transport/chttp2/transport/varint.h
  src:
  - src/core/ext/transport/chttp2/transport/bin_encoder.c
  - src/core/ext/transport/chttp2/transport/chttp2_plugin.c
  - src/core/ext/transport/chttp2/transport/chttp2_transport.c
  - src/core/ext/transport/chttp2/transport/frame_data.c
  - src/core/ext/transport/chttp2/transport/frame_goaway.c
  - src/core/ext/transport/chttp2/transport/frame_ping.c
  - src/core/ext/transport/chttp2/transport/frame_rst_stream.c
  - src/core/ext/transport/chttp2/transport/frame_settings.c
  - src/core/ext/transport/chttp2/transport/frame_window_update.c
  - src/core/ext/transport/chttp2/transport/hpack_encoder.c
  - src/core/ext/transport/chttp2/transport/hpack_parser.c
  - src/core/ext/transport/chttp2/transport/hpack_table.c
  - src/core/ext/transport/chttp2/transport/huffsyms.c
  - src/core/ext/transport/chttp2/transport/incoming_metadata.c
  - src/core/ext/transport/chttp2/transport/parsing.c
  - src/core/ext/transport/chttp2/transport/status_conversion.c
  - src/core/ext/transport/chttp2/transport/stream_lists.c
  - src/core/ext/transport/chttp2/transport/stream_map.c
  - src/core/ext/transport/chttp2/transport/timeout_encoding.c
  - src/core/ext/transport/chttp2/transport/varint.c
  - src/core/ext/transport/chttp2/transport/writing.c
  plugin: grpc_chttp2_plugin
  uses:
  - grpc_base
  - grpc_transport_chttp2_alpn
- name: grpc_transport_chttp2_alpn
  headers:
  - src/core/ext/transport/chttp2/alpn/alpn.h
  src:
  - src/core/ext/transport/chttp2/alpn/alpn.c
  deps:
  - gpr
- name: grpc_transport_chttp2_client_insecure
  src:
  - src/core/ext/transport/chttp2/client/insecure/channel_create.c
  uses:
  - grpc_transport_chttp2
  - grpc_base
  - grpc_client_config
- name: grpc_transport_chttp2_client_secure
  src:
  - src/core/ext/transport/chttp2/client/secure/secure_channel_create.c
  uses:
  - grpc_transport_chttp2
  - grpc_base
  - grpc_client_config
  - grpc_secure
- name: grpc_transport_chttp2_server_insecure
  src:
  - src/core/ext/transport/chttp2/server/insecure/server_chttp2.c
  uses:
  - grpc_transport_chttp2
  - grpc_base
- name: grpc_transport_chttp2_server_secure
  src:
  - src/core/ext/transport/chttp2/server/secure/server_secure_chttp2.c
  uses:
  - grpc_transport_chttp2
  - grpc_base
  - grpc_secure
- name: grpc_transport_cronet_client_secure
  headers:
  - third_party/objective_c/Cronet/cronet_c_for_grpc.h
  src:
  - src/core/ext/transport/cronet/client/secure/cronet_channel_create.c
  - src/core/ext/transport/cronet/transport/cronet_api_dummy.c
  - src/core/ext/transport/cronet/transport/cronet_transport.c
  filegroups:
  - grpc_base
  - grpc_transport_chttp2
- name: nanopb
  headers:
  - third_party/nanopb/pb.h
  - third_party/nanopb/pb_common.h
  - third_party/nanopb/pb_decode.h
  - third_party/nanopb/pb_encode.h
  src:
  - third_party/nanopb/pb_common.c
  - third_party/nanopb/pb_decode.c
  - third_party/nanopb/pb_encode.c
- name: tsi
  headers:
  - src/core/lib/tsi/fake_transport_security.h
  - src/core/lib/tsi/ssl_transport_security.h
  - src/core/lib/tsi/ssl_types.h
  - src/core/lib/tsi/transport_security.h
  - src/core/lib/tsi/transport_security_interface.h
  src:
  - src/core/lib/tsi/fake_transport_security.c
  - src/core/lib/tsi/ssl_transport_security.c
  - src/core/lib/tsi/transport_security.c
  deps:
  - gpr
  secure: true
- name: grpc++_base
  language: c++
  public_headers:
  - include/grpc++/alarm.h
  - include/grpc++/channel.h
  - include/grpc++/client_context.h
  - include/grpc++/completion_queue.h
  - include/grpc++/create_channel.h
  - include/grpc++/generic/async_generic_service.h
  - include/grpc++/generic/generic_stub.h
  - include/grpc++/grpc++.h
  - include/grpc++/impl/call.h
  - include/grpc++/impl/client_unary_call.h
  - include/grpc++/impl/grpc_library.h
  - include/grpc++/impl/method_handler_impl.h
  - include/grpc++/impl/proto_utils.h
  - include/grpc++/impl/rpc_method.h
  - include/grpc++/impl/rpc_service_method.h
  - include/grpc++/impl/serialization_traits.h
  - include/grpc++/impl/server_builder_option.h
  - include/grpc++/impl/server_builder_plugin.h
  - include/grpc++/impl/server_initializer.h
  - include/grpc++/impl/service_type.h
  - include/grpc++/impl/sync.h
  - include/grpc++/impl/sync_cxx11.h
  - include/grpc++/impl/sync_no_cxx11.h
  - include/grpc++/impl/thd.h
  - include/grpc++/impl/thd_cxx11.h
  - include/grpc++/impl/thd_no_cxx11.h
  - include/grpc++/security/auth_context.h
  - include/grpc++/security/auth_metadata_processor.h
  - include/grpc++/security/credentials.h
  - include/grpc++/security/server_credentials.h
  - include/grpc++/server.h
  - include/grpc++/server_builder.h
  - include/grpc++/server_context.h
  - include/grpc++/support/async_stream.h
  - include/grpc++/support/async_unary_call.h
  - include/grpc++/support/byte_buffer.h
  - include/grpc++/support/channel_arguments.h
  - include/grpc++/support/slice.h
  - include/grpc++/support/status.h
  - include/grpc++/support/status_code_enum.h
  - include/grpc++/support/string_ref.h
  - include/grpc++/support/stub_options.h
  - include/grpc++/support/sync_stream.h
  - include/grpc++/support/time.h
  headers:
  - src/cpp/client/create_channel_internal.h
  - src/cpp/common/core_codegen.h
  - src/cpp/server/dynamic_thread_pool.h
  - src/cpp/server/thread_pool_interface.h
  src:
  - src/cpp/client/channel.cc
  - src/cpp/client/client_context.cc
  - src/cpp/client/create_channel.cc
  - src/cpp/client/create_channel_internal.cc
  - src/cpp/client/credentials.cc
  - src/cpp/client/generic_stub.cc
  - src/cpp/client/insecure_credentials.cc
  - src/cpp/common/channel_arguments.cc
  - src/cpp/common/completion_queue.cc
  - src/cpp/common/core_codegen.cc
  - src/cpp/common/rpc_method.cc
  - src/cpp/server/async_generic_service.cc
  - src/cpp/server/create_default_thread_pool.cc
  - src/cpp/server/dynamic_thread_pool.cc
  - src/cpp/server/insecure_server_credentials.cc
  - src/cpp/server/server.cc
  - src/cpp/server/server_builder.cc
  - src/cpp/server/server_context.cc
  - src/cpp/server/server_credentials.cc
  - src/cpp/util/byte_buffer.cc
  - src/cpp/util/slice.cc
  - src/cpp/util/status.cc
  - src/cpp/util/string_ref.cc
  - src/cpp/util/time.cc
  deps:
  - grpc
  uses:
  - grpc++_codegen
  - grpc++_config
- name: grpc++_codegen
  language: c++
  public_headers:
  - include/grpc++/impl/codegen/async_stream.h
  - include/grpc++/impl/codegen/async_unary_call.h
  - include/grpc++/impl/codegen/call.h
  - include/grpc++/impl/codegen/call_hook.h
  - include/grpc++/impl/codegen/channel_interface.h
  - include/grpc++/impl/codegen/client_context.h
  - include/grpc++/impl/codegen/client_unary_call.h
  - include/grpc++/impl/codegen/completion_queue.h
  - include/grpc++/impl/codegen/completion_queue_tag.h
  - include/grpc++/impl/codegen/core_codegen_interface.h
  - include/grpc++/impl/codegen/create_auth_context.h
  - include/grpc++/impl/codegen/grpc_library.h
  - include/grpc++/impl/codegen/method_handler_impl.h
  - include/grpc++/impl/codegen/proto_utils.h
  - include/grpc++/impl/codegen/rpc_method.h
  - include/grpc++/impl/codegen/rpc_service_method.h
  - include/grpc++/impl/codegen/security/auth_context.h
  - include/grpc++/impl/codegen/serialization_traits.h
  - include/grpc++/impl/codegen/server_context.h
  - include/grpc++/impl/codegen/server_interface.h
  - include/grpc++/impl/codegen/service_type.h
  - include/grpc++/impl/codegen/status.h
  - include/grpc++/impl/codegen/status_code_enum.h
  - include/grpc++/impl/codegen/string_ref.h
  - include/grpc++/impl/codegen/stub_options.h
  - include/grpc++/impl/codegen/sync.h
  - include/grpc++/impl/codegen/sync_cxx11.h
  - include/grpc++/impl/codegen/sync_no_cxx11.h
  - include/grpc++/impl/codegen/sync_stream.h
  - include/grpc++/impl/codegen/time.h
  src:
  - src/cpp/codegen/codegen_init.cc
  uses:
  - grpc_codegen
  - grpc++_config_codegen
- name: grpc++_config
  language: c++
  public_headers:
  - include/grpc++/support/config.h
  - include/grpc++/support/config_protobuf.h
  uses:
  - grpc++_config_codegen
- name: grpc++_config_codegen
  language: c++
  public_headers:
  - include/grpc++/impl/codegen/config.h
  - include/grpc++/impl/codegen/config_protobuf.h
libs:
- name: gpr
  build: all
  language: c
  filegroups:
  - gpr_base
  secure: false
  vs_project_guid: '{B23D3D1A-9438-4EDA-BEB6-9A0A03D17792}'
- name: gpr_test_util
  build: private
  language: c
  headers:
  - test/core/util/test_config.h
  src:
  - test/core/util/test_config.c
  deps:
  - gpr
  secure: false
  vs_project_guid: '{EAB0A629-17A9-44DB-B5FF-E91A721FE037}'
- name: grpc
  build: all
  language: c
  src:
  - src/core/lib/surface/init.c
  baselib: true
  deps_linkage: static
  dll: true
  filegroups:
  - grpc_base
  - grpc_transport_chttp2_server_secure
  - grpc_transport_chttp2_client_secure
  - grpc_transport_chttp2_server_insecure
  - grpc_transport_chttp2_client_insecure
  - grpc_transport_cronet_client_secure
  - grpc_lb_policy_grpclb
  - grpc_lb_policy_pick_first
  - grpc_lb_policy_round_robin
  - grpc_resolver_dns_native
  - grpc_resolver_sockaddr
  - grpc_secure
  - census
  generate_plugin_registry: true
  secure: true
  vs_packages:
  - grpc.dependencies.openssl
  - grpc.dependencies.zlib
  vs_project_guid: '{29D16885-7228-4C31-81ED-5F9187C7F2A9}'
- name: grpc_dll
  build: private
  language: c
  src: []
  deps:
  - gpr
  - grpc
  build_system:
  - visual_studio
  deps_linkage: static
  dll_def: grpc.def
  vs_config_type: DynamicLibrary
  vs_packages:
  - grpc.dependencies.openssl
  - grpc.dependencies.zlib
  vs_project_guid: '{A2F6CBBA-A553-41B3-A7DE-F26DECCC27F0}'
  vs_props:
  - zlib
  - openssl
  - winsock
  - global
- name: grpc_test_util
  build: private
  language: c
  headers:
  - test/core/end2end/data/ssl_test_data.h
  - test/core/security/oauth2_utils.h
  src:
  - test/core/end2end/data/client_certs.c
  - test/core/end2end/data/server1_cert.c
  - test/core/end2end/data/server1_key.c
  - test/core/end2end/data/test_root_cert.c
  - test/core/security/oauth2_utils.c
  deps:
  - gpr_test_util
  - gpr
  - grpc
  filegroups:
  - grpc_test_util_base
  vs_project_guid: '{17BCAFC0-5FDC-4C94-AEB9-95F3E220614B}'
- name: grpc_test_util_unsecure
  build: private
  language: c
  deps:
  - gpr
  - gpr_test_util
  - grpc_unsecure
  filegroups:
  - grpc_test_util_base
  secure: false
  vs_project_guid: '{0A7E7F92-FDEA-40F1-A9EC-3BA484F98BBF}'
- name: grpc_unsecure
  build: all
  language: c
  src:
  - src/core/lib/surface/init.c
  - src/core/lib/surface/init_unsecure.c
  baselib: true
  deps_linkage: static
  dll: true
  filegroups:
  - grpc_base
  - grpc_transport_chttp2_server_insecure
  - grpc_transport_chttp2_client_insecure
  - grpc_resolver_dns_native
  - grpc_resolver_sockaddr
  - grpc_lb_policy_grpclb
  - grpc_lb_policy_pick_first
  - grpc_lb_policy_round_robin
  - census
  generate_plugin_registry: true
  secure: false
  vs_project_guid: '{46CEDFFF-9692-456A-AA24-38B5D6BCF4C5}'
- name: reconnect_server
  build: private
  language: c
  headers:
  - test/core/util/reconnect_server.h
  src:
  - test/core/util/reconnect_server.c
  deps:
  - test_tcp_server
  - grpc_test_util
  - grpc
  - gpr_test_util
  - gpr
- name: test_tcp_server
  build: private
  language: c
  headers:
  - test/core/util/test_tcp_server.h
  src:
  - test/core/util/test_tcp_server.c
  deps:
  - grpc_test_util
  - grpc
  - gpr_test_util
  - gpr
- name: grpc++
  build: all
  language: c++
  headers:
  - src/cpp/client/secure_credentials.h
  - src/cpp/common/core_codegen.h
  - src/cpp/common/secure_auth_context.h
  - src/cpp/server/secure_server_credentials.h
  src:
  - src/cpp/client/secure_credentials.cc
  - src/cpp/common/auth_property_iterator.cc
  - src/cpp/common/secure_auth_context.cc
  - src/cpp/common/secure_channel_arguments.cc
  - src/cpp/common/secure_create_auth_context.cc
  - src/cpp/server/secure_server_credentials.cc
  deps:
  - grpc
  baselib: true
  dll: true
  filegroups:
  - grpc++_base
  - grpc++_codegen
  secure: check
  vs_project_guid: '{C187A093-A0FE-489D-A40A-6E33DE0F9FEB}'
- name: grpc++_test_config
  build: private
  language: c++
  headers:
  - test/cpp/util/test_config.h
  src:
  - test/cpp/util/test_config.cc
- name: grpc++_test_util
  build: private
  language: c++
  headers:
  - test/cpp/end2end/test_service_impl.h
  - test/cpp/util/byte_buffer_proto_helper.h
  - test/cpp/util/cli_call.h
  - test/cpp/util/create_test_channel.h
  - test/cpp/util/string_ref_helper.h
  - test/cpp/util/subprocess.h
  - test/cpp/util/test_credentials_provider.h
  src:
  - src/proto/grpc/testing/echo_messages.proto
  - src/proto/grpc/testing/echo.proto
  - src/proto/grpc/testing/duplicate/echo_duplicate.proto
  - test/cpp/end2end/test_service_impl.cc
  - test/cpp/util/byte_buffer_proto_helper.cc
  - test/cpp/util/cli_call.cc
  - test/cpp/util/create_test_channel.cc
  - test/cpp/util/string_ref_helper.cc
  - test/cpp/util/subprocess.cc
  - test/cpp/util/test_credentials_provider.cc
  deps:
  - grpc++
  - grpc_test_util
- name: grpc++_unsecure
  build: all
  language: c++
  src:
  - src/cpp/common/insecure_create_auth_context.cc
  deps:
  - gpr
  - grpc_unsecure
  baselib: true
  dll: true
  filegroups:
  - grpc++_base
  - grpc++_codegen
  secure: false
  vs_project_guid: '{6EE56155-DF7C-4F6E-BFC4-F6F776BEB211}'
- name: grpc_plugin_support
  build: protoc
  language: c++
  headers:
  - src/compiler/config.h
  - src/compiler/cpp_generator.h
  - src/compiler/cpp_generator_helpers.h
  - src/compiler/csharp_generator.h
  - src/compiler/csharp_generator_helpers.h
  - src/compiler/generator_helpers.h
  - src/compiler/node_generator.h
  - src/compiler/node_generator_helpers.h
  - src/compiler/objective_c_generator.h
  - src/compiler/objective_c_generator_helpers.h
  - src/compiler/python_generator.h
  - src/compiler/ruby_generator.h
  - src/compiler/ruby_generator_helpers-inl.h
  - src/compiler/ruby_generator_map-inl.h
  - src/compiler/ruby_generator_string-inl.h
  src:
  - src/compiler/cpp_generator.cc
  - src/compiler/csharp_generator.cc
  - src/compiler/node_generator.cc
  - src/compiler/objective_c_generator.cc
  - src/compiler/python_generator.cc
  - src/compiler/ruby_generator.cc
  filegroups:
  - grpc++_config
  secure: false
  vs_project_guid: '{B6E81D84-2ACB-41B8-8781-493A944C7817}'
  vs_props:
  - protoc
- name: interop_client_helper
  build: private
  language: c++
  headers:
  - test/cpp/interop/client_helper.h
  src:
  - src/proto/grpc/testing/messages.proto
  - test/cpp/interop/client_helper.cc
  deps:
  - grpc++_test_util
  - grpc_test_util
  - grpc++
  - grpc
  - gpr
- name: interop_client_main
  build: private
  language: c++
  headers:
  - test/cpp/interop/interop_client.h
  src:
  - src/proto/grpc/testing/empty.proto
  - src/proto/grpc/testing/messages.proto
  - src/proto/grpc/testing/test.proto
  - test/cpp/interop/client.cc
  - test/cpp/interop/interop_client.cc
  deps:
  - interop_client_helper
  - grpc++_test_util
  - grpc_test_util
  - grpc++
  - grpc
  - gpr_test_util
  - gpr
  - grpc++_test_config
- name: interop_server_helper
  build: private
  language: c++
  headers:
  - test/cpp/interop/server_helper.h
  src:
  - test/cpp/interop/server_helper.cc
  deps:
  - grpc_test_util
  - grpc++
  - grpc
  - gpr
- name: interop_server_main
  build: private
  language: c++
  src:
  - src/proto/grpc/testing/empty.proto
  - src/proto/grpc/testing/messages.proto
  - src/proto/grpc/testing/test.proto
  - test/cpp/interop/server_main.cc
  deps:
  - interop_server_helper
  - grpc++_test_util
  - grpc_test_util
  - grpc++
  - grpc
  - gpr_test_util
  - gpr
  - grpc++_test_config
- name: qps
  build: private
  language: c++
  headers:
  - test/cpp/qps/client.h
  - test/cpp/qps/driver.h
  - test/cpp/qps/histogram.h
  - test/cpp/qps/interarrival.h
  - test/cpp/qps/limit_cores.h
  - test/cpp/qps/perf_db_client.h
  - test/cpp/qps/qps_worker.h
  - test/cpp/qps/report.h
  - test/cpp/qps/server.h
  - test/cpp/qps/stats.h
  - test/cpp/qps/usage_timer.h
  - test/cpp/util/benchmark_config.h
  src:
  - src/proto/grpc/testing/messages.proto
  - src/proto/grpc/testing/payloads.proto
  - src/proto/grpc/testing/stats.proto
  - src/proto/grpc/testing/control.proto
  - src/proto/grpc/testing/services.proto
  - src/proto/grpc/testing/perf_db.proto
  - test/cpp/qps/client_async.cc
  - test/cpp/qps/client_sync.cc
  - test/cpp/qps/driver.cc
  - test/cpp/qps/limit_cores.cc
  - test/cpp/qps/perf_db_client.cc
  - test/cpp/qps/qps_worker.cc
  - test/cpp/qps/report.cc
  - test/cpp/qps/server_async.cc
  - test/cpp/qps/server_sync.cc
  - test/cpp/qps/usage_timer.cc
  - test/cpp/util/benchmark_config.cc
  deps:
  - grpc_test_util
  - grpc++_test_util
  - grpc++
- name: grpc_csharp_ext
  build: all
  language: csharp
  src:
  - src/csharp/ext/grpc_csharp_ext.c
  deps:
  - grpc
  - gpr
  LDFLAGS: $(if $(subst Linux,,$(SYSTEM)),,-Wl$(comma)-wrap$(comma)memcpy)
  deps_linkage: static
  dll: only
  vs_config_type: DynamicLibrary
  vs_packages:
  - grpc.dependencies.openssl
  - grpc.dependencies.zlib
  vs_project_guid: '{D64C6D63-4458-4A88-AB38-35678384A7E4}'
  vs_props:
  - zlib
  - openssl
  - winsock
  - global
targets:
- name: alarm_test
  build: test
  language: c
  src:
  - test/core/surface/alarm_test.c
  deps:
  - grpc_test_util
  - grpc
  - gpr_test_util
  - gpr
- name: algorithm_test
  build: test
  language: c
  src:
  - test/core/compression/algorithm_test.c
  deps:
  - grpc_test_util
  - grpc
  - gpr_test_util
  - gpr
- name: alloc_test
  build: test
  language: c
  src:
  - test/core/support/alloc_test.c
  deps:
  - gpr_test_util
  - gpr
- name: alpn_test
  build: test
  language: c
  src:
  - test/core/transport/chttp2/alpn_test.c
  deps:
  - grpc_test_util
  - grpc
  - gpr_test_util
  - gpr
- name: api_fuzzer
  build: fuzzer
  language: c
  src:
  - test/core/end2end/fuzzers/api_fuzzer.c
  deps:
  - grpc_test_util
  - grpc
  - gpr_test_util
  - gpr
  corpus_dirs:
  - test/core/end2end/fuzzers/api_fuzzer_corpus
  dict: test/core/end2end/fuzzers/api_fuzzer.dictionary
  maxlen: 2048
- name: bin_encoder_test
  build: test
  language: c
  src:
  - test/core/transport/chttp2/bin_encoder_test.c
  deps:
  - grpc_test_util
  - grpc
- name: census_context_test
  build: test
  language: c
  src:
  - test/core/census/context_test.c
  deps:
  - grpc_test_util
  - grpc
  - gpr_test_util
  - gpr
- name: channel_create_test
  build: test
  language: c
  src:
  - test/core/surface/channel_create_test.c
  deps:
  - grpc_test_util
  - grpc
  - gpr_test_util
  - gpr
- name: chttp2_hpack_encoder_test
  build: test
  language: c
  src:
  - test/core/transport/chttp2/hpack_encoder_test.c
  deps:
  - grpc_test_util
  - grpc
  - gpr_test_util
  - gpr
- name: chttp2_status_conversion_test
  build: test
  language: c
  src:
  - test/core/transport/chttp2/status_conversion_test.c
  deps:
  - grpc_test_util
  - grpc
  - gpr_test_util
  - gpr
- name: chttp2_stream_map_test
  build: test
  language: c
  src:
  - test/core/transport/chttp2/stream_map_test.c
  deps:
  - grpc_test_util
  - grpc
  - gpr_test_util
  - gpr
- name: chttp2_varint_test
  build: test
  language: c
  src:
  - test/core/transport/chttp2/varint_test.c
  deps:
  - grpc_test_util
  - grpc
  - gpr_test_util
  - gpr
- name: client_fuzzer
  build: fuzzer
  language: c
  src:
  - test/core/end2end/fuzzers/client_fuzzer.c
  deps:
  - grpc_test_util
  - grpc
  - gpr_test_util
  - gpr
  corpus_dirs:
  - test/core/end2end/fuzzers/client_fuzzer_corpus
  dict: test/core/end2end/fuzzers/hpack.dictionary
  maxlen: 2048
- name: compression_test
  build: test
  language: c
  src:
  - test/core/compression/compression_test.c
  deps:
  - grpc_test_util
  - grpc
  - gpr_test_util
  - gpr
- name: concurrent_connectivity_test
  build: test
  language: c
  src:
  - test/core/surface/concurrent_connectivity_test.c
  deps:
  - grpc_test_util
  - grpc
  - gpr_test_util
  - gpr
- name: dns_resolver_connectivity_test
  cpu_cost: 0.1
  build: test
  language: c
  src:
  - test/core/client_config/resolvers/dns_resolver_connectivity_test.c
  deps:
  - grpc_test_util
  - grpc
  - gpr_test_util
  - gpr
- name: dns_resolver_test
  build: test
  language: c
  src:
  - test/core/client_config/resolvers/dns_resolver_test.c
  deps:
  - grpc_test_util
  - grpc
  - gpr_test_util
  - gpr
- name: dualstack_socket_test
  cpu_cost: 0.1
  build: test
  language: c
  src:
  - test/core/end2end/dualstack_socket_test.c
  deps:
  - grpc_test_util
  - grpc
  - gpr_test_util
  - gpr
  platforms:
  - mac
  - linux
  - posix
- name: endpoint_pair_test
  build: test
  language: c
  src:
  - test/core/iomgr/endpoint_pair_test.c
  deps:
  - grpc_test_util
  - grpc
  - gpr_test_util
  - gpr
- name: fd_conservation_posix_test
  build: test
  language: c
  src:
  - test/core/iomgr/fd_conservation_posix_test.c
  deps:
  - grpc_test_util
  - grpc
  - gpr_test_util
  - gpr
  platforms:
  - mac
  - linux
  - posix
- name: fd_posix_test
  build: test
  language: c
  src:
  - test/core/iomgr/fd_posix_test.c
  deps:
  - grpc_test_util
  - grpc
  - gpr_test_util
  - gpr
  platforms:
  - mac
  - linux
  - posix
- name: fling_client
  build: test
  run: false
  language: c
  src:
  - test/core/fling/client.c
  deps:
  - grpc_test_util
  - grpc
  - gpr_test_util
  - gpr
- name: fling_server
  build: test
  run: false
  language: c
  src:
  - test/core/fling/server.c
  deps:
  - grpc_test_util
  - grpc
  - gpr_test_util
  - gpr
- name: fling_stream_test
  cpu_cost: 2
  build: test
  language: c
  src:
  - test/core/fling/fling_stream_test.c
  deps:
  - grpc_test_util
  - grpc
  - gpr_test_util
  - gpr
  platforms:
  - mac
  - linux
  - posix
- name: fling_test
  cpu_cost: 2
  build: test
  language: c
  src:
  - test/core/fling/fling_test.c
  deps:
  - grpc_test_util
  - grpc
  - gpr_test_util
  - gpr
  platforms:
  - mac
  - linux
  - posix
- name: gen_hpack_tables
  build: tool
  language: c
  src:
  - tools/codegen/core/gen_hpack_tables.c
  deps:
  - gpr
  - grpc
- name: gen_legal_metadata_characters
  build: tool
  language: c
  src:
  - tools/codegen/core/gen_legal_metadata_characters.c
  deps: []
- name: goaway_server_test
  cpu_cost: 0.1
  build: test
  language: c
  src:
  - test/core/end2end/goaway_server_test.c
  deps:
  - grpc_test_util
  - grpc
  - gpr_test_util
  - gpr
  platforms:
  - mac
  - linux
  - posix
- name: gpr_avl_test
  build: test
  language: c
  src:
  - test/core/support/avl_test.c
  deps:
  - gpr_test_util
  - gpr
- name: gpr_backoff_test
  build: test
  language: c
  src:
  - test/core/support/backoff_test.c
  deps:
  - gpr_test_util
  - gpr
- name: gpr_cmdline_test
  build: test
  language: c
  src:
  - test/core/support/cmdline_test.c
  deps:
  - gpr_test_util
  - gpr
- name: gpr_cpu_test
  build: test
  language: c
  src:
  - test/core/support/cpu_test.c
  deps:
  - gpr_test_util
  - gpr
- name: gpr_env_test
  build: test
  language: c
  src:
  - test/core/support/env_test.c
  deps:
  - gpr_test_util
  - gpr
- name: gpr_histogram_test
  build: test
  language: c
  src:
  - test/core/support/histogram_test.c
  deps:
  - gpr_test_util
  - gpr
- name: gpr_host_port_test
  build: test
  language: c
  src:
  - test/core/support/host_port_test.c
  deps:
  - gpr_test_util
  - gpr
- name: gpr_log_test
  build: test
  language: c
  src:
  - test/core/support/log_test.c
  deps:
  - gpr_test_util
  - gpr
- name: gpr_slice_buffer_test
  build: test
  language: c
  src:
  - test/core/support/slice_buffer_test.c
  deps:
  - gpr_test_util
  - gpr
- name: gpr_slice_test
  build: test
  language: c
  src:
  - test/core/support/slice_test.c
  deps:
  - gpr_test_util
  - gpr
- name: gpr_stack_lockfree_test
  cpu_cost: 10
  build: test
  language: c
  src:
  - test/core/support/stack_lockfree_test.c
  deps:
  - gpr_test_util
  - gpr
- name: gpr_string_test
  build: test
  language: c
  src:
  - test/core/support/string_test.c
  deps:
  - gpr_test_util
  - gpr
- name: gpr_sync_test
  cpu_cost: 10
  build: test
  language: c
  src:
  - test/core/support/sync_test.c
  deps:
  - gpr_test_util
  - gpr
- name: gpr_thd_test
  cpu_cost: 10
  build: test
  language: c
  src:
  - test/core/support/thd_test.c
  deps:
  - gpr_test_util
  - gpr
- name: gpr_time_test
  build: test
  language: c
  src:
  - test/core/support/time_test.c
  deps:
  - gpr_test_util
  - gpr
- name: gpr_tls_test
  build: test
  language: c
  src:
  - test/core/support/tls_test.c
  deps:
  - gpr_test_util
  - gpr
- name: gpr_useful_test
  build: test
  language: c
  src:
  - test/core/support/useful_test.c
  deps:
  - gpr_test_util
  - gpr
- name: grpc_auth_context_test
  build: test
  language: c
  src:
  - test/core/security/auth_context_test.c
  deps:
  - grpc_test_util
  - grpc
  - gpr_test_util
  - gpr
- name: grpc_b64_test
  build: test
  language: c
  src:
  - test/core/security/b64_test.c
  deps:
  - grpc_test_util
  - grpc
  - gpr_test_util
  - gpr
- name: grpc_byte_buffer_reader_test
  build: test
  language: c
  src:
  - test/core/surface/byte_buffer_reader_test.c
  deps:
  - grpc_test_util
  - grpc
  - gpr_test_util
  - gpr
- name: grpc_channel_args_test
  build: test
  language: c
  src:
  - test/core/channel/channel_args_test.c
  deps:
  - grpc_test_util
  - grpc
  - gpr_test_util
  - gpr
- name: grpc_channel_stack_test
  build: test
  language: c
  src:
  - test/core/channel/channel_stack_test.c
  deps:
  - grpc_test_util
  - grpc
  - gpr_test_util
  - gpr
- name: grpc_completion_queue_test
  build: test
  language: c
  src:
  - test/core/surface/completion_queue_test.c
  deps:
  - grpc_test_util
  - grpc
  - gpr_test_util
  - gpr
- name: grpc_create_jwt
  build: tool
  language: c
  src:
  - test/core/security/create_jwt.c
  deps:
  - grpc_test_util
  - grpc
  - gpr_test_util
  - gpr
- name: grpc_credentials_test
  build: test
  language: c
  src:
  - test/core/security/credentials_test.c
  deps:
  - grpc_test_util
  - grpc
  - gpr_test_util
  - gpr
- name: grpc_fetch_oauth2
  build: tool
  language: c
  src:
  - test/core/security/fetch_oauth2.c
  deps:
  - grpc_test_util
  - grpc
  - gpr_test_util
  - gpr
- name: grpc_invalid_channel_args_test
  build: test
  language: c
  src:
  - test/core/surface/invalid_channel_args_test.c
  deps:
  - grpc_test_util
  - grpc
  - gpr_test_util
  - gpr
- name: grpc_json_token_test
  build: test
  language: c
  src:
  - test/core/security/json_token_test.c
  deps:
  - grpc_test_util
  - grpc
  - gpr_test_util
  - gpr
  platforms:
  - linux
  - posix
  - mac
- name: grpc_jwt_verifier_test
  build: test
  language: c
  src:
  - test/core/security/jwt_verifier_test.c
  deps:
  - grpc_test_util
  - grpc
  - gpr_test_util
  - gpr
- name: grpc_print_google_default_creds_token
  build: tool
  language: c
  src:
  - test/core/security/print_google_default_creds_token.c
  deps:
  - grpc_test_util
  - grpc
  - gpr_test_util
  - gpr
- name: grpc_security_connector_test
  build: test
  language: c
  src:
  - test/core/security/security_connector_test.c
  deps:
  - grpc_test_util
  - grpc
  - gpr_test_util
  - gpr
- name: grpc_verify_jwt
  build: tool
  language: c
  src:
  - test/core/security/verify_jwt.c
  deps:
  - grpc_test_util
  - grpc
  - gpr_test_util
  - gpr
- name: hpack_parser_fuzzer_test
  build: fuzzer
  language: c
  src:
  - test/core/transport/chttp2/hpack_parser_fuzzer_test.c
  deps:
  - grpc_test_util
  - grpc
  - gpr_test_util
  - gpr
  corpus_dirs:
  - test/core/transport/chttp2/hpack_parser_corpus
  dict: test/core/end2end/fuzzers/hpack.dictionary
  maxlen: 512
- name: hpack_parser_test
  build: test
  language: c
  src:
  - test/core/transport/chttp2/hpack_parser_test.c
  deps:
  - grpc_test_util
  - grpc
  - gpr_test_util
  - gpr
- name: hpack_table_test
  build: test
  language: c
  src:
  - test/core/transport/chttp2/hpack_table_test.c
  deps:
  - grpc_test_util
  - grpc
  - gpr_test_util
  - gpr
- name: http_parser_test
  build: test
  language: c
  src:
  - test/core/http/parser_test.c
  deps:
  - grpc_test_util
  - grpc
  - gpr_test_util
  - gpr
- name: http_request_fuzzer_test
  build: fuzzer
  language: c
  src:
  - test/core/http/request_fuzzer.c
  deps:
  - grpc_test_util
  - grpc
  - gpr_test_util
  - gpr
  corpus_dirs:
  - test/core/http/corpus
  maxlen: 2048
- name: http_response_fuzzer_test
  build: fuzzer
  language: c
  src:
  - test/core/http/response_fuzzer.c
  deps:
  - grpc_test_util
  - grpc
  - gpr_test_util
  - gpr
  corpus_dirs:
  - test/core/http/corpus
  maxlen: 2048
- name: httpcli_format_request_test
  build: test
  language: c
  src:
  - test/core/http/format_request_test.c
  deps:
  - grpc_test_util
  - grpc
  - gpr_test_util
  - gpr
- name: httpcli_test
  cpu_cost: 0.5
  build: test
  language: c
  src:
  - test/core/http/httpcli_test.c
  deps:
  - grpc_test_util
  - grpc
  - gpr_test_util
  - gpr
  platforms:
  - mac
  - linux
  - posix
- name: httpscli_test
  cpu_cost: 0.5
  build: test
  language: c
  src:
  - test/core/http/httpscli_test.c
  deps:
  - grpc_test_util
  - grpc
  - gpr_test_util
  - gpr
  platforms:
  - linux
- name: init_test
  build: test
  language: c
  src:
  - test/core/surface/init_test.c
  deps:
  - grpc_test_util
  - grpc
  - gpr_test_util
  - gpr
- name: internal_api_canary_iomgr_test
  build: test
  run: false
  language: c
  src:
  - test/core/internal_api_canaries/iomgr.c
  deps:
  - grpc_test_util
  - grpc
  - gpr_test_util
  - gpr
- name: internal_api_canary_support_test
  build: test
  run: false
  language: c
  src:
  - test/core/internal_api_canaries/iomgr.c
  deps:
  - grpc_test_util
  - grpc
  - gpr_test_util
  - gpr
- name: internal_api_canary_transport_test
  build: test
  run: false
  language: c
  src:
  - test/core/internal_api_canaries/iomgr.c
  deps:
  - grpc_test_util
  - grpc
  - gpr_test_util
  - gpr
- name: invalid_call_argument_test
  build: test
  language: c
  src:
  - test/core/end2end/invalid_call_argument_test.c
  deps:
  - grpc_test_util
  - grpc
  - gpr_test_util
  - gpr
- name: json_fuzzer_test
  build: fuzzer
  language: c
  src:
  - test/core/json/fuzzer.c
  deps:
  - grpc_test_util
  - grpc
  - gpr_test_util
  - gpr
  corpus_dirs:
  - test/core/json/corpus
  maxlen: 512
- name: json_rewrite
  build: test
  run: false
  language: c
  src:
  - test/core/json/json_rewrite.c
  deps:
  - grpc
  - gpr
- name: json_rewrite_test
  build: test
  language: c
  src:
  - test/core/json/json_rewrite_test.c
  deps:
  - grpc_test_util
  - grpc
  - gpr_test_util
  - gpr
- name: json_stream_error_test
  build: test
  language: c
  src:
  - test/core/json/json_stream_error_test.c
  deps:
  - grpc_test_util
  - grpc
  - gpr_test_util
  - gpr
- name: json_test
  build: test
  language: c
  src:
  - test/core/json/json_test.c
  deps:
  - grpc_test_util
  - grpc
  - gpr_test_util
  - gpr
- name: lame_client_test
  build: test
  language: c
  src:
  - test/core/surface/lame_client_test.c
  deps:
  - grpc_test_util
  - grpc
  - gpr_test_util
  - gpr
- name: lb_policies_test
  cpu_cost: 0.1
  flaky: true
  build: test
  language: c
  src:
  - test/core/client_config/lb_policies_test.c
  deps:
  - grpc_test_util
  - grpc
  - gpr_test_util
  - gpr
- name: load_file_test
  build: test
  language: c
  src:
  - test/core/iomgr/load_file_test.c
  deps:
  - grpc_test_util
  - grpc
  - gpr_test_util
  - gpr
- name: low_level_ping_pong_benchmark
  build: benchmark
  language: c
  src:
  - test/core/network_benchmarks/low_level_ping_pong.c
  deps:
  - grpc_test_util
  - grpc
  - gpr_test_util
  - gpr
  platforms:
  - mac
  - linux
  - posix
- name: message_compress_test
  build: test
  language: c
  src:
  - test/core/compression/message_compress_test.c
  deps:
  - grpc_test_util
  - grpc
  - gpr_test_util
  - gpr
- name: mlog_test
  flaky: true
  build: test
  language: c
  src:
  - test/core/census/mlog_test.c
  deps:
  - grpc_test_util
  - grpc
  - gpr_test_util
  - gpr
- name: multiple_server_queues_test
  build: test
  language: c
  src:
  - test/core/end2end/multiple_server_queues_test.c
  deps:
  - grpc_test_util
  - grpc
  - gpr_test_util
  - gpr
- name: murmur_hash_test
  build: test
  language: c
  src:
  - test/core/support/murmur_hash_test.c
  deps:
  - gpr_test_util
  - gpr
- name: nanopb_fuzzer_response_test
  build: fuzzer
  language: c
  src:
  - test/core/nanopb/fuzzer_response.c
  deps:
  - grpc_test_util
  - grpc
  - gpr_test_util
  - gpr
  corpus_dirs:
  - test/core/nanopb/corpus_response
  maxlen: 128
- name: nanopb_fuzzer_serverlist_test
  build: fuzzer
  language: c
  src:
  - test/core/nanopb/fuzzer_serverlist.c
  deps:
  - grpc_test_util
  - grpc
  - gpr_test_util
  - gpr
  corpus_dirs:
  - test/core/nanopb/corpus_serverlist
  maxlen: 128
- name: no_server_test
  cpu_cost: 0.1
  build: test
  language: c
  src:
  - test/core/end2end/no_server_test.c
  deps:
  - grpc_test_util
  - grpc
  - gpr_test_util
  - gpr
- name: resolve_address_test
  build: test
  language: c
  src:
  - test/core/iomgr/resolve_address_test.c
  deps:
  - grpc_test_util
  - grpc
  - gpr_test_util
  - gpr
- name: secure_channel_create_test
  build: test
  language: c
  src:
  - test/core/surface/secure_channel_create_test.c
  deps:
  - grpc_test_util
  - grpc
  - gpr_test_util
  - gpr
- name: secure_endpoint_test
  build: test
  language: c
  src:
  - test/core/security/secure_endpoint_test.c
  deps:
  - grpc_test_util
  - grpc
  - gpr_test_util
  - gpr
- name: server_chttp2_test
  build: test
  language: c
  src:
  - test/core/surface/server_chttp2_test.c
  deps:
  - grpc_test_util
  - grpc
  - gpr_test_util
  - gpr
- name: server_fuzzer
  build: fuzzer
  language: c
  src:
  - test/core/end2end/fuzzers/server_fuzzer.c
  deps:
  - grpc_test_util
  - grpc
  - gpr_test_util
  - gpr
  corpus_dirs:
  - test/core/end2end/fuzzers/server_fuzzer_corpus
  dict: test/core/end2end/fuzzers/hpack.dictionary
  maxlen: 2048
- name: server_test
  build: test
  language: c
  src:
  - test/core/surface/server_test.c
  deps:
  - grpc_test_util
  - grpc
  - gpr_test_util
  - gpr
- name: set_initial_connect_string_test
  cpu_cost: 0.1
  build: test
  language: c
  src:
  - test/core/client_config/set_initial_connect_string_test.c
  deps:
  - test_tcp_server
  - grpc_test_util
  - grpc
  - gpr_test_util
  - gpr
- name: sockaddr_resolver_test
  build: test
  language: c
  src:
  - test/core/client_config/resolvers/sockaddr_resolver_test.c
  deps:
  - grpc_test_util
  - grpc
  - gpr_test_util
  - gpr
- name: sockaddr_utils_test
  build: test
  language: c
  src:
  - test/core/iomgr/sockaddr_utils_test.c
  deps:
  - grpc_test_util
  - grpc
  - gpr_test_util
  - gpr
- name: socket_utils_test
  build: test
  language: c
  src:
  - test/core/iomgr/socket_utils_test.c
  deps:
  - grpc_test_util
  - grpc
  - gpr_test_util
  - gpr
  platforms:
  - mac
  - linux
  - posix
- name: tcp_client_posix_test
  cpu_cost: 0.5
  build: test
  language: c
  src:
  - test/core/iomgr/tcp_client_posix_test.c
  deps:
  - grpc_test_util
  - grpc
  - gpr_test_util
  - gpr
  platforms:
  - mac
  - linux
  - posix
- name: tcp_posix_test
  cpu_cost: 0.5
  build: test
  language: c
  src:
  - test/core/iomgr/tcp_posix_test.c
  deps:
  - grpc_test_util
  - grpc
  - gpr_test_util
  - gpr
  platforms:
  - mac
  - linux
  - posix
- name: tcp_server_posix_test
  build: test
  language: c
  src:
  - test/core/iomgr/tcp_server_posix_test.c
  deps:
  - grpc_test_util
  - grpc
  - gpr_test_util
  - gpr
  platforms:
  - mac
  - linux
  - posix
- name: time_averaged_stats_test
  build: test
  language: c
  src:
  - test/core/iomgr/time_averaged_stats_test.c
  deps:
  - grpc_test_util
  - grpc
  - gpr_test_util
  - gpr
- name: timeout_encoding_test
  build: test
  language: c
  src:
  - test/core/transport/chttp2/timeout_encoding_test.c
  deps:
  - grpc_test_util
  - grpc
  - gpr_test_util
  - gpr
- name: timer_heap_test
  build: test
  language: c
  src:
  - test/core/iomgr/timer_heap_test.c
  deps:
  - grpc_test_util
  - grpc
  - gpr_test_util
  - gpr
- name: timer_list_test
  build: test
  language: c
  src:
  - test/core/iomgr/timer_list_test.c
  deps:
  - grpc_test_util
  - grpc
  - gpr_test_util
  - gpr
- name: timers_test
  build: test
  language: c
  src:
  - test/core/profiling/timers_test.c
  deps:
  - grpc_test_util
  - grpc
  - gpr_test_util
  - gpr
- name: transport_connectivity_state_test
  build: test
  language: c
  src:
  - test/core/transport/connectivity_state_test.c
  deps:
  - grpc_test_util
  - grpc
  - gpr_test_util
  - gpr
- name: transport_metadata_test
  build: test
  language: c
  src:
  - test/core/transport/metadata_test.c
  deps:
  - grpc_test_util
  - grpc
  - gpr_test_util
  - gpr
- name: transport_security_test
  build: test
  language: c
  src:
  - test/core/tsi/transport_security_test.c
  deps:
  - grpc_test_util
  - grpc
  - gpr_test_util
  - gpr
  platforms:
  - linux
  - posix
  - mac
- name: udp_server_test
  build: test
  language: c
  src:
  - test/core/iomgr/udp_server_test.c
  deps:
  - grpc_test_util
  - grpc
  - gpr_test_util
  - gpr
  platforms:
  - mac
  - linux
  - posix
- name: uri_fuzzer_test
  build: fuzzer
  language: c
  src:
  - test/core/client_config/uri_fuzzer_test.c
  deps:
  - grpc_test_util
  - grpc
  - gpr_test_util
  - gpr
  corpus_dirs:
  - test/core/client_config/uri_corpus
  maxlen: 128
- name: uri_parser_test
  build: test
  language: c
  src:
  - test/core/client_config/uri_parser_test.c
  deps:
  - grpc_test_util
  - grpc
  - gpr_test_util
  - gpr
- name: workqueue_test
  build: test
  language: c
  src:
  - test/core/iomgr/workqueue_test.c
  deps:
  - grpc_test_util
  - grpc
  - gpr_test_util
  - gpr
  platforms:
  - mac
  - linux
  - posix
- name: alarm_cpp_test
  gtest: true
  build: test
  language: c++
  src:
  - test/cpp/common/alarm_cpp_test.cc
  deps:
  - grpc++_test_util
  - grpc_test_util
  - grpc++
  - grpc
  - gpr_test_util
  - gpr
- name: async_end2end_test
  gtest: true
  build: test
  language: c++
  src:
  - test/cpp/end2end/async_end2end_test.cc
  deps:
  - grpc++_test_util
  - grpc_test_util
  - grpc++
  - grpc
  - gpr_test_util
  - gpr
- name: async_streaming_ping_pong_test
  build: test
  language: c++
  src:
  - test/cpp/qps/async_streaming_ping_pong_test.cc
  deps:
  - qps
  - grpc++_test_util
  - grpc_test_util
  - grpc++
  - grpc
  - gpr_test_util
  - gpr
  platforms:
  - mac
  - linux
  - posix
- name: async_unary_ping_pong_test
  build: test
  language: c++
  src:
  - test/cpp/qps/async_unary_ping_pong_test.cc
  deps:
  - qps
  - grpc++_test_util
  - grpc_test_util
  - grpc++
  - grpc
  - gpr_test_util
  - gpr
  platforms:
  - mac
  - linux
  - posix
- name: auth_property_iterator_test
  gtest: true
  build: test
  language: c++
  src:
  - test/cpp/common/auth_property_iterator_test.cc
  deps:
  - grpc++_test_util
  - grpc_test_util
  - grpc++
  - grpc
  - gpr_test_util
  - gpr
- name: channel_arguments_test
  gtest: true
  build: test
  language: c++
  src:
  - test/cpp/common/channel_arguments_test.cc
  deps:
  - grpc++
  - grpc
  - gpr
- name: cli_call_test
  gtest: true
  build: test
  language: c++
  src:
  - test/cpp/util/cli_call_test.cc
  deps:
  - grpc++_test_util
  - grpc_test_util
  - grpc++
  - grpc
  - gpr_test_util
  - gpr
- name: client_crash_test
  gtest: true
  cpu_cost: 0.1
  build: test
  language: c++
  src:
  - test/cpp/end2end/client_crash_test.cc
  deps:
  - grpc++_test_util
  - grpc_test_util
  - grpc++
  - grpc
  - gpr_test_util
  - gpr
  platforms:
  - mac
  - linux
  - posix
- name: client_crash_test_server
  build: test
  run: false
  language: c++
  src:
  - test/cpp/end2end/client_crash_test_server.cc
  deps:
  - grpc++_test_util
  - grpc_test_util
  - grpc++
  - grpc
  - gpr_test_util
  - gpr
- name: codegen_test_full
  gtest: true
  build: test
  language: c++
  src:
  - src/proto/grpc/testing/control.proto
  - src/proto/grpc/testing/messages.proto
  - src/proto/grpc/testing/payloads.proto
  - src/proto/grpc/testing/perf_db.proto
  - src/proto/grpc/testing/services.proto
  - src/proto/grpc/testing/stats.proto
  - test/cpp/codegen/codegen_test_full.cc
  deps:
  - grpc++
  - grpc
  - gpr
  filegroups:
  - grpc++_codegen
- name: codegen_test_minimal
  gtest: true
  build: test
  language: c++
  src:
  - src/proto/grpc/testing/control.proto
  - src/proto/grpc/testing/messages.proto
  - src/proto/grpc/testing/payloads.proto
  - src/proto/grpc/testing/perf_db.proto
  - src/proto/grpc/testing/services.proto
  - src/proto/grpc/testing/stats.proto
  - test/cpp/codegen/codegen_test_minimal.cc
  filegroups:
  - grpc++_codegen
- name: credentials_test
  gtest: true
  build: test
  language: c++
  src:
  - test/cpp/client/credentials_test.cc
  deps:
  - grpc++
  - grpc
  - gpr
- name: cxx_byte_buffer_test
  gtest: true
  build: test
  language: c++
  src:
  - test/cpp/util/byte_buffer_test.cc
  deps:
  - grpc_test_util
  - grpc++
  - grpc
  - gpr_test_util
  - gpr
- name: cxx_slice_test
  gtest: true
  build: test
  language: c++
  src:
  - test/cpp/util/slice_test.cc
  deps:
  - grpc_test_util
  - grpc++
  - grpc
  - gpr_test_util
  - gpr
- name: cxx_string_ref_test
  gtest: true
  build: test
  language: c++
  src:
  - test/cpp/util/string_ref_test.cc
  deps:
  - grpc++
- name: cxx_time_test
  gtest: true
  build: test
  language: c++
  src:
  - test/cpp/util/time_test.cc
  deps:
  - grpc_test_util
  - grpc++
  - grpc
  - gpr_test_util
  - gpr
- name: end2end_test
  gtest: true
  cpu_cost: 0.5
  build: test
  language: c++
  src:
  - test/cpp/end2end/end2end_test.cc
  deps:
  - grpc++_test_util
  - grpc_test_util
  - grpc++
  - grpc
  - gpr_test_util
  - gpr
- name: generic_async_streaming_ping_pong_test
  build: test
  language: c++
  src:
  - test/cpp/qps/generic_async_streaming_ping_pong_test.cc
  deps:
  - qps
  - grpc++_test_util
  - grpc_test_util
  - grpc++
  - grpc
  - gpr_test_util
  - gpr
  platforms:
  - mac
  - linux
  - posix
- name: generic_end2end_test
  gtest: true
  build: test
  language: c++
  src:
  - test/cpp/end2end/generic_end2end_test.cc
  deps:
  - grpc++_test_util
  - grpc_test_util
  - grpc++
  - grpc
  - gpr_test_util
  - gpr
- name: golden_file_test
  gtest: true
  build: test
  language: c++
  src:
  - src/proto/grpc/testing/compiler_test.proto
  - test/cpp/codegen/golden_file_test.cc
  deps:
  - grpc++
  - grpc
  - gpr
- name: grpc_cli
  build: test
  run: false
  language: c++
  src:
  - test/cpp/util/grpc_cli.cc
  deps:
  - grpc++_test_util
  - grpc_test_util
  - grpc++
  - grpc
  - gpr_test_util
  - gpr
  - grpc++_test_config
- name: grpc_cpp_plugin
  build: protoc
  language: c++
  src:
  - src/compiler/cpp_plugin.cc
  deps:
  - grpc_plugin_support
  secure: false
  vs_config_type: Application
  vs_project_guid: '{7E51A25F-AC59-488F-906C-C60FAAE706AA}'
- name: grpc_csharp_plugin
  build: protoc
  language: c++
  src:
  - src/compiler/csharp_plugin.cc
  deps:
  - grpc_plugin_support
  secure: false
  vs_config_type: Application
  vs_project_guid: '{3C813052-A49A-4662-B90A-1ADBEC7EE453}'
- name: grpc_node_plugin
  build: protoc
  language: c++
  src:
  - src/compiler/node_plugin.cc
  deps:
  - grpc_plugin_support
  secure: false
  vs_config_type: Application
- name: grpc_objective_c_plugin
  build: protoc
  language: c++
  src:
  - src/compiler/objective_c_plugin.cc
  deps:
  - grpc_plugin_support
  secure: false
  vs_config_type: Application
  vs_project_guid: '{19564640-CEE6-4921-ABA5-676ED79A36F6}'
- name: grpc_python_plugin
  build: protoc
  language: c++
  src:
  - src/compiler/python_plugin.cc
  deps:
  - grpc_plugin_support
  secure: false
  vs_config_type: Application
  vs_project_guid: '{DF52D501-A6CF-4E6F-BA38-6EBE2E8DAFB2}'
- name: grpc_ruby_plugin
  build: protoc
  language: c++
  src:
  - src/compiler/ruby_plugin.cc
  deps:
  - grpc_plugin_support
  secure: false
  vs_config_type: Application
  vs_project_guid: '{069E9D05-B78B-4751-9252-D21EBAE7DE8E}'
- name: grpclb_api_test
  gtest: true
  build: test
  language: c++
  src:
  - src/proto/grpc/lb/v1/load_balancer.proto
  - test/cpp/grpclb/grpclb_api_test.cc
  deps:
  - grpc++_test_util
  - grpc_test_util
  - grpc++
  - grpc
- name: hybrid_end2end_test
  gtest: true
  build: test
  language: c++
  src:
  - test/cpp/end2end/hybrid_end2end_test.cc
  deps:
  - grpc++_test_util
  - grpc_test_util
  - grpc++
  - grpc
  - gpr_test_util
  - gpr
- name: interop_client
  build: test
  run: false
  language: c++
  src: []
  deps:
  - interop_client_main
  - interop_client_helper
  - grpc++_test_util
  - grpc_test_util
  - grpc++
  - grpc
  - gpr_test_util
  - gpr
  - grpc++_test_config
  platforms:
  - mac
  - linux
  - posix
- name: interop_server
  build: test
  run: false
  language: c++
  src: []
  deps:
  - interop_server_main
  - interop_server_helper
  - grpc++_test_util
  - grpc_test_util
  - grpc++
  - grpc
  - gpr_test_util
  - gpr
  - grpc++_test_config
  platforms:
  - mac
  - linux
  - posix
- name: interop_test
  cpu_cost: 0.1
  build: test
  language: c++
  src:
  - test/cpp/interop/interop_test.cc
  deps:
  - grpc_test_util
  - grpc
  - gpr_test_util
  - gpr
  platforms:
  - mac
  - linux
  - posix
- name: json_run_localhost
  build: test
  run: false
  language: c++
  src:
  - test/cpp/qps/json_run_localhost.cc
  deps:
  - grpc++_test_util
  - grpc_test_util
  - grpc++
  - grpc
  - gpr_test_util
  - gpr
  - grpc++_test_config
- name: metrics_client
  build: test
  run: false
  language: c++
  headers:
  - test/cpp/util/metrics_server.h
  src:
  - src/proto/grpc/testing/metrics.proto
  - test/cpp/interop/metrics_client.cc
  deps:
  - grpc++
  - grpc
  - gpr
  - grpc++_test_config
- name: mock_test
  gtest: true
  build: test
  language: c++
  src:
  - test/cpp/end2end/mock_test.cc
  deps:
  - grpc++_test_util
  - grpc_test_util
  - grpc++
  - grpc
  - gpr_test_util
  - gpr
- name: qps_interarrival_test
  build: test
  run: false
  language: c++
  src:
  - test/cpp/qps/qps_interarrival_test.cc
  deps:
  - qps
  - grpc++_test_util
  - grpc_test_util
  - grpc++
  - grpc
  - gpr_test_util
  - gpr
  platforms:
  - mac
  - linux
  - posix
- name: qps_json_driver
  build: test
  run: false
  language: c++
  headers:
  - test/cpp/qps/parse_json.h
  src:
  - test/cpp/qps/parse_json.cc
  - test/cpp/qps/qps_json_driver.cc
  deps:
  - qps
  - grpc++_test_util
  - grpc_test_util
  - grpc++
  - grpc
  - gpr_test_util
  - gpr
  - grpc++_test_config
- name: qps_openloop_test
  cpu_cost: 0.5
  build: test
  language: c++
  src:
  - test/cpp/qps/qps_openloop_test.cc
  deps:
  - qps
  - grpc++_test_util
  - grpc_test_util
  - grpc++
  - grpc
  - gpr_test_util
  - gpr
  - grpc++_test_config
  platforms:
  - mac
  - linux
  - posix
- name: qps_test
  cpu_cost: 10
  build: test
  language: c++
  src:
  - test/cpp/qps/qps_test.cc
  deps:
  - qps
  - grpc++_test_util
  - grpc_test_util
  - grpc++
  - grpc
  - gpr_test_util
  - gpr
  - grpc++_test_config
  platforms:
  - mac
  - linux
  - posix
- name: qps_worker
  build: test
  run: false
  language: c++
  headers:
  - test/cpp/qps/client.h
  - test/cpp/qps/server.h
  src:
  - test/cpp/qps/worker.cc
  deps:
  - qps
  - grpc++_test_util
  - grpc_test_util
  - grpc++
  - grpc
  - gpr_test_util
  - gpr
  - grpc++_test_config
- name: reconnect_interop_client
  build: test
  run: false
  language: c++
  src:
  - src/proto/grpc/testing/empty.proto
  - src/proto/grpc/testing/messages.proto
  - src/proto/grpc/testing/test.proto
  - test/cpp/interop/reconnect_interop_client.cc
  deps:
  - grpc++_test_util
  - grpc_test_util
  - grpc++
  - grpc
  - gpr_test_util
  - gpr
  - grpc++_test_config
- name: reconnect_interop_server
  build: test
  run: false
  language: c++
  src:
  - src/proto/grpc/testing/empty.proto
  - src/proto/grpc/testing/messages.proto
  - src/proto/grpc/testing/test.proto
  - test/cpp/interop/reconnect_interop_server.cc
  deps:
  - reconnect_server
  - test_tcp_server
  - grpc++_test_util
  - grpc_test_util
  - grpc++
  - grpc
  - gpr_test_util
  - gpr
  - grpc++_test_config
- name: secure_auth_context_test
  gtest: true
  build: test
  language: c++
  src:
  - test/cpp/common/secure_auth_context_test.cc
  deps:
  - grpc++_test_util
  - grpc_test_util
  - grpc++
  - grpc
  - gpr_test_util
  - gpr
- name: secure_sync_unary_ping_pong_test
  build: test
  language: c++
  src:
  - test/cpp/qps/secure_sync_unary_ping_pong_test.cc
  deps:
  - qps
  - grpc++_test_util
  - grpc_test_util
  - grpc++
  - grpc
  - gpr_test_util
  - gpr
  platforms:
  - mac
  - linux
  - posix
- name: server_builder_plugin_test
  gtest: true
  build: test
  language: c++
  src:
  - test/cpp/end2end/server_builder_plugin_test.cc
  deps:
  - grpc++_test_util
  - grpc_test_util
  - grpc++
  - grpc
  - gpr_test_util
  - gpr
- name: server_crash_test
  gtest: true
  cpu_cost: 0.1
  build: test
  language: c++
  src:
  - test/cpp/end2end/server_crash_test.cc
  deps:
  - grpc++_test_util
  - grpc_test_util
  - grpc++
  - grpc
  - gpr_test_util
  - gpr
  platforms:
  - mac
  - linux
  - posix
- name: server_crash_test_client
  build: test
  run: false
  language: c++
  src:
  - test/cpp/end2end/server_crash_test_client.cc
  deps:
  - grpc++_test_util
  - grpc_test_util
  - grpc++
  - grpc
  - gpr_test_util
  - gpr
- name: shutdown_test
  gtest: true
  build: test
  language: c++
  src:
  - test/cpp/end2end/shutdown_test.cc
  deps:
  - grpc++_test_util
  - grpc_test_util
  - grpc++
  - grpc
  - gpr_test_util
  - gpr
- name: status_test
  build: test
  language: c++
  src:
  - test/cpp/util/status_test.cc
  deps:
  - grpc_test_util
  - grpc++
  - grpc
  - gpr_test_util
  - gpr
- name: streaming_throughput_test
  gtest: true
  build: test
  language: c++
  src:
  - test/cpp/end2end/streaming_throughput_test.cc
  deps:
  - grpc++_test_util
  - grpc_test_util
  - grpc++
  - grpc
  - gpr_test_util
  - gpr
  platforms:
  - mac
  - linux
  - posix
- name: stress_test
  build: test
  run: false
  language: c++
  headers:
  - test/cpp/interop/client_helper.h
  - test/cpp/interop/interop_client.h
  - test/cpp/interop/stress_interop_client.h
  - test/cpp/util/metrics_server.h
  src:
  - src/proto/grpc/testing/empty.proto
  - src/proto/grpc/testing/messages.proto
  - src/proto/grpc/testing/metrics.proto
  - src/proto/grpc/testing/test.proto
  - test/cpp/interop/interop_client.cc
  - test/cpp/interop/stress_interop_client.cc
  - test/cpp/interop/stress_test.cc
  - test/cpp/util/metrics_server.cc
  deps:
  - grpc++_test_util
  - grpc_test_util
  - grpc++
  - grpc
  - gpr_test_util
  - gpr
  - grpc++_test_config
- name: sync_streaming_ping_pong_test
  build: test
  language: c++
  src:
  - test/cpp/qps/sync_streaming_ping_pong_test.cc
  deps:
  - qps
  - grpc++_test_util
  - grpc_test_util
  - grpc++
  - grpc
  - gpr_test_util
  - gpr
  platforms:
  - mac
  - linux
  - posix
- name: sync_unary_ping_pong_test
  build: test
  language: c++
  src:
  - test/cpp/qps/sync_unary_ping_pong_test.cc
  deps:
  - qps
  - grpc++_test_util
  - grpc_test_util
  - grpc++
  - grpc
  - gpr_test_util
  - gpr
  platforms:
  - mac
  - linux
  - posix
- name: thread_stress_test
  gtest: true
  cpu_cost: 100
  build: test
  language: c++
  src:
  - test/cpp/end2end/thread_stress_test.cc
  deps:
  - grpc++_test_util
  - grpc_test_util
  - grpc++
  - grpc
  - gpr_test_util
  - gpr
- name: public_headers_must_be_c89
  build: test
  language: c89
  src:
  - test/core/surface/public_headers_must_be_c89.c
  deps:
  - grpc
  - gpr
vspackages:
- linkage: static
  name: grpc.dependencies.zlib
  props: false
  redist: true
  version: 1.2.8.10
- linkage: static
  name: grpc.dependencies.openssl
  props: true
  redist: true
  version: 1.0.204.1
- name: gflags
  props: false
  redist: false
  version: 2.1.2.1
- name: gtest
  props: false
  redist: false
  version: 1.7.0.1
configs:
  asan:
    CC: clang
    CPPFLAGS: -O0 -fsanitize-coverage=edge -fsanitize=address -fno-omit-frame-pointer
      -Wno-unused-command-line-argument -DGPR_NO_DIRECT_SYSCALLS
    CXX: clang++
    LD: clang
    LDFLAGS: -fsanitize=address
    LDXX: clang++
    compile_the_world: true
    test_environ:
      ASAN_OPTIONS: detect_leaks=1:color=always
      LSAN_OPTIONS: suppressions=tools/lsan_suppressions.txt:report_objects=1
    timeout_multiplier: 3
  asan-noleaks:
    CC: clang
    CPPFLAGS: -O0 -fsanitize-coverage=edge -fsanitize=address -fno-omit-frame-pointer
      -Wno-unused-command-line-argument -DGPR_NO_DIRECT_SYSCALLS
    CXX: clang++
    LD: clang
    LDFLAGS: -fsanitize=address
    LDXX: clang++
    compile_the_world: true
    test_environ:
      ASAN_OPTIONS: detect_leaks=0:color=always
    timeout_multiplier: 3
  asan-trace-cmp:
    CC: clang
    CPPFLAGS: -O0 -fsanitize-coverage=edge -fsanitize-coverage=trace-cmp -fsanitize=address
      -fno-omit-frame-pointer -Wno-unused-command-line-argument -DGPR_NO_DIRECT_SYSCALLS
    CXX: clang++
    LD: clang
    LDFLAGS: -fsanitize=address
    LDXX: clang++
    compile_the_world: true
    test_environ:
      ASAN_OPTIONS: detect_leaks=1:color=always
      LSAN_OPTIONS: suppressions=tools/lsan_suppressions.txt:report_objects=1
    timeout_multiplier: 3
  basicprof:
    CPPFLAGS: -O2 -DGRPC_BASIC_PROFILER -DGRPC_TIMERS_RDTSC
    DEFINES: NDEBUG
  dbg:
    CPPFLAGS: -O0
    DEFINES: _DEBUG DEBUG
  easan:
    CC: clang
    CPPFLAGS: -O0 -fsanitize-coverage=edge -fsanitize=address -fno-omit-frame-pointer
      -Wno-unused-command-line-argument -DGPR_NO_DIRECT_SYSCALLS
    CXX: clang++
    DEFINES: _DEBUG DEBUG GRPC_EXECUTION_CONTEXT_SANITIZER
    LD: clang
    LDFLAGS: -fsanitize=address
    LDXX: clang++
    compile_the_world: true
    test_environ:
      ASAN_OPTIONS: detect_leaks=1:color=always
      LSAN_OPTIONS: suppressions=tools/lsan_suppressions.txt:report_objects=1
    timeout_multiplier: 3
  edbg:
    CPPFLAGS: -O0
    DEFINES: _DEBUG DEBUG GRPC_EXECUTION_CONTEXT_SANITIZER
  etsan:
    CC: clang
    CPPFLAGS: -O0 -fsanitize=thread -fno-omit-frame-pointer -Wno-unused-command-line-argument
      -DGPR_NO_DIRECT_SYSCALLS
    CXX: clang++
    DEFINES: _DEBUG DEBUG GRPC_EXECUTION_CONTEXT_SANITIZER
    LD: clang
    LDFLAGS: -fsanitize=thread
    LDXX: clang++
    compile_the_world: true
    test_environ:
      TSAN_OPTIONS: suppressions=tools/tsan_suppressions.txt:halt_on_error=1:second_deadlock_stack=1
    timeout_multiplier: 5
  gcov:
    CC: gcc
    CPPFLAGS: -O0 -fprofile-arcs -ftest-coverage -Wno-return-type
    CXX: g++
    DEFINES: _DEBUG DEBUG GPR_GCOV
    LD: gcc
    LDFLAGS: -fprofile-arcs -ftest-coverage -rdynamic
    LDXX: g++
  helgrind:
    CPPFLAGS: -O0
    DEFINES: _DEBUG DEBUG
    LDFLAGS: -rdynamic
    timeout_multiplier: 20
    valgrind: --tool=helgrind
  memcheck:
    CPPFLAGS: -O0
    DEFINES: _DEBUG DEBUG
    LDFLAGS: -rdynamic
    timeout_multiplier: 10
    valgrind: --tool=memcheck --leak-check=full
  msan:
    CC: clang
    CPPFLAGS: -O0 -fsanitize-coverage=edge -fsanitize=memory -fsanitize-memory-track-origins
      -fno-omit-frame-pointer -DGTEST_HAS_TR1_TUPLE=0 -DGTEST_USE_OWN_TR1_TUPLE=1
      -Wno-unused-command-line-argument -fPIE -pie -DGPR_NO_DIRECT_SYSCALLS
    CXX: clang++
    DEFINES: NDEBUG
    LD: clang
    LDFLAGS: -fsanitize=memory -DGTEST_HAS_TR1_TUPLE=0 -DGTEST_USE_OWN_TR1_TUPLE=1
      -fPIE -pie $(if $(JENKINS_BUILD),-Wl$(comma)-Ttext-segment=0x7e0000000000,)
    LDXX: clang++
    compile_the_world: true
    timeout_multiplier: 4
  mutrace:
    CPPFLAGS: -O3 -fno-omit-frame-pointer
    DEFINES: NDEBUG
    LDFLAGS: -rdynamic
  opt:
    CPPFLAGS: -O2
    DEFINES: NDEBUG
  stapprof:
    CPPFLAGS: -O2 -DGRPC_STAP_PROFILER
    DEFINES: NDEBUG
  tsan:
    CC: clang
    CPPFLAGS: -O0 -fsanitize=thread -fno-omit-frame-pointer -Wno-unused-command-line-argument
      -DGPR_NO_DIRECT_SYSCALLS
    CXX: clang++
    LD: clang
    LDFLAGS: -fsanitize=thread
    LDXX: clang++
    compile_the_world: true
    test_environ:
      TSAN_OPTIONS: suppressions=tools/tsan_suppressions.txt:halt_on_error=1:second_deadlock_stack=1
    timeout_multiplier: 5
  ubsan:
    CC: clang
    CPPFLAGS: -O0 -fsanitize-coverage=edge -fsanitize=undefined,unsigned-integer-overflow
      -fno-omit-frame-pointer -Wno-unused-command-line-argument -Wvarargs
    CXX: clang++
    DEFINES: NDEBUG
    LD: clang
    LDFLAGS: -fsanitize=undefined,unsigned-integer-overflow
    LDXX: clang++
    compile_the_world: true
    test_environ:
      UBSAN_OPTIONS: halt_on_error=1:print_stacktrace=1
    timeout_multiplier: 1.5
defaults:
  boringssl:
    CFLAGS: -Wno-sign-conversion -Wno-conversion -Wno-unused-value -Wno-unknown-pragmas
      -Wno-implicit-function-declaration -Wno-unused-variable -Wno-sign-compare $(NO_W_EXTRA_SEMI)
    CPPFLAGS: -Ithird_party/boringssl/include -fvisibility=hidden -DOPENSSL_NO_ASM
      -D_GNU_SOURCE -DWIN32_LEAN_AND_MEAN -D_HAS_EXCEPTIONS=0 -DNOMINMAX
  global:
    CPPFLAGS: -g -Wall -Wextra -Werror -Wno-long-long -Wno-unused-parameter
    LDFLAGS: -g
  zlib:
    CFLAGS: -Wno-sign-conversion -Wno-conversion -Wno-unused-value -Wno-implicit-function-declaration
      $(W_NO_SHIFT_NEGATIVE_VALUE) -fvisibility=hidden
node_modules:
- deps:
  - grpc
  - gpr
  - boringssl
  - z
  headers:
  - src/node/ext/byte_buffer.h
  - src/node/ext/call.h
  - src/node/ext/call_credentials.h
  - src/node/ext/channel.h
  - src/node/ext/channel_credentials.h
  - src/node/ext/completion_queue_async_worker.h
  - src/node/ext/server.h
  - src/node/ext/server_credentials.h
  - src/node/ext/timeval.h
  js:
  - src/node/index.js
  - src/node/src/client.js
  - src/node/src/common.js
  - src/node/src/credentials.js
  - src/node/src/grpc_extension.js
  - src/node/src/metadata.js
  - src/node/src/server.js
  name: grpc_node
  src:
  - src/node/ext/byte_buffer.cc
  - src/node/ext/call.cc
  - src/node/ext/call_credentials.cc
  - src/node/ext/channel.cc
  - src/node/ext/channel_credentials.cc
  - src/node/ext/completion_queue_async_worker.cc
  - src/node/ext/node_grpc.cc
  - src/node/ext/server.cc
  - src/node/ext/server_credentials.cc
  - src/node/ext/timeval.cc
openssl_fallback:
  base_uri: https://openssl.org/source/old/1.0.2/
  extraction_dir: openssl-1.0.2f
  tarball: openssl-1.0.2f.tar.gz
php_config_m4:
  deps:
  - grpc
  - gpr
  - boringssl
  headers:
  - src/php/ext/grpc/byte_buffer.h
  - src/php/ext/grpc/call.h
  - src/php/ext/grpc/call_credentials.h
  - src/php/ext/grpc/channel.h
  - src/php/ext/grpc/channel_credentials.h
  - src/php/ext/grpc/completion_queue.h
  - src/php/ext/grpc/php_grpc.h
  - src/php/ext/grpc/server.h
  - src/php/ext/grpc/server_credentials.h
  - src/php/ext/grpc/timeval.h
  src:
  - src/php/ext/grpc/byte_buffer.c
  - src/php/ext/grpc/call.c
  - src/php/ext/grpc/call_credentials.c
  - src/php/ext/grpc/channel.c
  - src/php/ext/grpc/channel_credentials.c
  - src/php/ext/grpc/completion_queue.c
  - src/php/ext/grpc/php_grpc.c
  - src/php/ext/grpc/server.c
  - src/php/ext/grpc/server_credentials.c
  - src/php/ext/grpc/timeval.c
python_dependencies:
  deps:
  - grpc
  - gpr
  - boringssl
  - z
ruby_gem:
  deps:
  - grpc
  - gpr
  - boringssl
  - z<|MERGE_RESOLUTION|>--- conflicted
+++ resolved
@@ -163,10 +163,7 @@
   - src/core/lib/iomgr/closure.h
   - src/core/lib/iomgr/endpoint.h
   - src/core/lib/iomgr/endpoint_pair.h
-<<<<<<< HEAD
   - src/core/lib/iomgr/error.h
-=======
->>>>>>> 46097542
   - src/core/lib/iomgr/ev_poll_posix.h
   - src/core/lib/iomgr/ev_posix.h
   - src/core/lib/iomgr/exec_ctx.h
@@ -242,10 +239,7 @@
   - src/core/lib/iomgr/endpoint.c
   - src/core/lib/iomgr/endpoint_pair_posix.c
   - src/core/lib/iomgr/endpoint_pair_windows.c
-<<<<<<< HEAD
   - src/core/lib/iomgr/error.c
-=======
->>>>>>> 46097542
   - src/core/lib/iomgr/ev_poll_posix.c
   - src/core/lib/iomgr/ev_posix.c
   - src/core/lib/iomgr/exec_ctx.c
@@ -428,10 +422,7 @@
   - src/core/lib/security/transport/handshake.h
   - src/core/lib/security/transport/secure_endpoint.h
   - src/core/lib/security/transport/security_connector.h
-<<<<<<< HEAD
   - src/core/lib/security/transport/tsi_error.h
-=======
->>>>>>> 46097542
   - src/core/lib/security/util/b64.h
   - src/core/lib/security/util/json_util.h
   src:
@@ -456,10 +447,7 @@
   - src/core/lib/security/transport/secure_endpoint.c
   - src/core/lib/security/transport/security_connector.c
   - src/core/lib/security/transport/server_auth_filter.c
-<<<<<<< HEAD
   - src/core/lib/security/transport/tsi_error.c
-=======
->>>>>>> 46097542
   - src/core/lib/security/util/b64.c
   - src/core/lib/security/util/json_util.c
   - src/core/lib/surface/init_secure.c
