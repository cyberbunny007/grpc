# GRPC Node gyp file
# This currently builds the Node extension and dependencies
# This file has been automatically generated from a template file.
# Please look at the templates directory instead.
# This file can be regenerated from the template by running
# tools/buildgen/generate_projects.sh

# Copyright 2015-2016, Google Inc.
# All rights reserved.
#
# Redistribution and use in source and binary forms, with or without
# modification, are permitted provided that the following conditions are
# met:
#
#     * Redistributions of source code must retain the above copyright
# notice, this list of conditions and the following disclaimer.
#     * Redistributions in binary form must reproduce the above
# copyright notice, this list of conditions and the following disclaimer
# in the documentation and/or other materials provided with the
# distribution.
#     * Neither the name of Google Inc. nor the names of its
# contributors may be used to endorse or promote products derived from
# this software without specific prior written permission.
#
# THIS SOFTWARE IS PROVIDED BY THE COPYRIGHT HOLDERS AND CONTRIBUTORS
# "AS IS" AND ANY EXPRESS OR IMPLIED WARRANTIES, INCLUDING, BUT NOT
# LIMITED TO, THE IMPLIED WARRANTIES OF MERCHANTABILITY AND FITNESS FOR
# A PARTICULAR PURPOSE ARE DISCLAIMED. IN NO EVENT SHALL THE COPYRIGHT
# OWNER OR CONTRIBUTORS BE LIABLE FOR ANY DIRECT, INDIRECT, INCIDENTAL,
# SPECIAL, EXEMPLARY, OR CONSEQUENTIAL DAMAGES (INCLUDING, BUT NOT
# LIMITED TO, PROCUREMENT OF SUBSTITUTE GOODS OR SERVICES; LOSS OF USE,
# DATA, OR PROFITS; OR BUSINESS INTERRUPTION) HOWEVER CAUSED AND ON ANY
# THEORY OF LIABILITY, WHETHER IN CONTRACT, STRICT LIABILITY, OR TORT
# (INCLUDING NEGLIGENCE OR OTHERWISE) ARISING IN ANY WAY OUT OF THE USE
# OF THIS SOFTWARE, EVEN IF ADVISED OF THE POSSIBILITY OF SUCH DAMAGE.

# Some of this file is built with the help of
# https://n8.io/converting-a-c-library-to-gyp/
{
  'target_defaults': {
    'include_dirs': [
      '.',
      'include'
    ],
    'conditions': [
      ['OS == "win"', {
        "include_dirs": [ "third_party/boringssl/include" ],
        "defines": [
          '_WIN32_WINNT=0x0600',
          'WIN32_LEAN_AND_MEAN',
          '_HAS_EXCEPTIONS=0',
          'UNICODE',
          '_UNICODE',
          'NOMINMAX',
          'OPENSSL_NO_ASM'
        ],
        "msvs_settings": {
          'VCCLCompilerTool': {
            'RuntimeLibrary': 1, # static debug
          }
        },
        "libraries": [
          "ws2_32"
        ]
      }, { # OS != "win"
          # Empirically, Node only exports ALPN symbols if its major version is >0.
          # io.js always reports versions >0 and always exports ALPN symbols.
          # Therefore, Node's major version will be truthy if and only if it
          # supports ALPN. The output of "node -v" is v[major].[minor].[patch],
          # like "v4.1.1" in a recent version. We use cut to split by period and
          # take the first field (resulting in "v[major]"), then use cut again
          # to take all but the first character, removing the "v".
        'defines': [
          'TSI_OPENSSL_ALPN_SUPPORT=<!(node --version | cut -d. -f1 | cut -c2-)'
        ],
        'variables': {
          'config': '<!(echo $CONFIG)'
        },
        'include_dirs': [
          '<(node_root_dir)/deps/openssl/openssl/include',
          '<(node_root_dir)/deps/zlib'
        ],
        'conditions': [
          ['config=="gcov"', {
            'cflags': [
              '-ftest-coverage',
              '-fprofile-arcs',
              '-O0'
            ],
            'ldflags': [
              '-ftest-coverage',
              '-fprofile-arcs'
            ]
          }
         ],
         ["target_arch=='ia32'", {
             "include_dirs": [ "<(node_root_dir)/deps/openssl/config/piii" ]
         }],
         ["target_arch=='x64'", {
             "include_dirs": [ "<(node_root_dir)/deps/openssl/config/k8" ]
         }],
         ["target_arch=='arm'", {
             "include_dirs": [ "<(node_root_dir)/deps/openssl/config/arm" ]
         }]
        ]
      }]
    ]
  },
  'conditions': [
    ['OS == "win"', {
      'targets': [
        {
          # IMPORTANT WINDOWS BUILD INFORMATION
          # This library does not build on Windows without modifying the Node
          # development packages that node-gyp downloads in order to build.
          # Due to https://github.com/nodejs/node/issues/4932, the headers for
          # BoringSSL conflict with the OpenSSL headers included by default
          # when including the Node headers. The remedy for this is to remove
          # the OpenSSL headers, from the downloaded Node development package,
          # which is typically located in `.node-gyp` in your home directory.
          'target_name': 'WINDOWS_BUILD_WARNING',
          'actions': [
            {
              'action_name': 'WINDOWS_BUILD_WARNING',
              'inputs': [
                'package.json'
              ],
              'outputs': [
                'ignore_this_part'
              ],
              'action': ['echo', 'IMPORTANT: Due to https://github.com/nodejs/node/issues/4932, to build this library on Windows, you must first remove <(node_root_dir)/include/node/openssl/']
            }
          ]
        },
        # Only want to compile BoringSSL and zlib under Windows
        {
          'cflags': [
            '-std=c99',
            '-Wall',
            '-Werror'
          ],
          'target_name': 'boringssl',
          'product_prefix': 'lib',
          'type': 'static_library',
          'dependencies': [
          ],
          'sources': [
            'src/boringssl/err_data.c',
            'third_party/boringssl/crypto/aes/aes.c',
            'third_party/boringssl/crypto/aes/mode_wrappers.c',
            'third_party/boringssl/crypto/asn1/a_bitstr.c',
            'third_party/boringssl/crypto/asn1/a_bool.c',
            'third_party/boringssl/crypto/asn1/a_bytes.c',
            'third_party/boringssl/crypto/asn1/a_d2i_fp.c',
            'third_party/boringssl/crypto/asn1/a_dup.c',
            'third_party/boringssl/crypto/asn1/a_enum.c',
            'third_party/boringssl/crypto/asn1/a_gentm.c',
            'third_party/boringssl/crypto/asn1/a_i2d_fp.c',
            'third_party/boringssl/crypto/asn1/a_int.c',
            'third_party/boringssl/crypto/asn1/a_mbstr.c',
            'third_party/boringssl/crypto/asn1/a_object.c',
            'third_party/boringssl/crypto/asn1/a_octet.c',
            'third_party/boringssl/crypto/asn1/a_print.c',
            'third_party/boringssl/crypto/asn1/a_strnid.c',
            'third_party/boringssl/crypto/asn1/a_time.c',
            'third_party/boringssl/crypto/asn1/a_type.c',
            'third_party/boringssl/crypto/asn1/a_utctm.c',
            'third_party/boringssl/crypto/asn1/a_utf8.c',
            'third_party/boringssl/crypto/asn1/asn1_lib.c',
            'third_party/boringssl/crypto/asn1/asn1_par.c',
            'third_party/boringssl/crypto/asn1/asn_pack.c',
            'third_party/boringssl/crypto/asn1/bio_asn1.c',
            'third_party/boringssl/crypto/asn1/bio_ndef.c',
            'third_party/boringssl/crypto/asn1/f_enum.c',
            'third_party/boringssl/crypto/asn1/f_int.c',
            'third_party/boringssl/crypto/asn1/f_string.c',
            'third_party/boringssl/crypto/asn1/t_bitst.c',
            'third_party/boringssl/crypto/asn1/t_pkey.c',
            'third_party/boringssl/crypto/asn1/tasn_dec.c',
            'third_party/boringssl/crypto/asn1/tasn_enc.c',
            'third_party/boringssl/crypto/asn1/tasn_fre.c',
            'third_party/boringssl/crypto/asn1/tasn_new.c',
            'third_party/boringssl/crypto/asn1/tasn_prn.c',
            'third_party/boringssl/crypto/asn1/tasn_typ.c',
            'third_party/boringssl/crypto/asn1/tasn_utl.c',
            'third_party/boringssl/crypto/asn1/x_bignum.c',
            'third_party/boringssl/crypto/asn1/x_long.c',
            'third_party/boringssl/crypto/base64/base64.c',
            'third_party/boringssl/crypto/bio/bio.c',
            'third_party/boringssl/crypto/bio/bio_mem.c',
            'third_party/boringssl/crypto/bio/buffer.c',
            'third_party/boringssl/crypto/bio/connect.c',
            'third_party/boringssl/crypto/bio/fd.c',
            'third_party/boringssl/crypto/bio/file.c',
            'third_party/boringssl/crypto/bio/hexdump.c',
            'third_party/boringssl/crypto/bio/pair.c',
            'third_party/boringssl/crypto/bio/printf.c',
            'third_party/boringssl/crypto/bio/socket.c',
            'third_party/boringssl/crypto/bio/socket_helper.c',
            'third_party/boringssl/crypto/bn/add.c',
            'third_party/boringssl/crypto/bn/asm/x86_64-gcc.c',
            'third_party/boringssl/crypto/bn/bn.c',
            'third_party/boringssl/crypto/bn/bn_asn1.c',
            'third_party/boringssl/crypto/bn/cmp.c',
            'third_party/boringssl/crypto/bn/convert.c',
            'third_party/boringssl/crypto/bn/ctx.c',
            'third_party/boringssl/crypto/bn/div.c',
            'third_party/boringssl/crypto/bn/exponentiation.c',
            'third_party/boringssl/crypto/bn/gcd.c',
            'third_party/boringssl/crypto/bn/generic.c',
            'third_party/boringssl/crypto/bn/kronecker.c',
            'third_party/boringssl/crypto/bn/montgomery.c',
            'third_party/boringssl/crypto/bn/mul.c',
            'third_party/boringssl/crypto/bn/prime.c',
            'third_party/boringssl/crypto/bn/random.c',
            'third_party/boringssl/crypto/bn/rsaz_exp.c',
            'third_party/boringssl/crypto/bn/shift.c',
            'third_party/boringssl/crypto/bn/sqrt.c',
            'third_party/boringssl/crypto/buf/buf.c',
            'third_party/boringssl/crypto/bytestring/ber.c',
            'third_party/boringssl/crypto/bytestring/cbb.c',
            'third_party/boringssl/crypto/bytestring/cbs.c',
            'third_party/boringssl/crypto/chacha/chacha_generic.c',
            'third_party/boringssl/crypto/chacha/chacha_vec.c',
            'third_party/boringssl/crypto/cipher/aead.c',
            'third_party/boringssl/crypto/cipher/cipher.c',
            'third_party/boringssl/crypto/cipher/derive_key.c',
            'third_party/boringssl/crypto/cipher/e_aes.c',
            'third_party/boringssl/crypto/cipher/e_chacha20poly1305.c',
            'third_party/boringssl/crypto/cipher/e_des.c',
            'third_party/boringssl/crypto/cipher/e_null.c',
            'third_party/boringssl/crypto/cipher/e_rc2.c',
            'third_party/boringssl/crypto/cipher/e_rc4.c',
            'third_party/boringssl/crypto/cipher/e_ssl3.c',
            'third_party/boringssl/crypto/cipher/e_tls.c',
            'third_party/boringssl/crypto/cipher/tls_cbc.c',
            'third_party/boringssl/crypto/cmac/cmac.c',
            'third_party/boringssl/crypto/conf/conf.c',
            'third_party/boringssl/crypto/cpu-arm.c',
            'third_party/boringssl/crypto/cpu-intel.c',
            'third_party/boringssl/crypto/crypto.c',
            'third_party/boringssl/crypto/curve25519/curve25519.c',
            'third_party/boringssl/crypto/des/des.c',
            'third_party/boringssl/crypto/dh/check.c',
            'third_party/boringssl/crypto/dh/dh.c',
            'third_party/boringssl/crypto/dh/dh_asn1.c',
            'third_party/boringssl/crypto/dh/params.c',
            'third_party/boringssl/crypto/digest/digest.c',
            'third_party/boringssl/crypto/digest/digests.c',
            'third_party/boringssl/crypto/directory_posix.c',
            'third_party/boringssl/crypto/directory_win.c',
            'third_party/boringssl/crypto/dsa/dsa.c',
            'third_party/boringssl/crypto/dsa/dsa_asn1.c',
            'third_party/boringssl/crypto/ec/ec.c',
            'third_party/boringssl/crypto/ec/ec_asn1.c',
            'third_party/boringssl/crypto/ec/ec_key.c',
            'third_party/boringssl/crypto/ec/ec_montgomery.c',
            'third_party/boringssl/crypto/ec/oct.c',
            'third_party/boringssl/crypto/ec/p224-64.c',
            'third_party/boringssl/crypto/ec/p256-64.c',
            'third_party/boringssl/crypto/ec/p256-x86_64.c',
            'third_party/boringssl/crypto/ec/simple.c',
            'third_party/boringssl/crypto/ec/util-64.c',
            'third_party/boringssl/crypto/ec/wnaf.c',
            'third_party/boringssl/crypto/ecdh/ecdh.c',
            'third_party/boringssl/crypto/ecdsa/ecdsa.c',
            'third_party/boringssl/crypto/ecdsa/ecdsa_asn1.c',
            'third_party/boringssl/crypto/engine/engine.c',
            'third_party/boringssl/crypto/err/err.c',
            'third_party/boringssl/crypto/evp/algorithm.c',
            'third_party/boringssl/crypto/evp/digestsign.c',
            'third_party/boringssl/crypto/evp/evp.c',
            'third_party/boringssl/crypto/evp/evp_asn1.c',
            'third_party/boringssl/crypto/evp/evp_ctx.c',
            'third_party/boringssl/crypto/evp/p_dsa_asn1.c',
            'third_party/boringssl/crypto/evp/p_ec.c',
            'third_party/boringssl/crypto/evp/p_ec_asn1.c',
            'third_party/boringssl/crypto/evp/p_rsa.c',
            'third_party/boringssl/crypto/evp/p_rsa_asn1.c',
            'third_party/boringssl/crypto/evp/pbkdf.c',
            'third_party/boringssl/crypto/evp/sign.c',
            'third_party/boringssl/crypto/ex_data.c',
            'third_party/boringssl/crypto/hkdf/hkdf.c',
            'third_party/boringssl/crypto/hmac/hmac.c',
            'third_party/boringssl/crypto/lhash/lhash.c',
            'third_party/boringssl/crypto/md4/md4.c',
            'third_party/boringssl/crypto/md5/md5.c',
            'third_party/boringssl/crypto/mem.c',
            'third_party/boringssl/crypto/modes/cbc.c',
            'third_party/boringssl/crypto/modes/cfb.c',
            'third_party/boringssl/crypto/modes/ctr.c',
            'third_party/boringssl/crypto/modes/gcm.c',
            'third_party/boringssl/crypto/modes/ofb.c',
            'third_party/boringssl/crypto/obj/obj.c',
            'third_party/boringssl/crypto/obj/obj_xref.c',
            'third_party/boringssl/crypto/pem/pem_all.c',
            'third_party/boringssl/crypto/pem/pem_info.c',
            'third_party/boringssl/crypto/pem/pem_lib.c',
            'third_party/boringssl/crypto/pem/pem_oth.c',
            'third_party/boringssl/crypto/pem/pem_pk8.c',
            'third_party/boringssl/crypto/pem/pem_pkey.c',
            'third_party/boringssl/crypto/pem/pem_x509.c',
            'third_party/boringssl/crypto/pem/pem_xaux.c',
            'third_party/boringssl/crypto/pkcs8/p5_pbe.c',
            'third_party/boringssl/crypto/pkcs8/p5_pbev2.c',
            'third_party/boringssl/crypto/pkcs8/p8_pkey.c',
            'third_party/boringssl/crypto/pkcs8/pkcs8.c',
            'third_party/boringssl/crypto/poly1305/poly1305.c',
            'third_party/boringssl/crypto/poly1305/poly1305_arm.c',
            'third_party/boringssl/crypto/poly1305/poly1305_vec.c',
            'third_party/boringssl/crypto/rand/rand.c',
            'third_party/boringssl/crypto/rand/urandom.c',
            'third_party/boringssl/crypto/rand/windows.c',
            'third_party/boringssl/crypto/rc4/rc4.c',
            'third_party/boringssl/crypto/refcount_c11.c',
            'third_party/boringssl/crypto/refcount_lock.c',
            'third_party/boringssl/crypto/rsa/blinding.c',
            'third_party/boringssl/crypto/rsa/padding.c',
            'third_party/boringssl/crypto/rsa/rsa.c',
            'third_party/boringssl/crypto/rsa/rsa_asn1.c',
            'third_party/boringssl/crypto/rsa/rsa_impl.c',
            'third_party/boringssl/crypto/sha/sha1.c',
            'third_party/boringssl/crypto/sha/sha256.c',
            'third_party/boringssl/crypto/sha/sha512.c',
            'third_party/boringssl/crypto/stack/stack.c',
            'third_party/boringssl/crypto/thread.c',
            'third_party/boringssl/crypto/thread_none.c',
            'third_party/boringssl/crypto/thread_pthread.c',
            'third_party/boringssl/crypto/thread_win.c',
            'third_party/boringssl/crypto/time_support.c',
            'third_party/boringssl/crypto/x509/a_digest.c',
            'third_party/boringssl/crypto/x509/a_sign.c',
            'third_party/boringssl/crypto/x509/a_strex.c',
            'third_party/boringssl/crypto/x509/a_verify.c',
            'third_party/boringssl/crypto/x509/asn1_gen.c',
            'third_party/boringssl/crypto/x509/by_dir.c',
            'third_party/boringssl/crypto/x509/by_file.c',
            'third_party/boringssl/crypto/x509/i2d_pr.c',
            'third_party/boringssl/crypto/x509/pkcs7.c',
            'third_party/boringssl/crypto/x509/t_crl.c',
            'third_party/boringssl/crypto/x509/t_req.c',
            'third_party/boringssl/crypto/x509/t_x509.c',
            'third_party/boringssl/crypto/x509/t_x509a.c',
            'third_party/boringssl/crypto/x509/x509.c',
            'third_party/boringssl/crypto/x509/x509_att.c',
            'third_party/boringssl/crypto/x509/x509_cmp.c',
            'third_party/boringssl/crypto/x509/x509_d2.c',
            'third_party/boringssl/crypto/x509/x509_def.c',
            'third_party/boringssl/crypto/x509/x509_ext.c',
            'third_party/boringssl/crypto/x509/x509_lu.c',
            'third_party/boringssl/crypto/x509/x509_obj.c',
            'third_party/boringssl/crypto/x509/x509_r2x.c',
            'third_party/boringssl/crypto/x509/x509_req.c',
            'third_party/boringssl/crypto/x509/x509_set.c',
            'third_party/boringssl/crypto/x509/x509_trs.c',
            'third_party/boringssl/crypto/x509/x509_txt.c',
            'third_party/boringssl/crypto/x509/x509_v3.c',
            'third_party/boringssl/crypto/x509/x509_vfy.c',
            'third_party/boringssl/crypto/x509/x509_vpm.c',
            'third_party/boringssl/crypto/x509/x509cset.c',
            'third_party/boringssl/crypto/x509/x509name.c',
            'third_party/boringssl/crypto/x509/x509rset.c',
            'third_party/boringssl/crypto/x509/x509spki.c',
            'third_party/boringssl/crypto/x509/x509type.c',
            'third_party/boringssl/crypto/x509/x_algor.c',
            'third_party/boringssl/crypto/x509/x_all.c',
            'third_party/boringssl/crypto/x509/x_attrib.c',
            'third_party/boringssl/crypto/x509/x_crl.c',
            'third_party/boringssl/crypto/x509/x_exten.c',
            'third_party/boringssl/crypto/x509/x_info.c',
            'third_party/boringssl/crypto/x509/x_name.c',
            'third_party/boringssl/crypto/x509/x_pkey.c',
            'third_party/boringssl/crypto/x509/x_pubkey.c',
            'third_party/boringssl/crypto/x509/x_req.c',
            'third_party/boringssl/crypto/x509/x_sig.c',
            'third_party/boringssl/crypto/x509/x_spki.c',
            'third_party/boringssl/crypto/x509/x_val.c',
            'third_party/boringssl/crypto/x509/x_x509.c',
            'third_party/boringssl/crypto/x509/x_x509a.c',
            'third_party/boringssl/crypto/x509v3/pcy_cache.c',
            'third_party/boringssl/crypto/x509v3/pcy_data.c',
            'third_party/boringssl/crypto/x509v3/pcy_lib.c',
            'third_party/boringssl/crypto/x509v3/pcy_map.c',
            'third_party/boringssl/crypto/x509v3/pcy_node.c',
            'third_party/boringssl/crypto/x509v3/pcy_tree.c',
            'third_party/boringssl/crypto/x509v3/v3_akey.c',
            'third_party/boringssl/crypto/x509v3/v3_akeya.c',
            'third_party/boringssl/crypto/x509v3/v3_alt.c',
            'third_party/boringssl/crypto/x509v3/v3_bcons.c',
            'third_party/boringssl/crypto/x509v3/v3_bitst.c',
            'third_party/boringssl/crypto/x509v3/v3_conf.c',
            'third_party/boringssl/crypto/x509v3/v3_cpols.c',
            'third_party/boringssl/crypto/x509v3/v3_crld.c',
            'third_party/boringssl/crypto/x509v3/v3_enum.c',
            'third_party/boringssl/crypto/x509v3/v3_extku.c',
            'third_party/boringssl/crypto/x509v3/v3_genn.c',
            'third_party/boringssl/crypto/x509v3/v3_ia5.c',
            'third_party/boringssl/crypto/x509v3/v3_info.c',
            'third_party/boringssl/crypto/x509v3/v3_int.c',
            'third_party/boringssl/crypto/x509v3/v3_lib.c',
            'third_party/boringssl/crypto/x509v3/v3_ncons.c',
            'third_party/boringssl/crypto/x509v3/v3_pci.c',
            'third_party/boringssl/crypto/x509v3/v3_pcia.c',
            'third_party/boringssl/crypto/x509v3/v3_pcons.c',
            'third_party/boringssl/crypto/x509v3/v3_pku.c',
            'third_party/boringssl/crypto/x509v3/v3_pmaps.c',
            'third_party/boringssl/crypto/x509v3/v3_prn.c',
            'third_party/boringssl/crypto/x509v3/v3_purp.c',
            'third_party/boringssl/crypto/x509v3/v3_skey.c',
            'third_party/boringssl/crypto/x509v3/v3_sxnet.c',
            'third_party/boringssl/crypto/x509v3/v3_utl.c',
            'third_party/boringssl/ssl/custom_extensions.c',
            'third_party/boringssl/ssl/d1_both.c',
            'third_party/boringssl/ssl/d1_clnt.c',
            'third_party/boringssl/ssl/d1_lib.c',
            'third_party/boringssl/ssl/d1_meth.c',
            'third_party/boringssl/ssl/d1_pkt.c',
            'third_party/boringssl/ssl/d1_srtp.c',
            'third_party/boringssl/ssl/d1_srvr.c',
            'third_party/boringssl/ssl/dtls_record.c',
            'third_party/boringssl/ssl/pqueue/pqueue.c',
            'third_party/boringssl/ssl/s3_both.c',
            'third_party/boringssl/ssl/s3_clnt.c',
            'third_party/boringssl/ssl/s3_enc.c',
            'third_party/boringssl/ssl/s3_lib.c',
            'third_party/boringssl/ssl/s3_meth.c',
            'third_party/boringssl/ssl/s3_pkt.c',
            'third_party/boringssl/ssl/s3_srvr.c',
            'third_party/boringssl/ssl/ssl_aead_ctx.c',
            'third_party/boringssl/ssl/ssl_asn1.c',
            'third_party/boringssl/ssl/ssl_buffer.c',
            'third_party/boringssl/ssl/ssl_cert.c',
            'third_party/boringssl/ssl/ssl_cipher.c',
            'third_party/boringssl/ssl/ssl_file.c',
            'third_party/boringssl/ssl/ssl_lib.c',
            'third_party/boringssl/ssl/ssl_rsa.c',
            'third_party/boringssl/ssl/ssl_session.c',
            'third_party/boringssl/ssl/ssl_stat.c',
            'third_party/boringssl/ssl/t1_enc.c',
            'third_party/boringssl/ssl/t1_lib.c',
            'third_party/boringssl/ssl/tls_record.c',
          ]
        },
        {
          'cflags': [
            '-std=c99',
            '-Wall',
            '-Werror'
          ],
          'target_name': 'z',
          'product_prefix': 'lib',
          'type': 'static_library',
          'dependencies': [
          ],
          'sources': [
            'third_party/zlib/adler32.c',
            'third_party/zlib/compress.c',
            'third_party/zlib/crc32.c',
            'third_party/zlib/deflate.c',
            'third_party/zlib/gzclose.c',
            'third_party/zlib/gzlib.c',
            'third_party/zlib/gzread.c',
            'third_party/zlib/gzwrite.c',
            'third_party/zlib/infback.c',
            'third_party/zlib/inffast.c',
            'third_party/zlib/inflate.c',
            'third_party/zlib/inftrees.c',
            'third_party/zlib/trees.c',
            'third_party/zlib/uncompr.c',
            'third_party/zlib/zutil.c',
          ]
        },
      ]
    }]
  ],
  'targets': [
    {
      'cflags': [
        '-std=c99',
        '-Wall',
        '-Werror'
      ],
<<<<<<< HEAD
=======
      'target_name': 'gpr',
      'product_prefix': 'lib',
      'type': 'static_library',
      'dependencies': [
      ],
      'sources': [
        'src/core/profiling/basic_timers.c',
        'src/core/profiling/stap_timers.c',
        'src/core/support/alloc.c',
        'src/core/support/avl.c',
        'src/core/support/cmdline.c',
        'src/core/support/cpu_iphone.c',
        'src/core/support/cpu_linux.c',
        'src/core/support/cpu_posix.c',
        'src/core/support/cpu_windows.c',
        'src/core/support/env_linux.c',
        'src/core/support/env_posix.c',
        'src/core/support/env_win32.c',
        'src/core/support/file.c',
        'src/core/support/file_posix.c',
        'src/core/support/file_win32.c',
        'src/core/support/histogram.c',
        'src/core/support/host_port.c',
        'src/core/support/log.c',
        'src/core/support/log_android.c',
        'src/core/support/log_linux.c',
        'src/core/support/log_posix.c',
        'src/core/support/log_win32.c',
        'src/core/support/murmur_hash.c',
        'src/core/support/slice.c',
        'src/core/support/slice_buffer.c',
        'src/core/support/stack_lockfree.c',
        'src/core/support/string.c',
        'src/core/support/string_posix.c',
        'src/core/support/string_win32.c',
        'src/core/support/subprocess_posix.c',
        'src/core/support/subprocess_windows.c',
        'src/core/support/sync.c',
        'src/core/support/sync_posix.c',
        'src/core/support/sync_win32.c',
        'src/core/support/thd.c',
        'src/core/support/thd_posix.c',
        'src/core/support/thd_win32.c',
        'src/core/support/time.c',
        'src/core/support/time_posix.c',
        'src/core/support/time_precise.c',
        'src/core/support/time_win32.c',
        'src/core/support/tls_pthread.c',
        'src/core/support/wrap_memcpy.c',
      ],
      "conditions": [
        ['OS == "mac"', {
          'xcode_settings': {
            'MACOSX_DEPLOYMENT_TARGET': '10.9'
          }
        }]
      ]
    },
    {
      'cflags': [
        '-std=c99',
        '-Wall',
        '-Werror'
      ],
>>>>>>> ac1ac3ab
      'target_name': 'grpc',
      'product_prefix': 'lib',
      'type': 'static_library',
      'dependencies': [
      ],
      'sources': [
        'src/core/httpcli/httpcli_security_connector.c',
        'src/core/security/base64.c',
        'src/core/security/client_auth_filter.c',
        'src/core/security/credentials.c',
        'src/core/security/credentials_metadata.c',
        'src/core/security/credentials_posix.c',
        'src/core/security/credentials_win32.c',
        'src/core/security/google_default_credentials.c',
        'src/core/security/handshake.c',
        'src/core/security/json_token.c',
        'src/core/security/jwt_verifier.c',
        'src/core/security/secure_endpoint.c',
        'src/core/security/security_connector.c',
        'src/core/security/security_context.c',
        'src/core/security/server_auth_filter.c',
        'src/core/security/server_secure_chttp2.c',
        'src/core/surface/init_secure.c',
        'src/core/surface/secure_channel_create.c',
        'src/core/tsi/fake_transport_security.c',
        'src/core/tsi/ssl_transport_security.c',
        'src/core/tsi/transport_security.c',
        'src/core/census/grpc_context.c',
        'src/core/census/grpc_filter.c',
        'src/core/channel/channel_args.c',
        'src/core/channel/channel_stack.c',
        'src/core/channel/client_channel.c',
        'src/core/channel/client_uchannel.c',
        'src/core/channel/compress_filter.c',
        'src/core/channel/connected_channel.c',
        'src/core/channel/http_client_filter.c',
        'src/core/channel/http_server_filter.c',
        'src/core/channel/subchannel_call_holder.c',
        'src/core/client_config/client_config.c',
        'src/core/client_config/connector.c',
        'src/core/client_config/default_initial_connect_string.c',
        'src/core/client_config/initial_connect_string.c',
        'src/core/client_config/lb_policies/pick_first.c',
        'src/core/client_config/lb_policies/round_robin.c',
        'src/core/client_config/lb_policy.c',
        'src/core/client_config/lb_policy_factory.c',
        'src/core/client_config/lb_policy_registry.c',
        'src/core/client_config/resolver.c',
        'src/core/client_config/resolver_factory.c',
        'src/core/client_config/resolver_registry.c',
        'src/core/client_config/resolvers/dns_resolver.c',
        'src/core/client_config/resolvers/sockaddr_resolver.c',
        'src/core/client_config/subchannel.c',
        'src/core/client_config/subchannel_factory.c',
        'src/core/client_config/uri_parser.c',
        'src/core/compression/algorithm.c',
        'src/core/compression/message_compress.c',
        'src/core/debug/trace.c',
        'src/core/httpcli/format_request.c',
        'src/core/httpcli/httpcli.c',
        'src/core/httpcli/parser.c',
        'src/core/iomgr/closure.c',
        'src/core/iomgr/endpoint.c',
        'src/core/iomgr/endpoint_pair_posix.c',
        'src/core/iomgr/endpoint_pair_windows.c',
        'src/core/iomgr/exec_ctx.c',
        'src/core/iomgr/executor.c',
        'src/core/iomgr/fd_posix.c',
        'src/core/iomgr/iocp_windows.c',
        'src/core/iomgr/iomgr.c',
        'src/core/iomgr/iomgr_posix.c',
        'src/core/iomgr/iomgr_windows.c',
        'src/core/iomgr/pollset_multipoller_with_epoll.c',
        'src/core/iomgr/pollset_multipoller_with_poll_posix.c',
        'src/core/iomgr/pollset_posix.c',
        'src/core/iomgr/pollset_set_posix.c',
        'src/core/iomgr/pollset_set_windows.c',
        'src/core/iomgr/pollset_windows.c',
        'src/core/iomgr/resolve_address_posix.c',
        'src/core/iomgr/resolve_address_windows.c',
        'src/core/iomgr/sockaddr_utils.c',
        'src/core/iomgr/socket_utils_common_posix.c',
        'src/core/iomgr/socket_utils_linux.c',
        'src/core/iomgr/socket_utils_posix.c',
        'src/core/iomgr/socket_windows.c',
        'src/core/iomgr/tcp_client_posix.c',
        'src/core/iomgr/tcp_client_windows.c',
        'src/core/iomgr/tcp_posix.c',
        'src/core/iomgr/tcp_server_posix.c',
        'src/core/iomgr/tcp_server_windows.c',
        'src/core/iomgr/tcp_windows.c',
        'src/core/iomgr/time_averaged_stats.c',
        'src/core/iomgr/timer.c',
        'src/core/iomgr/timer_heap.c',
        'src/core/iomgr/udp_server.c',
        'src/core/iomgr/wakeup_fd_eventfd.c',
        'src/core/iomgr/wakeup_fd_nospecial.c',
        'src/core/iomgr/wakeup_fd_pipe.c',
        'src/core/iomgr/wakeup_fd_posix.c',
        'src/core/iomgr/workqueue_posix.c',
        'src/core/iomgr/workqueue_windows.c',
        'src/core/json/json.c',
        'src/core/json/json_reader.c',
        'src/core/json/json_string.c',
        'src/core/json/json_writer.c',
        'src/core/surface/alarm.c',
        'src/core/surface/api_trace.c',
        'src/core/surface/byte_buffer.c',
        'src/core/surface/byte_buffer_reader.c',
        'src/core/surface/call.c',
        'src/core/surface/call_details.c',
        'src/core/surface/call_log_batch.c',
        'src/core/surface/channel.c',
        'src/core/surface/channel_connectivity.c',
        'src/core/surface/channel_create.c',
        'src/core/surface/channel_ping.c',
        'src/core/surface/completion_queue.c',
        'src/core/surface/event_string.c',
        'src/core/surface/init.c',
        'src/core/surface/lame_client.c',
        'src/core/surface/metadata_array.c',
        'src/core/surface/server.c',
        'src/core/surface/server_chttp2.c',
        'src/core/surface/server_create.c',
        'src/core/surface/validate_metadata.c',
        'src/core/surface/version.c',
        'src/core/transport/byte_stream.c',
        'src/core/transport/chttp2/alpn.c',
        'src/core/transport/chttp2/bin_encoder.c',
        'src/core/transport/chttp2/frame_data.c',
        'src/core/transport/chttp2/frame_goaway.c',
        'src/core/transport/chttp2/frame_ping.c',
        'src/core/transport/chttp2/frame_rst_stream.c',
        'src/core/transport/chttp2/frame_settings.c',
        'src/core/transport/chttp2/frame_window_update.c',
        'src/core/transport/chttp2/hpack_encoder.c',
        'src/core/transport/chttp2/hpack_parser.c',
        'src/core/transport/chttp2/hpack_table.c',
        'src/core/transport/chttp2/huffsyms.c',
        'src/core/transport/chttp2/incoming_metadata.c',
        'src/core/transport/chttp2/parsing.c',
        'src/core/transport/chttp2/status_conversion.c',
        'src/core/transport/chttp2/stream_lists.c',
        'src/core/transport/chttp2/stream_map.c',
        'src/core/transport/chttp2/timeout_encoding.c',
        'src/core/transport/chttp2/varint.c',
        'src/core/transport/chttp2/writing.c',
        'src/core/transport/chttp2_transport.c',
        'src/core/transport/connectivity_state.c',
        'src/core/transport/metadata.c',
        'src/core/transport/metadata_batch.c',
        'src/core/transport/static_metadata.c',
        'src/core/transport/transport.c',
        'src/core/transport/transport_op_string.c',
        'src/core/profiling/basic_timers.c',
        'src/core/profiling/stap_timers.c',
        'src/core/support/alloc.c',
        'src/core/support/avl.c',
        'src/core/support/cmdline.c',
        'src/core/support/cpu_iphone.c',
        'src/core/support/cpu_linux.c',
        'src/core/support/cpu_posix.c',
        'src/core/support/cpu_windows.c',
        'src/core/support/env_linux.c',
        'src/core/support/env_posix.c',
        'src/core/support/env_win32.c',
        'src/core/support/file.c',
        'src/core/support/file_posix.c',
        'src/core/support/file_win32.c',
        'src/core/support/histogram.c',
        'src/core/support/host_port.c',
        'src/core/support/log.c',
        'src/core/support/log_android.c',
        'src/core/support/log_linux.c',
        'src/core/support/log_posix.c',
        'src/core/support/log_win32.c',
        'src/core/support/murmur_hash.c',
        'src/core/support/slice.c',
        'src/core/support/slice_buffer.c',
        'src/core/support/stack_lockfree.c',
        'src/core/support/string.c',
        'src/core/support/string_posix.c',
        'src/core/support/string_win32.c',
        'src/core/support/subprocess_posix.c',
        'src/core/support/subprocess_windows.c',
        'src/core/support/sync.c',
        'src/core/support/sync_posix.c',
        'src/core/support/sync_win32.c',
        'src/core/support/thd.c',
        'src/core/support/thd_posix.c',
        'src/core/support/thd_win32.c',
        'src/core/support/time.c',
        'src/core/support/time_posix.c',
        'src/core/support/time_precise.c',
        'src/core/support/time_win32.c',
        'src/core/support/tls_pthread.c',
        'src/core/census/context.c',
        'src/core/census/initialize.c',
        'src/core/census/operation.c',
        'src/core/census/placeholders.c',
        'src/core/census/tag_set.c',
        'src/core/census/tracing.c',
      ],
      "conditions": [
        ['OS == "mac"', {
          'xcode_settings': {
            'MACOSX_DEPLOYMENT_TARGET': '10.9'
          }
        }]
      ]
    },
    {
      'include_dirs': [
        "<!(node -e \"require('nan')\")"
      ],
      'cflags': [
        '-std=c++11',
        '-Wall',
        '-pthread',
        '-g',
        '-zdefs',
        '-Werror',
        '-Wno-error=deprecated-declarations'
      ],
      'ldflags': [
        '-g'
      ],
      "conditions": [
        ['OS=="mac"', {
          'xcode_settings': {
            'MACOSX_DEPLOYMENT_TARGET': '10.9',
            'OTHER_CFLAGS': [
              '-stdlib=libc++'
            ]
          }
        }],
        ['OS=="win"', {
          'dependencies': [
            "boringssl",
            "z",
          ]
        }],
        ['OS=="linux"', {
          'ldflags': [
            '-Wl,-wrap,memcpy'
          ]
        }]
      ],
      "target_name": "grpc_node",
      "sources": [
        "src/node/ext/byte_buffer.cc",
        "src/node/ext/call.cc",
        "src/node/ext/call_credentials.cc",
        "src/node/ext/channel.cc",
        "src/node/ext/channel_credentials.cc",
        "src/node/ext/completion_queue_async_worker.cc",
        "src/node/ext/node_grpc.cc",
        "src/node/ext/server.cc",
        "src/node/ext/server_credentials.cc",
        "src/node/ext/timeval.cc",
      ],
      "dependencies": [
        "grpc",
      ]
    },
    {
      "target_name": "action_after_build",
      "type": "none",
      "dependencies": [ "<(module_name)" ],
      "copies": [
        {
          "files": [ "<(PRODUCT_DIR)/<(module_name).node"],
          "destination": "<(module_path)"
        }
      ]
    }
  ]
}<|MERGE_RESOLUTION|>--- conflicted
+++ resolved
@@ -480,73 +480,6 @@
         '-Wall',
         '-Werror'
       ],
-<<<<<<< HEAD
-=======
-      'target_name': 'gpr',
-      'product_prefix': 'lib',
-      'type': 'static_library',
-      'dependencies': [
-      ],
-      'sources': [
-        'src/core/profiling/basic_timers.c',
-        'src/core/profiling/stap_timers.c',
-        'src/core/support/alloc.c',
-        'src/core/support/avl.c',
-        'src/core/support/cmdline.c',
-        'src/core/support/cpu_iphone.c',
-        'src/core/support/cpu_linux.c',
-        'src/core/support/cpu_posix.c',
-        'src/core/support/cpu_windows.c',
-        'src/core/support/env_linux.c',
-        'src/core/support/env_posix.c',
-        'src/core/support/env_win32.c',
-        'src/core/support/file.c',
-        'src/core/support/file_posix.c',
-        'src/core/support/file_win32.c',
-        'src/core/support/histogram.c',
-        'src/core/support/host_port.c',
-        'src/core/support/log.c',
-        'src/core/support/log_android.c',
-        'src/core/support/log_linux.c',
-        'src/core/support/log_posix.c',
-        'src/core/support/log_win32.c',
-        'src/core/support/murmur_hash.c',
-        'src/core/support/slice.c',
-        'src/core/support/slice_buffer.c',
-        'src/core/support/stack_lockfree.c',
-        'src/core/support/string.c',
-        'src/core/support/string_posix.c',
-        'src/core/support/string_win32.c',
-        'src/core/support/subprocess_posix.c',
-        'src/core/support/subprocess_windows.c',
-        'src/core/support/sync.c',
-        'src/core/support/sync_posix.c',
-        'src/core/support/sync_win32.c',
-        'src/core/support/thd.c',
-        'src/core/support/thd_posix.c',
-        'src/core/support/thd_win32.c',
-        'src/core/support/time.c',
-        'src/core/support/time_posix.c',
-        'src/core/support/time_precise.c',
-        'src/core/support/time_win32.c',
-        'src/core/support/tls_pthread.c',
-        'src/core/support/wrap_memcpy.c',
-      ],
-      "conditions": [
-        ['OS == "mac"', {
-          'xcode_settings': {
-            'MACOSX_DEPLOYMENT_TARGET': '10.9'
-          }
-        }]
-      ]
-    },
-    {
-      'cflags': [
-        '-std=c99',
-        '-Wall',
-        '-Werror'
-      ],
->>>>>>> ac1ac3ab
       'target_name': 'grpc',
       'product_prefix': 'lib',
       'type': 'static_library',
@@ -743,6 +676,7 @@
         'src/core/support/time_precise.c',
         'src/core/support/time_win32.c',
         'src/core/support/tls_pthread.c',
+        'src/core/support/wrap_memcpy.c',
         'src/core/census/context.c',
         'src/core/census/initialize.c',
         'src/core/census/operation.c',
