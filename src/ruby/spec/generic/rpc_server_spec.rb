--- conflicted
+++ resolved
@@ -408,26 +408,21 @@
         req = EchoMsg.new
         n = 20 # arbitrary, use as many to ensure the server pool is exceeded
         threads = []
-        bad_status_code = nil
+        one_failed_as_unavailable = false
         n.times do
           threads << Thread.new do
             stub = SlowStub.new(alt_host, :this_channel_is_insecure)
             begin
               stub.an_rpc(req)
-<<<<<<< HEAD
-            rescue GRPC::BadStatus => e
-              bad_status_code = e.code
-=======
             rescue GRPC::ResourceExhausted
               one_failed_as_unavailable = true
->>>>>>> 3fa20cff
             end
           end
         end
         threads.each(&:join)
         alt_srv.stop
         t.join
-        expect(bad_status_code).to be(StatusCodes::RESOURCE_EXHAUSTED)
+        expect(one_failed_as_unavailable).to be(true)
       end
     end
 
