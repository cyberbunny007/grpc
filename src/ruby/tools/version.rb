--- conflicted
+++ resolved
@@ -14,10 +14,6 @@
 
 module GRPC
   module Tools
-<<<<<<< HEAD
-    VERSION = '1.8.0.dev'
-=======
     VERSION = '1.7.2'
->>>>>>> 5cf4b44f
   end
 end