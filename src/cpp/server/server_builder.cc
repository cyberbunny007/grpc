/*
 *
 * Copyright 2015-2016 gRPC authors.
 *
 * Licensed under the Apache License, Version 2.0 (the "License");
 * you may not use this file except in compliance with the License.
 * You may obtain a copy of the License at
 *
 *     http://www.apache.org/licenses/LICENSE-2.0
 *
 * Unless required by applicable law or agreed to in writing, software
 * distributed under the License is distributed on an "AS IS" BASIS,
 * WITHOUT WARRANTIES OR CONDITIONS OF ANY KIND, either express or implied.
 * See the License for the specific language governing permissions and
 * limitations under the License.
 *
 */

#include <grpcpp/server_builder.h>

#include <grpc/support/cpu.h>
#include <grpc/support/log.h>
#include <grpcpp/impl/service_type.h>
#include <grpcpp/resource_quota.h>
#include <grpcpp/server.h>

#include <utility>

#include "src/core/lib/gpr/useful.h"
#include "src/cpp/server/thread_pool_interface.h"

namespace grpc {

static std::vector<std::unique_ptr<ServerBuilderPlugin> (*)()>*
    g_plugin_factory_list;
static gpr_once once_init_plugin_list = GPR_ONCE_INIT;

static void do_plugin_list_init(void) {
  g_plugin_factory_list =
      new std::vector<std::unique_ptr<ServerBuilderPlugin> (*)()>();
}

ServerBuilder::ServerBuilder()
    : max_receive_message_size_(INT_MIN),
      max_send_message_size_(INT_MIN),
      sync_server_settings_(SyncServerSettings()),
      resource_quota_(nullptr),
      generic_service_(nullptr) {
  gpr_once_init(&once_init_plugin_list, do_plugin_list_init);
  for (const auto& value : *g_plugin_factory_list) {
    plugins_.emplace_back(value());
  }

  // all compression algorithms enabled by default.
  enabled_compression_algorithms_bitset_ =
      (1u << GRPC_COMPRESS_ALGORITHMS_COUNT) - 1;
  memset(&maybe_default_compression_level_, 0,
         sizeof(maybe_default_compression_level_));
  memset(&maybe_default_compression_algorithm_, 0,
         sizeof(maybe_default_compression_algorithm_));
}

ServerBuilder::~ServerBuilder() {
  if (resource_quota_ != nullptr) {
    grpc_resource_quota_unref(resource_quota_);
  }
}

std::unique_ptr<ServerCompletionQueue> ServerBuilder::AddCompletionQueue(
    bool is_frequently_polled) {
  ServerCompletionQueue* cq = new ServerCompletionQueue(
      is_frequently_polled ? GRPC_CQ_DEFAULT_POLLING : GRPC_CQ_NON_LISTENING);
  cqs_.push_back(cq);
  return std::unique_ptr<ServerCompletionQueue>(cq);
}

ServerBuilder& ServerBuilder::RegisterService(Service* service) {
  services_.emplace_back(new NamedService(service));
  return *this;
}

ServerBuilder& ServerBuilder::RegisterService(const grpc::string& addr,
                                              Service* service) {
  services_.emplace_back(new NamedService(addr, service));
  return *this;
}

ServerBuilder& ServerBuilder::RegisterAsyncGenericService(
    AsyncGenericService* service) {
  if (generic_service_) {
    gpr_log(GPR_ERROR,
            "Adding multiple AsyncGenericService is unsupported for now. "
            "Dropping the service %p",
            (void*)service);
  } else {
    generic_service_ = service;
  }
  return *this;
}

ServerBuilder& ServerBuilder::SetOption(
    std::unique_ptr<ServerBuilderOption> option) {
  options_.push_back(std::move(option));
  return *this;
}

ServerBuilder& ServerBuilder::SetSyncServerOption(
    ServerBuilder::SyncServerOption option, int val) {
  switch (option) {
    case NUM_CQS:
      sync_server_settings_.num_cqs = val;
      break;
    case MIN_POLLERS:
      sync_server_settings_.min_pollers = val;
      break;
    case MAX_POLLERS:
      sync_server_settings_.max_pollers = val;
      break;
    case CQ_TIMEOUT_MSEC:
      sync_server_settings_.cq_timeout_msec = val;
      break;
  }
  return *this;
}

ServerBuilder& ServerBuilder::SetCompressionAlgorithmSupportStatus(
    grpc_compression_algorithm algorithm, bool enabled) {
  if (enabled) {
    GPR_BITSET(&enabled_compression_algorithms_bitset_, algorithm);
  } else {
    GPR_BITCLEAR(&enabled_compression_algorithms_bitset_, algorithm);
  }
  return *this;
}

ServerBuilder& ServerBuilder::SetDefaultCompressionLevel(
    grpc_compression_level level) {
  maybe_default_compression_level_.level = level;
  return *this;
}

ServerBuilder& ServerBuilder::SetDefaultCompressionAlgorithm(
    grpc_compression_algorithm algorithm) {
  maybe_default_compression_algorithm_.is_set = true;
  maybe_default_compression_algorithm_.algorithm = algorithm;
  return *this;
}

ServerBuilder& ServerBuilder::SetResourceQuota(
    const grpc::ResourceQuota& resource_quota) {
  if (resource_quota_ != nullptr) {
    grpc_resource_quota_unref(resource_quota_);
  }
  resource_quota_ = resource_quota.c_resource_quota();
  grpc_resource_quota_ref(resource_quota_);
  return *this;
}

ServerBuilder& ServerBuilder::AddListeningPort(
    const grpc::string& addr_uri, std::shared_ptr<ServerCredentials> creds,
    int* selected_port) {
  const grpc::string uri_scheme = "dns:";
  grpc::string addr = addr_uri;
  if (addr_uri.compare(0, uri_scheme.size(), uri_scheme) == 0) {
    size_t pos = uri_scheme.size();
    while (addr_uri[pos] == '/') ++pos;  // Skip slashes.
    addr = addr_uri.substr(pos);
  }
  Port port = {addr, std::move(creds), selected_port};
  ports_.push_back(port);
  return *this;
}

std::unique_ptr<Server> ServerBuilder::BuildAndStart() {
  ChannelArguments args;
  for (const auto& value : options_) {
    value->UpdateArguments(&args);
    value->UpdatePlugins(&plugins_);
  }

<<<<<<< HEAD
  for (const auto& value : plugins_) {
    value->UpdateChannelArguments(&args);
=======
  for (auto plugin = plugins_.begin(); plugin != plugins_.end(); plugin++) {
    (*plugin)->UpdateServerBuilder(this);
    (*plugin)->UpdateChannelArguments(&args);
>>>>>>> 340bffa5
  }

  if (max_receive_message_size_ >= -1) {
    args.SetInt(GRPC_ARG_MAX_RECEIVE_MESSAGE_LENGTH, max_receive_message_size_);
  }

  // The default message size is -1 (max), so no need to explicitly set it for
  // -1.
  if (max_send_message_size_ >= 0) {
    args.SetInt(GRPC_ARG_MAX_SEND_MESSAGE_LENGTH, max_send_message_size_);
  }

  args.SetInt(GRPC_COMPRESSION_CHANNEL_ENABLED_ALGORITHMS_BITSET,
              enabled_compression_algorithms_bitset_);
  if (maybe_default_compression_level_.is_set) {
    args.SetInt(GRPC_COMPRESSION_CHANNEL_DEFAULT_LEVEL,
                maybe_default_compression_level_.level);
  }
  if (maybe_default_compression_algorithm_.is_set) {
    args.SetInt(GRPC_COMPRESSION_CHANNEL_DEFAULT_ALGORITHM,
                maybe_default_compression_algorithm_.algorithm);
  }

  if (resource_quota_ != nullptr) {
    args.SetPointerWithVtable(GRPC_ARG_RESOURCE_QUOTA, resource_quota_,
                              grpc_resource_quota_arg_vtable());
  }

  // == Determine if the server has any syncrhonous methods ==
  bool has_sync_methods = false;
  for (const auto& value : services_) {
    if (value->service->has_synchronous_methods()) {
      has_sync_methods = true;
      break;
    }
  }

  if (!has_sync_methods) {
    for (const auto& value : plugins_) {
      if (value->has_sync_methods()) {
        has_sync_methods = true;
        break;
      }
    }
  }

  // If this is a Sync server, i.e a server expositing sync API, then the server
  // needs to create some completion queues to listen for incoming requests.
  // 'sync_server_cqs' are those internal completion queues.
  //
  // This is different from the completion queues added to the server via
  // ServerBuilder's AddCompletionQueue() method (those completion queues
  // are in 'cqs_' member variable of ServerBuilder object)
  std::shared_ptr<std::vector<std::unique_ptr<ServerCompletionQueue>>>
      sync_server_cqs(std::make_shared<
                      std::vector<std::unique_ptr<ServerCompletionQueue>>>());

  int num_frequently_polled_cqs = 0;
  for (auto it = cqs_.begin(); it != cqs_.end(); ++it) {
    if ((*it)->IsFrequentlyPolled()) {
      num_frequently_polled_cqs++;
    }
  }

  const bool is_hybrid_server =
      has_sync_methods && num_frequently_polled_cqs > 0;

  if (has_sync_methods) {
    grpc_cq_polling_type polling_type =
        is_hybrid_server ? GRPC_CQ_NON_POLLING : GRPC_CQ_DEFAULT_POLLING;

    // Create completion queues to listen to incoming rpc requests
    for (int i = 0; i < sync_server_settings_.num_cqs; i++) {
      sync_server_cqs->emplace_back(new ServerCompletionQueue(polling_type));
    }
  }

  std::unique_ptr<Server> server(new Server(
      max_receive_message_size_, &args, sync_server_cqs,
      sync_server_settings_.min_pollers, sync_server_settings_.max_pollers,
      sync_server_settings_.cq_timeout_msec, resource_quota_));

  if (has_sync_methods) {
    // This is a Sync server
    gpr_log(GPR_INFO,
            "Synchronous server. Num CQs: %d, Min pollers: %d, Max Pollers: "
            "%d, CQ timeout (msec): %d",
            sync_server_settings_.num_cqs, sync_server_settings_.min_pollers,
            sync_server_settings_.max_pollers,
            sync_server_settings_.cq_timeout_msec);
  }

  ServerInitializer* initializer = server->initializer();

  // Register all the completion queues with the server. i.e
  //  1. sync_server_cqs: internal completion queues created IF this is a sync
  //     server
  //  2. cqs_: Completion queues added via AddCompletionQueue() call

  for (const auto& value : *sync_server_cqs) {
    grpc_server_register_completion_queue(server->server_, value->cq(),
                                          nullptr);
    num_frequently_polled_cqs++;
  }

  // cqs_ contains the completion queue added by calling the ServerBuilder's
  // AddCompletionQueue() API. Some of them may not be frequently polled (i.e by
  // calling Next() or AsyncNext()) and hence are not safe to be used for
  // listening to incoming channels. Such completion queues must be registered
  // as non-listening queues
  for (const auto& value : cqs_) {
    grpc_server_register_completion_queue(server->server_, value->cq(),
                                          nullptr);
  }

  if (num_frequently_polled_cqs == 0) {
    gpr_log(GPR_ERROR,
            "At least one of the completion queues must be frequently polled");
    return nullptr;
  }

  for (const auto& value : services_) {
    if (!server->RegisterService(value->host.get(), value->service)) {
      return nullptr;
    }
  }

  for (const auto& value : plugins_) {
    value->InitServer(initializer);
  }

  if (generic_service_) {
    server->RegisterAsyncGenericService(generic_service_);
  } else {
    for (const auto& value : services_) {
      if (value->service->has_generic_methods()) {
        gpr_log(GPR_ERROR,
                "Some methods were marked generic but there is no "
                "generic service registered.");
        return nullptr;
      }
    }
  }

  bool added_port = false;
  for (auto port = ports_.begin(); port != ports_.end(); port++) {
    int r = server->AddListeningPort(port->addr, port->creds.get());
    if (!r) {
      if (added_port) server->Shutdown();
      return nullptr;
    }
    added_port = true;
    if (port->selected_port != nullptr) {
      *port->selected_port = r;
    }
  }

  auto cqs_data = cqs_.empty() ? nullptr : &cqs_[0];
  server->Start(cqs_data, cqs_.size());

  for (const auto& value : plugins_) {
    value->Finish(initializer);
  }

  return server;
}

void ServerBuilder::InternalAddPluginFactory(
    std::unique_ptr<ServerBuilderPlugin> (*CreatePlugin)()) {
  gpr_once_init(&once_init_plugin_list, do_plugin_list_init);
  (*g_plugin_factory_list).push_back(CreatePlugin);
}

ServerBuilder& ServerBuilder::EnableWorkaround(grpc_workaround_list id) {
  switch (id) {
    case GRPC_WORKAROUND_ID_CRONET_COMPRESSION:
      return AddChannelArgument(GRPC_ARG_WORKAROUND_CRONET_COMPRESSION, 1);
    default:
      gpr_log(GPR_ERROR, "Workaround %u does not exist or is obsolete.", id);
      return *this;
  }
}

}  // namespace grpc<|MERGE_RESOLUTION|>--- conflicted
+++ resolved
@@ -173,19 +173,14 @@
 
 std::unique_ptr<Server> ServerBuilder::BuildAndStart() {
   ChannelArguments args;
-  for (const auto& value : options_) {
-    value->UpdateArguments(&args);
-    value->UpdatePlugins(&plugins_);
-  }
-
-<<<<<<< HEAD
-  for (const auto& value : plugins_) {
-    value->UpdateChannelArguments(&args);
-=======
-  for (auto plugin = plugins_.begin(); plugin != plugins_.end(); plugin++) {
-    (*plugin)->UpdateServerBuilder(this);
-    (*plugin)->UpdateChannelArguments(&args);
->>>>>>> 340bffa5
+  for (const auto& option : options_) {
+    option->UpdateArguments(&args);
+    option->UpdatePlugins(&plugins_);
+  }
+
+  for (const auto& plugin : plugins_) {
+    plugin->UpdateServerBuilder(this);
+    plugin->UpdateChannelArguments(&args);
   }
 
   if (max_receive_message_size_ >= -1) {
