--- conflicted
+++ resolved
@@ -1032,11 +1032,7 @@
 std::shared_ptr<grpc::Channel> Server::InProcessChannel(
     const grpc::ChannelArguments& args) {
   grpc_channel_args channel_args = args.c_channel_args();
-<<<<<<< HEAD
-  return ::grpc::CreateChannelInternal(
-=======
   return grpc::CreateChannelInternal(
->>>>>>> 54923046
       "inproc", grpc_inproc_channel_create(server_, &channel_args, nullptr),
       std::vector<std::unique_ptr<
           grpc::experimental::ClientInterceptorFactoryInterface>>());
@@ -1049,11 +1045,7 @@
         std::unique_ptr<grpc::experimental::ClientInterceptorFactoryInterface>>
         interceptor_creators) {
   grpc_channel_args channel_args = args.c_channel_args();
-<<<<<<< HEAD
-  return ::grpc::CreateChannelInternal(
-=======
   return grpc::CreateChannelInternal(
->>>>>>> 54923046
       "inproc",
       grpc_inproc_channel_create(server_->server_, &channel_args, nullptr),
       std::move(interceptor_creators));
