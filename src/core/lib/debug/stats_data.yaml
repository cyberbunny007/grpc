--- conflicted
+++ resolved
@@ -53,12 +53,11 @@
 - histogram: tcp_read_offer_iov_size
   max: 1024
   buckets: 64
-<<<<<<< HEAD
+  doc: Number of byte segments offered to each syscall_read
 - counter: tcp_backup_pollers_created
+  doc: Number of times a backup poller has been created (this can be expensive)
 - counter: tcp_backup_poller_polls
-=======
-  doc: Number of byte segments offered to each syscall_read
->>>>>>> 729448f2
+  doc: Number of polls performed on the backup poller
 # chttp2
 - counter: http2_op_batches
   doc: Number of batches received by HTTP2 transport
@@ -83,13 +82,15 @@
 - counter: http2_pings_sent
   doc: Number of HTTP2 pings sent by process
 - counter: http2_writes_begun
-<<<<<<< HEAD
+  doc: Number of HTTP2 writes initiated
 - counter: http2_writes_offloaded
+  doc: Number of HTTP2 writes offloaded to the executor from application threads
 - counter: http2_writes_continued
+  doc: Number of HTTP2 writes that finished seeing more data needed to be
+       written
 - counter: http2_partial_writes
-=======
-  doc: Number of HTTP2 writes initiated
->>>>>>> 729448f2
+  doc: Number of HTTP2 writes that were made knowing there was still more data
+       to be written (we cap maximum write size to syscall_write)
 # combiner locks
 - counter: combiner_locks_initiated
   doc: Number of combiner lock entries by process
@@ -101,21 +102,18 @@
 - counter: combiner_locks_offloaded
   doc: Number of combiner locks offloaded to different threads
 # executor
-<<<<<<< HEAD
 - counter: executor_scheduled_short_items
+  doc: Number of finite runtime closures scheduled against the executor
+       (gRPC thread pool)
 - counter: executor_scheduled_long_items
-=======
-- counter: executor_scheduled_items
-  doc: Number of closures scheduled against the executor (gRPC thread pool)
->>>>>>> 729448f2
+  doc: Number of potentially infinite runtime closures scheduled against the
+       executor (gRPC thread pool)
 - counter: executor_scheduled_to_self
   doc: Number of closures scheduled by the executor to the executor
 - counter: executor_wakeup_initiated
-<<<<<<< HEAD
-- counter: executor_queue_drained
-- counter: executor_push_retries
-=======
   doc: Number of thread wakeups initiated within the executor
 - counter: executor_queue_drained
   doc: Number of times an executor queue was drained
->>>>>>> 729448f2
+- counter: executor_push_retries
+  doc: Number of times we raced and were forced to retry pushing a closure to
+       the executor