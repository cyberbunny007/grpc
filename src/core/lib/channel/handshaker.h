/*
 *
 * Copyright 2016 gRPC authors.
 *
 * Licensed under the Apache License, Version 2.0 (the "License");
 * you may not use this file except in compliance with the License.
 * You may obtain a copy of the License at
 *
 *     http://www.apache.org/licenses/LICENSE-2.0
 *
 * Unless required by applicable law or agreed to in writing, software
 * distributed under the License is distributed on an "AS IS" BASIS,
 * WITHOUT WARRANTIES OR CONDITIONS OF ANY KIND, either express or implied.
 * See the License for the specific language governing permissions and
 * limitations under the License.
 *
 */

#ifndef GRPC_CORE_LIB_CHANNEL_HANDSHAKER_H
#define GRPC_CORE_LIB_CHANNEL_HANDSHAKER_H

#include <grpc/impl/codegen/grpc_types.h>

#include "src/core/lib/iomgr/closure.h"
#include "src/core/lib/iomgr/endpoint.h"
#include "src/core/lib/iomgr/exec_ctx.h"
#include "src/core/lib/iomgr/tcp_server.h"

/// Handshakers are used to perform initial handshakes on a connection
/// before the client sends the initial request.  Some examples of what
/// a handshaker can be used for includes support for HTTP CONNECT on
/// the client side and various types of security initialization.
///
/// In general, handshakers should be used via a handshake manager.

///
/// grpc_handshaker
///

typedef struct grpc_handshaker grpc_handshaker;

/// Arguments passed through handshakers and to the on_handshake_done callback.
///
/// For handshakers, all members are input/output parameters; for
/// example, a handshaker may read from or write to \a endpoint and
/// then later replace it with a wrapped endpoint.  Similarly, a
/// handshaker may modify \a args.
///
/// A handshaker takes ownership of the members while a handshake is in
/// progress.  Upon failure or shutdown of an in-progress handshaker,
/// the handshaker is responsible for destroying the members and setting
/// them to NULL before invoking the on_handshake_done callback.
///
/// For the on_handshake_done callback, all members are input arguments,
/// which the callback takes ownership of.
typedef struct {
  grpc_pollset_set* interested_parties;
  grpc_endpoint* endpoint;
  grpc_channel_args* args;
  grpc_slice_buffer* read_buffer;
  // A handshaker may set this to true before invoking on_handshake_done
  // to indicate that subsequent handshakers should be skipped.
  bool exit_early;
  // User data passed through the handshake manager.  Not used by
  // individual handshakers.
  void* user_data;
} grpc_handshaker_args;

typedef struct {
  /// Destroys the handshaker.
  void (*destroy)(grpc_handshaker* handshaker);

  /// Shuts down the handshaker (e.g., to clean up when the operation is
  /// aborted in the middle).
  void (*shutdown)(grpc_handshaker* handshaker, grpc_error* why);

  /// Performs handshaking, modifying \a args as needed (e.g., to
  /// replace \a endpoint with a wrapped endpoint).
  /// When finished, invokes \a on_handshake_done.
  /// \a acceptor will be NULL for client-side handshakers.
  void (*do_handshake)(grpc_handshaker* handshaker,
                       grpc_tcp_server_acceptor* acceptor,
                       grpc_closure* on_handshake_done,
                       grpc_handshaker_args* args);
} grpc_handshaker_vtable;

/// Base struct.  To subclass, make this the first member of the
/// implementation struct.
struct grpc_handshaker {
  const grpc_handshaker_vtable* vtable;
};

/// Called by concrete implementations to initialize the base struct.
void grpc_handshaker_init(const grpc_handshaker_vtable* vtable,
                          grpc_handshaker* handshaker);

void grpc_handshaker_destroy(grpc_handshaker* handshaker);
void grpc_handshaker_shutdown(grpc_handshaker* handshaker, grpc_error* why);
void grpc_handshaker_do_handshake(grpc_handshaker* handshaker,
                                  grpc_tcp_server_acceptor* acceptor,
                                  grpc_closure* on_handshake_done,
                                  grpc_handshaker_args* args);

///
/// grpc_handshake_manager
///

typedef struct grpc_handshake_manager grpc_handshake_manager;

/// Creates a new handshake manager.  Caller takes ownership.
grpc_handshake_manager* grpc_handshake_manager_create();

/// Adds a handshaker to the handshake manager.
/// Takes ownership of \a handshaker.
void grpc_handshake_manager_add(grpc_handshake_manager* mgr,
                                grpc_handshaker* handshaker);

/// Destroys the handshake manager.
void grpc_handshake_manager_destroy(grpc_handshake_manager* mgr);

/// Shuts down the handshake manager (e.g., to clean up when the operation is
/// aborted in the middle).
/// The caller must still call grpc_handshake_manager_destroy() after
/// calling this function.
void grpc_handshake_manager_shutdown(grpc_handshake_manager* mgr,
                                     grpc_error* why);

/// Invokes handshakers in the order they were added.
/// \a interested_parties may be non-nullptr to provide a pollset_set that
/// may be used during handshaking. Ownership is not taken.
/// Takes ownership of \a endpoint, and then passes that ownership to
/// the \a on_handshake_done callback.
/// Does NOT take ownership of \a channel_args.  Instead, makes a copy before
/// invoking the first handshaker.
/// \a acceptor will be nullptr for client-side handshakers.
///
/// When done, invokes \a on_handshake_done with a grpc_handshaker_args
/// object as its argument.  If the callback is invoked with error !=
/// GRPC_ERROR_NONE, then handshaking failed and the handshaker has done
/// the necessary clean-up.  Otherwise, the callback takes ownership of
/// the arguments.
<<<<<<< HEAD
void grpc_handshake_manager_do_handshake(grpc_handshake_manager* mgr,
                                         grpc_endpoint* endpoint,
                                         const grpc_channel_args* channel_args,
                                         grpc_millis deadline,
                                         grpc_tcp_server_acceptor* acceptor,
                                         grpc_iomgr_cb_func on_handshake_done,
                                         void* user_data);
=======
void grpc_handshake_manager_do_handshake(
    grpc_exec_ctx* exec_ctx, grpc_handshake_manager* mgr,
    grpc_pollset_set* interested_parties, grpc_endpoint* endpoint,
    const grpc_channel_args* channel_args, grpc_millis deadline,
    grpc_tcp_server_acceptor* acceptor, grpc_iomgr_cb_func on_handshake_done,
    void* user_data);
>>>>>>> 05cd3102

/// Add \a mgr to the server side list of all pending handshake managers, the
/// list starts with \a *head.
// Not thread-safe. Caller needs to synchronize.
void grpc_handshake_manager_pending_list_add(grpc_handshake_manager** head,
                                             grpc_handshake_manager* mgr);

/// Remove \a mgr from the server side list of all pending handshake managers.
// Not thread-safe. Caller needs to synchronize.
void grpc_handshake_manager_pending_list_remove(grpc_handshake_manager** head,
                                                grpc_handshake_manager* mgr);

/// Shutdown all pending handshake managers on the server side.
// Not thread-safe. Caller needs to synchronize.
void grpc_handshake_manager_pending_list_shutdown_all(
    grpc_handshake_manager* head, grpc_error* why);

#endif /* GRPC_CORE_LIB_CHANNEL_HANDSHAKER_H */<|MERGE_RESOLUTION|>--- conflicted
+++ resolved
@@ -139,22 +139,11 @@
 /// GRPC_ERROR_NONE, then handshaking failed and the handshaker has done
 /// the necessary clean-up.  Otherwise, the callback takes ownership of
 /// the arguments.
-<<<<<<< HEAD
-void grpc_handshake_manager_do_handshake(grpc_handshake_manager* mgr,
-                                         grpc_endpoint* endpoint,
-                                         const grpc_channel_args* channel_args,
-                                         grpc_millis deadline,
-                                         grpc_tcp_server_acceptor* acceptor,
-                                         grpc_iomgr_cb_func on_handshake_done,
-                                         void* user_data);
-=======
 void grpc_handshake_manager_do_handshake(
-    grpc_exec_ctx* exec_ctx, grpc_handshake_manager* mgr,
-    grpc_pollset_set* interested_parties, grpc_endpoint* endpoint,
-    const grpc_channel_args* channel_args, grpc_millis deadline,
-    grpc_tcp_server_acceptor* acceptor, grpc_iomgr_cb_func on_handshake_done,
-    void* user_data);
->>>>>>> 05cd3102
+    grpc_handshake_manager* mgr, grpc_pollset_set* interested_parties,
+    grpc_endpoint* endpoint, const grpc_channel_args* channel_args,
+    grpc_millis deadline, grpc_tcp_server_acceptor* acceptor,
+    grpc_iomgr_cb_func on_handshake_done, void* user_data);
 
 /// Add \a mgr to the server side list of all pending handshake managers, the
 /// list starts with \a *head.
