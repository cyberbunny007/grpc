--- conflicted
+++ resolved
@@ -133,11 +133,7 @@
 /// Invokes handshakers in the order they were added.
 /// Takes ownership of \a endpoint, and then passes that ownership to
 /// the \a on_handshake_done callback.
-<<<<<<< HEAD
-/// Does NOT take ownership of \a args.  Instead, makes a copy before
-=======
 /// Does NOT take ownership of \a channel_args.  Instead, makes a copy before
->>>>>>> 53bd6933
 /// invoking the first handshaker.
 /// \a acceptor will be NULL for client-side handshakers.
 ///
