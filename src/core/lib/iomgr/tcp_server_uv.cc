--- conflicted
+++ resolved
@@ -213,7 +213,7 @@
   } else {
     gpr_log(GPR_INFO, "uv_tcp_getpeername error: %s", uv_strerror(err));
   }
-  if (grpc_tcp_trace.enabled()) {
+  if (GRPC_TRACER_ON(grpc_tcp_trace)) {
     if (peer_name_string) {
       gpr_log(GPR_DEBUG, "SERVER_CONNECT: %p accepted connection: %s",
               sp->server, peer_name_string);
@@ -247,7 +247,7 @@
 
   GPR_ASSERT(!sp->has_pending_connection);
 
-  if (grpc_tcp_trace.enabled()) {
+  if (GRPC_TRACER_ON(grpc_tcp_trace)) {
     gpr_log(GPR_DEBUG, "SERVER_CONNECT: %p incoming connection", sp->server);
   }
 
@@ -403,13 +403,8 @@
 
   gpr_free(allocated_addr);
 
-<<<<<<< HEAD
-  if (grpc_tcp_trace.enabled()) {
-    char *port_string;
-=======
   if (GRPC_TRACER_ON(grpc_tcp_trace)) {
     char* port_string;
->>>>>>> 67520b0f
     grpc_sockaddr_to_string(&port_string, addr, 0);
     const char* str = grpc_error_string(error);
     if (port_string) {
@@ -440,7 +435,7 @@
   (void)pollsets;
   (void)pollset_count;
   GRPC_UV_ASSERT_SAME_THREAD();
-  if (grpc_tcp_trace.enabled()) {
+  if (GRPC_TRACER_ON(grpc_tcp_trace)) {
     gpr_log(GPR_DEBUG, "SERVER_START %p", server);
   }
   GPR_ASSERT(on_accept_cb);
