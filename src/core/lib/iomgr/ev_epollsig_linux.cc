--- conflicted
+++ resolved
@@ -1711,43 +1711,27 @@
     bool explicit_request) {
   /* If use of signals is disabled, we cannot use epoll engine*/
   if (is_grpc_wakeup_signal_initialized && grpc_wakeup_signal < 0) {
-<<<<<<< HEAD
+    gpr_log(GPR_ERROR, "Skipping epollsig because use of signals is disabled.");
     return nullptr;
-  }
-
-  if (!grpc_has_wakeup_fd()) {
-    return nullptr;
-  }
-
-  if (!is_epoll_available()) {
-    return nullptr;
-=======
-    gpr_log(GPR_ERROR, "Skipping epollsig because use of signals is disabled.");
-    return NULL;
   }
 
   if (!grpc_has_wakeup_fd()) {
     gpr_log(GPR_ERROR, "Skipping epollsig because of no wakeup fd.");
-    return NULL;
+    return nullptr;
   }
 
   if (!is_epoll_available()) {
     gpr_log(GPR_ERROR, "Skipping epollsig because epoll is unavailable.");
-    return NULL;
->>>>>>> 8f1e27fa
+    return nullptr;
   }
 
   if (!is_grpc_wakeup_signal_initialized) {
     if (explicit_request) {
       grpc_use_signal(SIGRTMIN + 6);
     } else {
-<<<<<<< HEAD
-      return nullptr;
-=======
       gpr_log(GPR_ERROR,
               "Skipping epollsig because uninitialized wakeup signal.");
-      return NULL;
->>>>>>> 8f1e27fa
+      return nullptr;
     }
   }
 
