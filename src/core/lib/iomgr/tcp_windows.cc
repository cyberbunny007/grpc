--- conflicted
+++ resolved
@@ -121,15 +121,9 @@
 #ifndef NDEBUG
 #define TCP_UNREF(tcp, reason) tcp_unref((tcp), (reason), __FILE__, __LINE__)
 #define TCP_REF(tcp, reason) tcp_ref((tcp), (reason), __FILE__, __LINE__)
-<<<<<<< HEAD
 static void tcp_unref(grpc_tcp* tcp, const char* reason, const char* file,
                       int line) {
-  if (GRPC_TRACER_ON(grpc_tcp_trace)) {
-=======
-static void tcp_unref(grpc_exec_ctx* exec_ctx, grpc_tcp* tcp,
-                      const char* reason, const char* file, int line) {
   if (grpc_tcp_trace.enabled()) {
->>>>>>> d88421a9
     gpr_atm val = gpr_atm_no_barrier_load(&tcp->refcount.count);
     gpr_log(file, line, GPR_LOG_SEVERITY_DEBUG,
             "TCP unref %p : %s %" PRIdPTR " -> %" PRIdPTR, tcp, reason, val,
