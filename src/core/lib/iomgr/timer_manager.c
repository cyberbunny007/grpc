--- conflicted
+++ resolved
@@ -53,7 +53,7 @@
 // generation counter to track which thread is waiting for the next timer
 static uint64_t g_timed_waiter_generation;
 
-static void timer_thread(void *unused);
+static void timer_thread(void *completed_thread_ptr);
 
 static void gc_completed_threads(void) {
   if (g_completed_threads != NULL) {
@@ -92,13 +92,6 @@
   grpc_exec_ctx_finish(&exec_ctx);
 }
 
-<<<<<<< HEAD
-static void timer_thread(void *completed_thread_ptr) {
-  // this threads exec_ctx: we try to run things through to completion here
-  // since it's easy to spin up new threads
-  grpc_exec_ctx exec_ctx =
-      GRPC_EXEC_CTX_INITIALIZER(0, grpc_never_ready_to_finish, NULL);
-=======
 static void run_some_timers(grpc_exec_ctx *exec_ctx) {
   // if there's something to execute...
   gpr_mu_lock(&g_mu);
@@ -182,7 +175,6 @@
 }
 
 static void timer_main_loop(grpc_exec_ctx *exec_ctx) {
->>>>>>> 8bec6a93
   const gpr_timespec inf_future = gpr_inf_future(GPR_CLOCK_MONOTONIC);
   for (;;) {
     gpr_timespec next = inf_future;
@@ -216,7 +208,7 @@
   }
 }
 
-static void timer_thread_cleanup(void) {
+static void timer_thread_cleanup(completed_thread *ct) {
   gpr_mu_lock(&g_mu);
   // terminate the thread: drop the waiter count, thread count, and let whomever
   // stopped the threading stuff know that we're done
@@ -225,7 +217,6 @@
   if (0 == g_thread_count) {
     gpr_cv_signal(&g_cv_shutdown);
   }
-  completed_thread *ct = completed_thread_ptr;
   ct->next = g_completed_threads;
   g_completed_threads = ct;
   gpr_mu_unlock(&g_mu);
@@ -234,14 +225,14 @@
   }
 }
 
-static void timer_thread(void *unused) {
+static void timer_thread(void *completed_thread_ptr) {
   // this threads exec_ctx: we try to run things through to completion here
   // since it's easy to spin up new threads
   grpc_exec_ctx exec_ctx =
       GRPC_EXEC_CTX_INITIALIZER(0, grpc_never_ready_to_finish, NULL);
   timer_main_loop(&exec_ctx);
   grpc_exec_ctx_finish(&exec_ctx);
-  timer_thread_cleanup();
+  timer_thread_cleanup(completed_thread_ptr);
 }
 
 static void start_threads(void) {
