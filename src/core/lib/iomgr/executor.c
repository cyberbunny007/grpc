/*
 *
 * Copyright 2015 gRPC authors.
 *
 * Licensed under the Apache License, Version 2.0 (the "License");
 * you may not use this file except in compliance with the License.
 * You may obtain a copy of the License at
 *
 *     http://www.apache.org/licenses/LICENSE-2.0
 *
 * Unless required by applicable law or agreed to in writing, software
 * distributed under the License is distributed on an "AS IS" BASIS,
 * WITHOUT WARRANTIES OR CONDITIONS OF ANY KIND, either express or implied.
 * See the License for the specific language governing permissions and
 * limitations under the License.
 *
 */

#include "src/core/lib/iomgr/executor.h"

#include <string.h>

#include <grpc/support/alloc.h>
#include <grpc/support/cpu.h>
#include <grpc/support/log.h>
#include <grpc/support/sync.h>
#include <grpc/support/thd.h>
#include <grpc/support/tls.h>
#include <grpc/support/useful.h>

#include "src/core/lib/debug/stats.h"
#include "src/core/lib/iomgr/exec_ctx.h"
#include "src/core/lib/support/spinlock.h"

#define MAX_DEPTH 2

typedef struct {
  gpr_mu mu;
  gpr_cv cv;
  grpc_closure_list elems;
  size_t depth;
  bool shutdown;
  bool queued_long_job;
  gpr_thd_id id;
} thread_state;

static thread_state *g_thread_state;
static size_t g_max_threads;
static gpr_atm g_cur_threads;
static gpr_spinlock g_adding_thread_lock = GPR_SPINLOCK_STATIC_INITIALIZER;

GPR_TLS_DECL(g_this_thread_state);

static grpc_tracer_flag executor_trace =
    GRPC_TRACER_INITIALIZER(false, "executor");

static void executor_thread(void *arg);

static size_t run_closures(grpc_exec_ctx *exec_ctx, grpc_closure_list list) {
  size_t n = 0;

  grpc_closure *c = list.head;
  while (c != NULL) {
    grpc_closure *next = c->next_data.next;
    grpc_error *error = c->error_data.error;
    if (GRPC_TRACER_ON(executor_trace)) {
#ifndef NDEBUG
      gpr_log(GPR_DEBUG, "EXECUTOR: run %p [created by %s:%d]", c,
              c->file_created, c->line_created);
#else
      gpr_log(GPR_DEBUG, "EXECUTOR: run %p", c);
#endif
    }
#ifndef NDEBUG
    c->scheduled = false;
#endif
    c->cb(exec_ctx, c->cb_arg, error);
    GRPC_ERROR_UNREF(error);
    c = next;
    n++;
    grpc_exec_ctx_flush(exec_ctx);
  }

  return n;
}

bool grpc_executor_is_threaded() {
  return gpr_atm_no_barrier_load(&g_cur_threads) > 0;
}

void grpc_executor_set_threading(grpc_exec_ctx *exec_ctx, bool threading) {
  gpr_atm cur_threads = gpr_atm_no_barrier_load(&g_cur_threads);
  if (threading) {
    if (cur_threads > 0) return;
    g_max_threads = GPR_MAX(1, 2 * gpr_cpu_num_cores());
    gpr_atm_no_barrier_store(&g_cur_threads, 1);
    gpr_tls_init(&g_this_thread_state);
    g_thread_state =
        (thread_state *)gpr_zalloc(sizeof(thread_state) * g_max_threads);
    for (size_t i = 0; i < g_max_threads; i++) {
      gpr_mu_init(&g_thread_state[i].mu);
      gpr_cv_init(&g_thread_state[i].cv);
      g_thread_state[i].elems = (grpc_closure_list)GRPC_CLOSURE_LIST_INIT;
    }

    gpr_thd_options opt = gpr_thd_options_default();
    gpr_thd_options_set_joinable(&opt);
    gpr_thd_new(&g_thread_state[0].id, executor_thread, &g_thread_state[0],
                &opt);
  } else {
    if (cur_threads == 0) return;
    for (size_t i = 0; i < g_max_threads; i++) {
      gpr_mu_lock(&g_thread_state[i].mu);
      g_thread_state[i].shutdown = true;
      gpr_cv_signal(&g_thread_state[i].cv);
      gpr_mu_unlock(&g_thread_state[i].mu);
    }
    /* ensure no thread is adding a new thread... once this is past, then
       no thread will try to add a new one either (since shutdown is true) */
    gpr_spinlock_lock(&g_adding_thread_lock);
    gpr_spinlock_unlock(&g_adding_thread_lock);
    for (gpr_atm i = 0; i < g_cur_threads; i++) {
      gpr_thd_join(g_thread_state[i].id);
    }
    gpr_atm_no_barrier_store(&g_cur_threads, 0);
    for (size_t i = 0; i < g_max_threads; i++) {
      gpr_mu_destroy(&g_thread_state[i].mu);
      gpr_cv_destroy(&g_thread_state[i].cv);
      run_closures(exec_ctx, g_thread_state[i].elems);
    }
    gpr_free(g_thread_state);
    gpr_tls_destroy(&g_this_thread_state);
  }
}

void grpc_executor_init(grpc_exec_ctx *exec_ctx) {
  grpc_register_tracer(&executor_trace);
  gpr_atm_no_barrier_store(&g_cur_threads, 0);
  grpc_executor_set_threading(exec_ctx, true);
}

void grpc_executor_shutdown(grpc_exec_ctx *exec_ctx) {
  grpc_executor_set_threading(exec_ctx, false);
}

static void executor_thread(void *arg) {
  thread_state *ts = (thread_state *)arg;
  gpr_tls_set(&g_this_thread_state, (intptr_t)ts);

  grpc_exec_ctx exec_ctx =
      GRPC_EXEC_CTX_INITIALIZER(0, grpc_never_ready_to_finish, NULL);

  size_t subtract_depth = 0;
  for (;;) {
    if (GRPC_TRACER_ON(executor_trace)) {
      gpr_log(GPR_DEBUG, "EXECUTOR[%d]: step (sub_depth=%" PRIdPTR ")",
              (int)(ts - g_thread_state), subtract_depth);
    }
    gpr_mu_lock(&ts->mu);
    ts->depth -= subtract_depth;
    while (grpc_closure_list_empty(ts->elems) && !ts->shutdown) {
      ts->queued_long_job = false;
      gpr_cv_wait(&ts->cv, &ts->mu, gpr_inf_future(GPR_CLOCK_REALTIME));
    }
    if (ts->shutdown) {
      if (GRPC_TRACER_ON(executor_trace)) {
        gpr_log(GPR_DEBUG, "EXECUTOR[%d]: shutdown",
                (int)(ts - g_thread_state));
      }
      gpr_mu_unlock(&ts->mu);
      break;
    }
    GRPC_STATS_INC_EXECUTOR_QUEUE_DRAINED(&exec_ctx);
    grpc_closure_list exec = ts->elems;
    ts->elems = (grpc_closure_list)GRPC_CLOSURE_LIST_INIT;
    gpr_mu_unlock(&ts->mu);
    if (GRPC_TRACER_ON(executor_trace)) {
      gpr_log(GPR_DEBUG, "EXECUTOR[%d]: execute", (int)(ts - g_thread_state));
    }

<<<<<<< HEAD
    grpc_exec_ctx_invalidate_now(&exec_ctx);
    run_closures(&exec_ctx, &ts->local_elems);
=======
    subtract_depth = run_closures(&exec_ctx, exec);
>>>>>>> 903f06fe
  }
  grpc_exec_ctx_finish(&exec_ctx);
}

static void executor_push(grpc_exec_ctx *exec_ctx, grpc_closure *closure,
                          grpc_error *error, bool is_short) {
  bool retry_push;
  if (is_short) {
    GRPC_STATS_INC_EXECUTOR_SCHEDULED_SHORT_ITEMS(exec_ctx);
  } else {
    GRPC_STATS_INC_EXECUTOR_SCHEDULED_LONG_ITEMS(exec_ctx);
  }
  do {
    retry_push = false;
    size_t cur_thread_count = (size_t)gpr_atm_no_barrier_load(&g_cur_threads);
    if (cur_thread_count == 0) {
      if (GRPC_TRACER_ON(executor_trace)) {
#ifndef NDEBUG
        gpr_log(GPR_DEBUG, "EXECUTOR: schedule %p (created %s:%d) inline",
                closure, closure->file_created, closure->line_created);
#else
        gpr_log(GPR_DEBUG, "EXECUTOR: schedule %p inline", closure);
#endif
      }
      grpc_closure_list_append(&exec_ctx->closure_list, closure, error);
      return;
    }
    thread_state *ts = (thread_state *)gpr_tls_get(&g_this_thread_state);
    if (ts == NULL) {
      ts = &g_thread_state[GPR_HASH_POINTER(exec_ctx, cur_thread_count)];
    } else {
      GRPC_STATS_INC_EXECUTOR_SCHEDULED_TO_SELF(exec_ctx);
    }
    thread_state *orig_ts = ts;

    bool try_new_thread;
    for (;;) {
      if (GRPC_TRACER_ON(executor_trace)) {
#ifndef NDEBUG
        gpr_log(
            GPR_DEBUG,
            "EXECUTOR: try to schedule %p (%s) (created %s:%d) to thread %d",
            closure, is_short ? "short" : "long", closure->file_created,
            closure->line_created, (int)(ts - g_thread_state));
#else
        gpr_log(GPR_DEBUG, "EXECUTOR: try to schedule %p (%s) to thread %d",
                closure, is_short ? "short" : "long",
                (int)(ts - g_thread_state));
#endif
      }
      gpr_mu_lock(&ts->mu);
      if (ts->queued_long_job) {
        // if there's a long job queued, we never queue anything else to this
        // queue (since long jobs can take 'infinite' time and we need to
        // guarantee no starvation)
        // ... spin through queues and try again
        gpr_mu_unlock(&ts->mu);
        size_t idx = (size_t)(ts - g_thread_state);
        ts = &g_thread_state[(idx + 1) % cur_thread_count];
        if (ts == orig_ts) {
          retry_push = true;
          try_new_thread = true;
          break;
        }
        continue;
      }
      if (grpc_closure_list_empty(ts->elems)) {
        GRPC_STATS_INC_EXECUTOR_WAKEUP_INITIATED(exec_ctx);
        gpr_cv_signal(&ts->cv);
      }
      grpc_closure_list_append(&ts->elems, closure, error);
      ts->depth++;
      try_new_thread = ts->depth > MAX_DEPTH &&
                       cur_thread_count < g_max_threads && !ts->shutdown;
      if (!is_short) ts->queued_long_job = true;
      gpr_mu_unlock(&ts->mu);
      break;
    }
    if (try_new_thread && gpr_spinlock_trylock(&g_adding_thread_lock)) {
      cur_thread_count = (size_t)gpr_atm_no_barrier_load(&g_cur_threads);
      if (cur_thread_count < g_max_threads) {
        gpr_atm_no_barrier_store(&g_cur_threads, cur_thread_count + 1);

        gpr_thd_options opt = gpr_thd_options_default();
        gpr_thd_options_set_joinable(&opt);
        gpr_thd_new(&g_thread_state[cur_thread_count].id, executor_thread,
                    &g_thread_state[cur_thread_count], &opt);
      }
      gpr_spinlock_unlock(&g_adding_thread_lock);
    }
    if (retry_push) {
      GRPC_STATS_INC_EXECUTOR_PUSH_RETRIES(exec_ctx);
    }
  } while (retry_push);
}

static void executor_push_short(grpc_exec_ctx *exec_ctx, grpc_closure *closure,
                                grpc_error *error) {
  executor_push(exec_ctx, closure, error, true);
}

static void executor_push_long(grpc_exec_ctx *exec_ctx, grpc_closure *closure,
                               grpc_error *error) {
  executor_push(exec_ctx, closure, error, false);
}

static const grpc_closure_scheduler_vtable executor_vtable_short = {
    executor_push_short, executor_push_short, "executor"};
static grpc_closure_scheduler executor_scheduler_short = {
    &executor_vtable_short};

static const grpc_closure_scheduler_vtable executor_vtable_long = {
    executor_push_long, executor_push_long, "executor"};
static grpc_closure_scheduler executor_scheduler_long = {&executor_vtable_long};

grpc_closure_scheduler *grpc_executor_scheduler(
    grpc_executor_job_length length) {
  return length == GRPC_EXECUTOR_SHORT ? &executor_scheduler_short
                                       : &executor_scheduler_long;
}<|MERGE_RESOLUTION|>--- conflicted
+++ resolved
@@ -178,12 +178,8 @@
       gpr_log(GPR_DEBUG, "EXECUTOR[%d]: execute", (int)(ts - g_thread_state));
     }
 
-<<<<<<< HEAD
     grpc_exec_ctx_invalidate_now(&exec_ctx);
-    run_closures(&exec_ctx, &ts->local_elems);
-=======
     subtract_depth = run_closures(&exec_ctx, exec);
->>>>>>> 903f06fe
   }
   grpc_exec_ctx_finish(&exec_ctx);
 }
