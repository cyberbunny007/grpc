/*
 *
 * Copyright 2015 gRPC authors.
 *
 * Licensed under the Apache License, Version 2.0 (the "License");
 * you may not use this file except in compliance with the License.
 * You may obtain a copy of the License at
 *
 *     http://www.apache.org/licenses/LICENSE-2.0
 *
 * Unless required by applicable law or agreed to in writing, software
 * distributed under the License is distributed on an "AS IS" BASIS,
 * WITHOUT WARRANTIES OR CONDITIONS OF ANY KIND, either express or implied.
 * See the License for the specific language governing permissions and
 * limitations under the License.
 *
 */

#include "src/core/lib/security/transport/security_connector.h"

#include <stdbool.h>
#include <string.h>

#include <grpc/slice_buffer.h>
#include <grpc/support/alloc.h>
#include <grpc/support/host_port.h>
#include <grpc/support/log.h>
#include <grpc/support/string_util.h>

#include "src/core/ext/transport/chttp2/alpn/alpn.h"
#include "src/core/lib/channel/channel_args.h"
#include "src/core/lib/channel/handshaker.h"
#include "src/core/lib/iomgr/load_file.h"
#include "src/core/lib/security/context/security_context.h"
#include "src/core/lib/security/credentials/credentials.h"
#include "src/core/lib/security/credentials/fake/fake_credentials.h"
#include "src/core/lib/security/credentials/ssl/ssl_credentials.h"
#include "src/core/lib/security/transport/lb_targets_info.h"
#include "src/core/lib/security/transport/secure_endpoint.h"
#include "src/core/lib/security/transport/security_handshaker.h"
#include "src/core/lib/support/env.h"
#include "src/core/lib/support/string.h"
#include "src/core/tsi/fake_transport_security.h"
#include "src/core/tsi/ssl_transport_security.h"
#include "src/core/tsi/transport_security_adapter.h"

#ifndef NDEBUG
grpc_tracer_flag grpc_trace_security_connector_refcount =
    GRPC_TRACER_INITIALIZER(false, "security_connector_refcount");
#endif

/* -- Constants. -- */

#ifndef INSTALL_PREFIX
static const char* installed_roots_path = "/usr/share/grpc/roots.pem";
#else
static const char* installed_roots_path =
    INSTALL_PREFIX "/share/grpc/roots.pem";
#endif

/* -- Overridden default roots. -- */

static grpc_ssl_roots_override_callback ssl_roots_override_cb = NULL;

void grpc_set_ssl_roots_override_callback(grpc_ssl_roots_override_callback cb) {
  ssl_roots_override_cb = cb;
}

/* -- Cipher suites. -- */

/* Defines the cipher suites that we accept by default. All these cipher suites
   are compliant with HTTP2. */
#define GRPC_SSL_CIPHER_SUITES \
  "ECDHE-RSA-AES128-GCM-SHA256:ECDHE-RSA-AES256-GCM-SHA384"

static gpr_once cipher_suites_once = GPR_ONCE_INIT;
static const char* cipher_suites = NULL;

static void init_cipher_suites(void) {
  char* overridden = gpr_getenv("GRPC_SSL_CIPHER_SUITES");
  cipher_suites = overridden != NULL ? overridden : GRPC_SSL_CIPHER_SUITES;
}

static const char* ssl_cipher_suites(void) {
  gpr_once_init(&cipher_suites_once, init_cipher_suites);
  return cipher_suites;
}

/* -- Common methods. -- */

/* Returns the first property with that name. */
const tsi_peer_property* tsi_peer_get_property_by_name(const tsi_peer* peer,
                                                       const char* name) {
  size_t i;
  if (peer == NULL) return NULL;
  for (i = 0; i < peer->property_count; i++) {
    const tsi_peer_property* property = &peer->properties[i];
    if (name == NULL && property->name == NULL) {
      return property;
    }
    if (name != NULL && property->name != NULL &&
        strcmp(property->name, name) == 0) {
      return property;
    }
  }
  return NULL;
}

void grpc_channel_security_connector_add_handshakers(
<<<<<<< HEAD
    grpc_channel_security_connector *connector,
    grpc_handshake_manager *handshake_mgr) {
=======
    grpc_exec_ctx* exec_ctx, grpc_channel_security_connector* connector,
    grpc_handshake_manager* handshake_mgr) {
>>>>>>> d9da7387
  if (connector != NULL) {
    connector->add_handshakers(connector, handshake_mgr);
  }
}

void grpc_server_security_connector_add_handshakers(
<<<<<<< HEAD
    grpc_server_security_connector *connector,
    grpc_handshake_manager *handshake_mgr) {
=======
    grpc_exec_ctx* exec_ctx, grpc_server_security_connector* connector,
    grpc_handshake_manager* handshake_mgr) {
>>>>>>> d9da7387
  if (connector != NULL) {
    connector->add_handshakers(connector, handshake_mgr);
  }
}

<<<<<<< HEAD
void grpc_security_connector_check_peer(grpc_security_connector *sc,
=======
void grpc_security_connector_check_peer(grpc_exec_ctx* exec_ctx,
                                        grpc_security_connector* sc,
>>>>>>> d9da7387
                                        tsi_peer peer,
                                        grpc_auth_context** auth_context,
                                        grpc_closure* on_peer_checked) {
  if (sc == NULL) {
    GRPC_CLOSURE_SCHED(on_peer_checked,
                       GRPC_ERROR_CREATE_FROM_STATIC_STRING(
                           "cannot check peer -- no security connector"));
    tsi_peer_destruct(&peer);
  } else {
    sc->vtable->check_peer(sc, peer, auth_context, on_peer_checked);
  }
}

int grpc_security_connector_cmp(grpc_security_connector* sc,
                                grpc_security_connector* other) {
  if (sc == NULL || other == NULL) return GPR_ICMP(sc, other);
  int c = GPR_ICMP(sc->vtable, other->vtable);
  if (c != 0) return c;
  return sc->vtable->cmp(sc, other);
}

int grpc_channel_security_connector_cmp(grpc_channel_security_connector* sc1,
                                        grpc_channel_security_connector* sc2) {
  GPR_ASSERT(sc1->channel_creds != NULL);
  GPR_ASSERT(sc2->channel_creds != NULL);
  int c = GPR_ICMP(sc1->channel_creds, sc2->channel_creds);
  if (c != 0) return c;
  c = GPR_ICMP(sc1->request_metadata_creds, sc2->request_metadata_creds);
  if (c != 0) return c;
  c = GPR_ICMP((void*)sc1->check_call_host, (void*)sc2->check_call_host);
  if (c != 0) return c;
  c = GPR_ICMP((void*)sc1->cancel_check_call_host,
               (void*)sc2->cancel_check_call_host);
  if (c != 0) return c;
  return GPR_ICMP((void*)sc1->add_handshakers, (void*)sc2->add_handshakers);
}

int grpc_server_security_connector_cmp(grpc_server_security_connector* sc1,
                                       grpc_server_security_connector* sc2) {
  GPR_ASSERT(sc1->server_creds != NULL);
  GPR_ASSERT(sc2->server_creds != NULL);
  int c = GPR_ICMP(sc1->server_creds, sc2->server_creds);
  if (c != 0) return c;
  return GPR_ICMP((void*)sc1->add_handshakers, (void*)sc2->add_handshakers);
}

bool grpc_channel_security_connector_check_call_host(
<<<<<<< HEAD
    grpc_channel_security_connector *sc, const char *host,
    grpc_auth_context *auth_context, grpc_closure *on_call_host_checked,
    grpc_error **error) {
=======
    grpc_exec_ctx* exec_ctx, grpc_channel_security_connector* sc,
    const char* host, grpc_auth_context* auth_context,
    grpc_closure* on_call_host_checked, grpc_error** error) {
>>>>>>> d9da7387
  if (sc == NULL || sc->check_call_host == NULL) {
    *error = GRPC_ERROR_CREATE_FROM_STATIC_STRING(
        "cannot check call host -- no security connector");
    return true;
  }
  return sc->check_call_host(sc, host, auth_context, on_call_host_checked,
                             error);
}

void grpc_channel_security_connector_cancel_check_call_host(
<<<<<<< HEAD
    grpc_channel_security_connector *sc, grpc_closure *on_call_host_checked,
    grpc_error *error) {
=======
    grpc_exec_ctx* exec_ctx, grpc_channel_security_connector* sc,
    grpc_closure* on_call_host_checked, grpc_error* error) {
>>>>>>> d9da7387
  if (sc == NULL || sc->cancel_check_call_host == NULL) {
    GRPC_ERROR_UNREF(error);
    return;
  }
  sc->cancel_check_call_host(sc, on_call_host_checked, error);
}

#ifndef NDEBUG
grpc_security_connector* grpc_security_connector_ref(
    grpc_security_connector* sc, const char* file, int line,
    const char* reason) {
  if (sc == NULL) return NULL;
  if (GRPC_TRACER_ON(grpc_trace_security_connector_refcount)) {
    gpr_atm val = gpr_atm_no_barrier_load(&sc->refcount.count);
    gpr_log(file, line, GPR_LOG_SEVERITY_DEBUG,
            "SECURITY_CONNECTOR:%p   ref %" PRIdPTR " -> %" PRIdPTR " %s", sc,
            val, val + 1, reason);
  }
#else
grpc_security_connector* grpc_security_connector_ref(
    grpc_security_connector* sc) {
  if (sc == NULL) return NULL;
#endif
  gpr_ref(&sc->refcount);
  return sc;
}

#ifndef NDEBUG
<<<<<<< HEAD
void grpc_security_connector_unref(grpc_security_connector *sc,
                                   const char *file, int line,
                                   const char *reason) {
=======
void grpc_security_connector_unref(grpc_exec_ctx* exec_ctx,
                                   grpc_security_connector* sc,
                                   const char* file, int line,
                                   const char* reason) {
>>>>>>> d9da7387
  if (sc == NULL) return;
  if (GRPC_TRACER_ON(grpc_trace_security_connector_refcount)) {
    gpr_atm val = gpr_atm_no_barrier_load(&sc->refcount.count);
    gpr_log(file, line, GPR_LOG_SEVERITY_DEBUG,
            "SECURITY_CONNECTOR:%p unref %" PRIdPTR " -> %" PRIdPTR " %s", sc,
            val, val - 1, reason);
  }
#else
<<<<<<< HEAD
void grpc_security_connector_unref(grpc_security_connector *sc) {
=======
void grpc_security_connector_unref(grpc_exec_ctx* exec_ctx,
                                   grpc_security_connector* sc) {
>>>>>>> d9da7387
  if (sc == NULL) return;
#endif
  if (gpr_unref(&sc->refcount)) sc->vtable->destroy(sc);
}

<<<<<<< HEAD
static void connector_arg_destroy(void *p) {
  GRPC_SECURITY_CONNECTOR_UNREF((grpc_security_connector *)p,
=======
static void connector_arg_destroy(grpc_exec_ctx* exec_ctx, void* p) {
  GRPC_SECURITY_CONNECTOR_UNREF(exec_ctx, (grpc_security_connector*)p,
>>>>>>> d9da7387
                                "connector_arg_destroy");
}

static void* connector_arg_copy(void* p) {
  return GRPC_SECURITY_CONNECTOR_REF((grpc_security_connector*)p,
                                     "connector_arg_copy");
}

static int connector_cmp(void* a, void* b) {
  return grpc_security_connector_cmp((grpc_security_connector*)a,
                                     (grpc_security_connector*)b);
}

static const grpc_arg_pointer_vtable connector_arg_vtable = {
    connector_arg_copy, connector_arg_destroy, connector_cmp};

grpc_arg grpc_security_connector_to_arg(grpc_security_connector* sc) {
  return grpc_channel_arg_pointer_create((char*)GRPC_ARG_SECURITY_CONNECTOR, sc,
                                         &connector_arg_vtable);
}

grpc_security_connector* grpc_security_connector_from_arg(const grpc_arg* arg) {
  if (strcmp(arg->key, GRPC_ARG_SECURITY_CONNECTOR)) return NULL;
  if (arg->type != GRPC_ARG_POINTER) {
    gpr_log(GPR_ERROR, "Invalid type %d for arg %s", arg->type,
            GRPC_ARG_SECURITY_CONNECTOR);
    return NULL;
  }
  return (grpc_security_connector*)arg->value.pointer.p;
}

grpc_security_connector* grpc_security_connector_find_in_args(
    const grpc_channel_args* args) {
  size_t i;
  if (args == NULL) return NULL;
  for (i = 0; i < args->num_args; i++) {
    grpc_security_connector* sc =
        grpc_security_connector_from_arg(&args->args[i]);
    if (sc != NULL) return sc;
  }
  return NULL;
}

static tsi_client_certificate_request_type
get_tsi_client_certificate_request_type(
    grpc_ssl_client_certificate_request_type grpc_request_type) {
  switch (grpc_request_type) {
    case GRPC_SSL_DONT_REQUEST_CLIENT_CERTIFICATE:
      return TSI_DONT_REQUEST_CLIENT_CERTIFICATE;

    case GRPC_SSL_REQUEST_CLIENT_CERTIFICATE_BUT_DONT_VERIFY:
      return TSI_REQUEST_CLIENT_CERTIFICATE_BUT_DONT_VERIFY;

    case GRPC_SSL_REQUEST_CLIENT_CERTIFICATE_AND_VERIFY:
      return TSI_REQUEST_CLIENT_CERTIFICATE_AND_VERIFY;

    case GRPC_SSL_REQUEST_AND_REQUIRE_CLIENT_CERTIFICATE_BUT_DONT_VERIFY:
      return TSI_REQUEST_AND_REQUIRE_CLIENT_CERTIFICATE_BUT_DONT_VERIFY;

    case GRPC_SSL_REQUEST_AND_REQUIRE_CLIENT_CERTIFICATE_AND_VERIFY:
      return TSI_REQUEST_AND_REQUIRE_CLIENT_CERTIFICATE_AND_VERIFY;

    default:
      return TSI_DONT_REQUEST_CLIENT_CERTIFICATE;
  }
}

/* -- Fake implementation. -- */

typedef struct {
  grpc_channel_security_connector base;
  char* target;
  char* expected_targets;
  bool is_lb_channel;
} grpc_fake_channel_security_connector;

<<<<<<< HEAD
static void fake_channel_destroy(grpc_security_connector *sc) {
  grpc_fake_channel_security_connector *c =
      (grpc_fake_channel_security_connector *)sc;
  grpc_call_credentials_unref(c->base.request_metadata_creds);
=======
static void fake_channel_destroy(grpc_exec_ctx* exec_ctx,
                                 grpc_security_connector* sc) {
  grpc_fake_channel_security_connector* c =
      (grpc_fake_channel_security_connector*)sc;
  grpc_call_credentials_unref(exec_ctx, c->base.request_metadata_creds);
>>>>>>> d9da7387
  gpr_free(c->target);
  gpr_free(c->expected_targets);
  gpr_free(c);
}

<<<<<<< HEAD
static void fake_server_destroy(grpc_security_connector *sc) { gpr_free(sc); }
=======
static void fake_server_destroy(grpc_exec_ctx* exec_ctx,
                                grpc_security_connector* sc) {
  gpr_free(sc);
}
>>>>>>> d9da7387

static bool fake_check_target(const char* target_type, const char* target,
                              const char* set_str) {
  GPR_ASSERT(target_type != NULL);
  GPR_ASSERT(target != NULL);
  char** set = NULL;
  size_t set_size = 0;
  gpr_string_split(set_str, ",", &set, &set_size);
  bool found = false;
  for (size_t i = 0; i < set_size; ++i) {
    if (set[i] != NULL && strcmp(target, set[i]) == 0) found = true;
  }
  for (size_t i = 0; i < set_size; ++i) {
    gpr_free(set[i]);
  }
  gpr_free(set);
  return found;
}

static void fake_secure_name_check(const char* target,
                                   const char* expected_targets,
                                   bool is_lb_channel) {
  if (expected_targets == NULL) return;
  char** lbs_and_backends = NULL;
  size_t lbs_and_backends_size = 0;
  bool success = false;
  gpr_string_split(expected_targets, ";", &lbs_and_backends,
                   &lbs_and_backends_size);
  if (lbs_and_backends_size > 2 || lbs_and_backends_size == 0) {
    gpr_log(GPR_ERROR, "Invalid expected targets arg value: '%s'",
            expected_targets);
    goto done;
  }
  if (is_lb_channel) {
    if (lbs_and_backends_size != 2) {
      gpr_log(GPR_ERROR,
              "Invalid expected targets arg value: '%s'. Expectations for LB "
              "channels must be of the form 'be1,be2,be3,...;lb1,lb2,...",
              expected_targets);
      goto done;
    }
    if (!fake_check_target("LB", target, lbs_and_backends[1])) {
      gpr_log(GPR_ERROR, "LB target '%s' not found in expected set '%s'",
              target, lbs_and_backends[1]);
      goto done;
    }
    success = true;
  } else {
    if (!fake_check_target("Backend", target, lbs_and_backends[0])) {
      gpr_log(GPR_ERROR, "Backend target '%s' not found in expected set '%s'",
              target, lbs_and_backends[0]);
      goto done;
    }
    success = true;
  }
done:
  for (size_t i = 0; i < lbs_and_backends_size; ++i) {
    gpr_free(lbs_and_backends[i]);
  }
  gpr_free(lbs_and_backends);
  if (!success) abort();
}

<<<<<<< HEAD
static void fake_check_peer(grpc_security_connector *sc, tsi_peer peer,
                            grpc_auth_context **auth_context,
                            grpc_closure *on_peer_checked) {
  const char *prop_name;
  grpc_error *error = GRPC_ERROR_NONE;
=======
static void fake_check_peer(grpc_exec_ctx* exec_ctx,
                            grpc_security_connector* sc, tsi_peer peer,
                            grpc_auth_context** auth_context,
                            grpc_closure* on_peer_checked) {
  const char* prop_name;
  grpc_error* error = GRPC_ERROR_NONE;
>>>>>>> d9da7387
  *auth_context = NULL;
  if (peer.property_count != 1) {
    error = GRPC_ERROR_CREATE_FROM_STATIC_STRING(
        "Fake peers should only have 1 property.");
    goto end;
  }
  prop_name = peer.properties[0].name;
  if (prop_name == NULL ||
      strcmp(prop_name, TSI_CERTIFICATE_TYPE_PEER_PROPERTY)) {
    char* msg;
    gpr_asprintf(&msg, "Unexpected property in fake peer: %s.",
                 prop_name == NULL ? "<EMPTY>" : prop_name);
    error = GRPC_ERROR_CREATE_FROM_COPIED_STRING(msg);
    gpr_free(msg);
    goto end;
  }
  if (strncmp(peer.properties[0].value.data, TSI_FAKE_CERTIFICATE_TYPE,
              peer.properties[0].value.length)) {
    error = GRPC_ERROR_CREATE_FROM_STATIC_STRING(
        "Invalid value for cert type property.");
    goto end;
  }
  *auth_context = grpc_auth_context_create(NULL);
  grpc_auth_context_add_cstring_property(
      *auth_context, GRPC_TRANSPORT_SECURITY_TYPE_PROPERTY_NAME,
      GRPC_FAKE_TRANSPORT_SECURITY_TYPE);
end:
  GRPC_CLOSURE_SCHED(on_peer_checked, error);
  tsi_peer_destruct(&peer);
}

<<<<<<< HEAD
static void fake_channel_check_peer(grpc_security_connector *sc, tsi_peer peer,
                                    grpc_auth_context **auth_context,
                                    grpc_closure *on_peer_checked) {
  fake_check_peer(sc, peer, auth_context, on_peer_checked);
  grpc_fake_channel_security_connector *c =
      (grpc_fake_channel_security_connector *)sc;
  fake_secure_name_check(c->target, c->expected_targets, c->is_lb_channel);
}

static void fake_server_check_peer(grpc_security_connector *sc, tsi_peer peer,
                                   grpc_auth_context **auth_context,
                                   grpc_closure *on_peer_checked) {
  fake_check_peer(sc, peer, auth_context, on_peer_checked);
=======
static void fake_channel_check_peer(grpc_exec_ctx* exec_ctx,
                                    grpc_security_connector* sc, tsi_peer peer,
                                    grpc_auth_context** auth_context,
                                    grpc_closure* on_peer_checked) {
  fake_check_peer(exec_ctx, sc, peer, auth_context, on_peer_checked);
  grpc_fake_channel_security_connector* c =
      (grpc_fake_channel_security_connector*)sc;
  fake_secure_name_check(c->target, c->expected_targets, c->is_lb_channel);
}

static void fake_server_check_peer(grpc_exec_ctx* exec_ctx,
                                   grpc_security_connector* sc, tsi_peer peer,
                                   grpc_auth_context** auth_context,
                                   grpc_closure* on_peer_checked) {
  fake_check_peer(exec_ctx, sc, peer, auth_context, on_peer_checked);
>>>>>>> d9da7387
}

static int fake_channel_cmp(grpc_security_connector* sc1,
                            grpc_security_connector* sc2) {
  grpc_fake_channel_security_connector* c1 =
      (grpc_fake_channel_security_connector*)sc1;
  grpc_fake_channel_security_connector* c2 =
      (grpc_fake_channel_security_connector*)sc2;
  int c = grpc_channel_security_connector_cmp(&c1->base, &c2->base);
  if (c != 0) return c;
  c = strcmp(c1->target, c2->target);
  if (c != 0) return c;
  if (c1->expected_targets == NULL || c2->expected_targets == NULL) {
    c = GPR_ICMP(c1->expected_targets, c2->expected_targets);
  } else {
    c = strcmp(c1->expected_targets, c2->expected_targets);
  }
  if (c != 0) return c;
  return GPR_ICMP(c1->is_lb_channel, c2->is_lb_channel);
}

static int fake_server_cmp(grpc_security_connector* sc1,
                           grpc_security_connector* sc2) {
  return grpc_server_security_connector_cmp(
      (grpc_server_security_connector*)sc1,
      (grpc_server_security_connector*)sc2);
}

<<<<<<< HEAD
static bool fake_channel_check_call_host(grpc_channel_security_connector *sc,
                                         const char *host,
                                         grpc_auth_context *auth_context,
                                         grpc_closure *on_call_host_checked,
                                         grpc_error **error) {
=======
static bool fake_channel_check_call_host(grpc_exec_ctx* exec_ctx,
                                         grpc_channel_security_connector* sc,
                                         const char* host,
                                         grpc_auth_context* auth_context,
                                         grpc_closure* on_call_host_checked,
                                         grpc_error** error) {
>>>>>>> d9da7387
  return true;
}

static void fake_channel_cancel_check_call_host(
<<<<<<< HEAD
    grpc_channel_security_connector *sc, grpc_closure *on_call_host_checked,
    grpc_error *error) {
=======
    grpc_exec_ctx* exec_ctx, grpc_channel_security_connector* sc,
    grpc_closure* on_call_host_checked, grpc_error* error) {
>>>>>>> d9da7387
  GRPC_ERROR_UNREF(error);
}

static void fake_channel_add_handshakers(
<<<<<<< HEAD
    grpc_channel_security_connector *sc,
    grpc_handshake_manager *handshake_mgr) {
=======
    grpc_exec_ctx* exec_ctx, grpc_channel_security_connector* sc,
    grpc_handshake_manager* handshake_mgr) {
>>>>>>> d9da7387
  grpc_handshake_manager_add(
      handshake_mgr,
      grpc_security_handshaker_create(
          tsi_create_fake_handshaker(true /* is_client */), &sc->base));
}

<<<<<<< HEAD
static void fake_server_add_handshakers(grpc_server_security_connector *sc,
                                        grpc_handshake_manager *handshake_mgr) {
=======
static void fake_server_add_handshakers(grpc_exec_ctx* exec_ctx,
                                        grpc_server_security_connector* sc,
                                        grpc_handshake_manager* handshake_mgr) {
>>>>>>> d9da7387
  grpc_handshake_manager_add(
      handshake_mgr,
      grpc_security_handshaker_create(
          tsi_create_fake_handshaker(false /* is_client */), &sc->base));
}

static grpc_security_connector_vtable fake_channel_vtable = {
    fake_channel_destroy, fake_channel_check_peer, fake_channel_cmp};

static grpc_security_connector_vtable fake_server_vtable = {
    fake_server_destroy, fake_server_check_peer, fake_server_cmp};

grpc_channel_security_connector* grpc_fake_channel_security_connector_create(
    grpc_channel_credentials* channel_creds,
    grpc_call_credentials* request_metadata_creds, const char* target,
    const grpc_channel_args* args) {
  grpc_fake_channel_security_connector* c =
      (grpc_fake_channel_security_connector*)gpr_zalloc(sizeof(*c));
  gpr_ref_init(&c->base.base.refcount, 1);
  c->base.base.url_scheme = GRPC_FAKE_SECURITY_URL_SCHEME;
  c->base.base.vtable = &fake_channel_vtable;
  c->base.channel_creds = channel_creds;
  c->base.request_metadata_creds =
      grpc_call_credentials_ref(request_metadata_creds);
  c->base.check_call_host = fake_channel_check_call_host;
  c->base.cancel_check_call_host = fake_channel_cancel_check_call_host;
  c->base.add_handshakers = fake_channel_add_handshakers;
  c->target = gpr_strdup(target);
  const char* expected_targets = grpc_fake_transport_get_expected_targets(args);
  c->expected_targets = gpr_strdup(expected_targets);
  c->is_lb_channel = (grpc_lb_targets_info_find_in_args(args) != NULL);
  return &c->base;
}

grpc_server_security_connector* grpc_fake_server_security_connector_create(
    grpc_server_credentials* server_creds) {
  grpc_server_security_connector* c =
      (grpc_server_security_connector*)gpr_zalloc(
          sizeof(grpc_server_security_connector));
  gpr_ref_init(&c->base.refcount, 1);
  c->base.vtable = &fake_server_vtable;
  c->base.url_scheme = GRPC_FAKE_SECURITY_URL_SCHEME;
  c->server_creds = server_creds;
  c->add_handshakers = fake_server_add_handshakers;
  return c;
}

/* --- Ssl implementation. --- */

typedef struct {
  grpc_channel_security_connector base;
  tsi_ssl_client_handshaker_factory* client_handshaker_factory;
  char* target_name;
  char* overridden_target_name;
} grpc_ssl_channel_security_connector;

typedef struct {
  grpc_server_security_connector base;
  tsi_ssl_server_handshaker_factory* server_handshaker_factory;
} grpc_ssl_server_security_connector;

<<<<<<< HEAD
static void ssl_channel_destroy(grpc_security_connector *sc) {
  grpc_ssl_channel_security_connector *c =
      (grpc_ssl_channel_security_connector *)sc;
  grpc_channel_credentials_unref(c->base.channel_creds);
  grpc_call_credentials_unref(c->base.request_metadata_creds);
=======
static bool server_connector_has_cert_config_fetcher(
    grpc_ssl_server_security_connector* c) {
  GPR_ASSERT(c != NULL);
  grpc_ssl_server_credentials* server_creds =
      (grpc_ssl_server_credentials*)c->base.server_creds;
  GPR_ASSERT(server_creds != NULL);
  return server_creds->certificate_config_fetcher.cb != NULL;
}

static void ssl_channel_destroy(grpc_exec_ctx* exec_ctx,
                                grpc_security_connector* sc) {
  grpc_ssl_channel_security_connector* c =
      (grpc_ssl_channel_security_connector*)sc;
  grpc_channel_credentials_unref(exec_ctx, c->base.channel_creds);
  grpc_call_credentials_unref(exec_ctx, c->base.request_metadata_creds);
>>>>>>> d9da7387
  tsi_ssl_client_handshaker_factory_unref(c->client_handshaker_factory);
  c->client_handshaker_factory = NULL;
  if (c->target_name != NULL) gpr_free(c->target_name);
  if (c->overridden_target_name != NULL) gpr_free(c->overridden_target_name);
  gpr_free(sc);
}

<<<<<<< HEAD
static void ssl_server_destroy(grpc_security_connector *sc) {
  grpc_ssl_server_security_connector *c =
      (grpc_ssl_server_security_connector *)sc;
  grpc_server_credentials_unref(c->base.server_creds);
=======
static void ssl_server_destroy(grpc_exec_ctx* exec_ctx,
                               grpc_security_connector* sc) {
  grpc_ssl_server_security_connector* c =
      (grpc_ssl_server_security_connector*)sc;
  grpc_server_credentials_unref(exec_ctx, c->base.server_creds);
>>>>>>> d9da7387
  tsi_ssl_server_handshaker_factory_unref(c->server_handshaker_factory);
  c->server_handshaker_factory = NULL;
  gpr_free(sc);
}

<<<<<<< HEAD
static void ssl_channel_add_handshakers(grpc_channel_security_connector *sc,
                                        grpc_handshake_manager *handshake_mgr) {
  grpc_ssl_channel_security_connector *c =
      (grpc_ssl_channel_security_connector *)sc;
=======
static void ssl_channel_add_handshakers(grpc_exec_ctx* exec_ctx,
                                        grpc_channel_security_connector* sc,
                                        grpc_handshake_manager* handshake_mgr) {
  grpc_ssl_channel_security_connector* c =
      (grpc_ssl_channel_security_connector*)sc;
>>>>>>> d9da7387
  // Instantiate TSI handshaker.
  tsi_handshaker* tsi_hs = NULL;
  tsi_result result = tsi_ssl_client_handshaker_factory_create_handshaker(
      c->client_handshaker_factory,
      c->overridden_target_name != NULL ? c->overridden_target_name
                                        : c->target_name,
      &tsi_hs);
  if (result != TSI_OK) {
    gpr_log(GPR_ERROR, "Handshaker creation failed with error %s.",
            tsi_result_to_string(result));
    return;
  }
  // Create handshakers.
  grpc_handshake_manager_add(
      handshake_mgr, grpc_security_handshaker_create(
                         tsi_create_adapter_handshaker(tsi_hs), &sc->base));
}

<<<<<<< HEAD
static void ssl_server_add_handshakers(grpc_server_security_connector *sc,
                                       grpc_handshake_manager *handshake_mgr) {
  grpc_ssl_server_security_connector *c =
      (grpc_ssl_server_security_connector *)sc;
=======
static const char** fill_alpn_protocol_strings(size_t* num_alpn_protocols) {
  GPR_ASSERT(num_alpn_protocols != NULL);
  *num_alpn_protocols = grpc_chttp2_num_alpn_versions();
  const char** alpn_protocol_strings =
      (const char**)gpr_malloc(sizeof(const char*) * (*num_alpn_protocols));
  for (size_t i = 0; i < *num_alpn_protocols; i++) {
    alpn_protocol_strings[i] = grpc_chttp2_get_alpn_version_index(i);
  }
  return alpn_protocol_strings;
}

/* Attempts to replace the server_handshaker_factory with a new factory using
 * the provided grpc_ssl_server_certificate_config. Should new factory creation
 * fail, the existing factory will not be replaced. Returns true on success (new
 * factory created). */
static bool try_replace_server_handshaker_factory(
    grpc_ssl_server_security_connector* sc,
    const grpc_ssl_server_certificate_config* config) {
  if (config == NULL) {
    gpr_log(GPR_ERROR,
            "Server certificate config callback returned invalid (NULL) "
            "config.");
    return false;
  }
  gpr_log(GPR_DEBUG, "Using new server certificate config (%p).", config);

  size_t num_alpn_protocols = 0;
  const char** alpn_protocol_strings =
      fill_alpn_protocol_strings(&num_alpn_protocols);
  tsi_ssl_pem_key_cert_pair* cert_pairs = grpc_convert_grpc_to_tsi_cert_pairs(
      config->pem_key_cert_pairs, config->num_key_cert_pairs);
  tsi_ssl_server_handshaker_factory* new_handshaker_factory = NULL;
  grpc_ssl_server_credentials* server_creds =
      (grpc_ssl_server_credentials*)sc->base.server_creds;
  tsi_result result = tsi_create_ssl_server_handshaker_factory_ex(
      cert_pairs, config->num_key_cert_pairs, config->pem_root_certs,
      get_tsi_client_certificate_request_type(
          server_creds->config.client_certificate_request),
      ssl_cipher_suites(), alpn_protocol_strings, (uint16_t)num_alpn_protocols,
      &new_handshaker_factory);
  gpr_free(cert_pairs);
  gpr_free((void*)alpn_protocol_strings);

  if (result != TSI_OK) {
    gpr_log(GPR_ERROR, "Handshaker factory creation failed with %s.",
            tsi_result_to_string(result));
    return false;
  }
  tsi_ssl_server_handshaker_factory_unref(sc->server_handshaker_factory);
  sc->server_handshaker_factory = new_handshaker_factory;
  return true;
}

/* Attempts to fetch the server certificate config if a callback is available.
 * Current certificate config will continue to be used if the callback returns
 * an error. Returns true if new credentials were sucessfully loaded. */
static bool try_fetch_ssl_server_credentials(
    grpc_ssl_server_security_connector* sc) {
  grpc_ssl_server_certificate_config* certificate_config = NULL;
  bool status;

  GPR_ASSERT(sc != NULL);
  if (!server_connector_has_cert_config_fetcher(sc)) return false;

  grpc_ssl_server_credentials* server_creds =
      (grpc_ssl_server_credentials*)sc->base.server_creds;
  grpc_ssl_certificate_config_reload_status cb_result =
      server_creds->certificate_config_fetcher.cb(
          server_creds->certificate_config_fetcher.user_data,
          &certificate_config);
  if (cb_result == GRPC_SSL_CERTIFICATE_CONFIG_RELOAD_UNCHANGED) {
    gpr_log(GPR_DEBUG, "No change in SSL server credentials.");
    status = false;
  } else if (cb_result == GRPC_SSL_CERTIFICATE_CONFIG_RELOAD_NEW) {
    status = try_replace_server_handshaker_factory(sc, certificate_config);
  } else {
    // Log error, continue using previously-loaded credentials.
    gpr_log(GPR_ERROR,
            "Failed fetching new server credentials, continuing to "
            "use previously-loaded credentials.");
    status = false;
  }

  if (certificate_config != NULL) {
    grpc_ssl_server_certificate_config_destroy(certificate_config);
  }
  return status;
}

static void ssl_server_add_handshakers(grpc_exec_ctx* exec_ctx,
                                       grpc_server_security_connector* sc,
                                       grpc_handshake_manager* handshake_mgr) {
  grpc_ssl_server_security_connector* c =
      (grpc_ssl_server_security_connector*)sc;
>>>>>>> d9da7387
  // Instantiate TSI handshaker.
  try_fetch_ssl_server_credentials(c);
  tsi_handshaker* tsi_hs = NULL;
  tsi_result result = tsi_ssl_server_handshaker_factory_create_handshaker(
      c->server_handshaker_factory, &tsi_hs);
  if (result != TSI_OK) {
    gpr_log(GPR_ERROR, "Handshaker creation failed with error %s.",
            tsi_result_to_string(result));
    return;
  }
  // Create handshakers.
  grpc_handshake_manager_add(
      handshake_mgr, grpc_security_handshaker_create(
                         tsi_create_adapter_handshaker(tsi_hs), &sc->base));
}

static int ssl_host_matches_name(const tsi_peer* peer, const char* peer_name) {
  char* allocated_name = NULL;
  int r;

  if (strchr(peer_name, ':') != NULL) {
    char* ignored_port;
    gpr_split_host_port(peer_name, &allocated_name, &ignored_port);
    gpr_free(ignored_port);
    peer_name = allocated_name;
    if (!peer_name) return 0;
  }
  r = tsi_ssl_peer_matches_name(peer, peer_name);
  gpr_free(allocated_name);
  return r;
}

grpc_auth_context* tsi_ssl_peer_to_auth_context(const tsi_peer* peer) {
  size_t i;
  grpc_auth_context* ctx = NULL;
  const char* peer_identity_property_name = NULL;

  /* The caller has checked the certificate type property. */
  GPR_ASSERT(peer->property_count >= 1);
  ctx = grpc_auth_context_create(NULL);
  grpc_auth_context_add_cstring_property(
      ctx, GRPC_TRANSPORT_SECURITY_TYPE_PROPERTY_NAME,
      GRPC_SSL_TRANSPORT_SECURITY_TYPE);
  for (i = 0; i < peer->property_count; i++) {
    const tsi_peer_property* prop = &peer->properties[i];
    if (prop->name == NULL) continue;
    if (strcmp(prop->name, TSI_X509_SUBJECT_COMMON_NAME_PEER_PROPERTY) == 0) {
      /* If there is no subject alt name, have the CN as the identity. */
      if (peer_identity_property_name == NULL) {
        peer_identity_property_name = GRPC_X509_CN_PROPERTY_NAME;
      }
      grpc_auth_context_add_property(ctx, GRPC_X509_CN_PROPERTY_NAME,
                                     prop->value.data, prop->value.length);
    } else if (strcmp(prop->name,
                      TSI_X509_SUBJECT_ALTERNATIVE_NAME_PEER_PROPERTY) == 0) {
      peer_identity_property_name = GRPC_X509_SAN_PROPERTY_NAME;
      grpc_auth_context_add_property(ctx, GRPC_X509_SAN_PROPERTY_NAME,
                                     prop->value.data, prop->value.length);
    } else if (strcmp(prop->name, TSI_X509_PEM_CERT_PROPERTY) == 0) {
      grpc_auth_context_add_property(ctx, GRPC_X509_PEM_CERT_PROPERTY_NAME,
                                     prop->value.data, prop->value.length);
    }
  }
  if (peer_identity_property_name != NULL) {
    GPR_ASSERT(grpc_auth_context_set_peer_identity_property_name(
                   ctx, peer_identity_property_name) == 1);
  }
  return ctx;
}

static grpc_error* ssl_check_peer(grpc_security_connector* sc,
                                  const char* peer_name, const tsi_peer* peer,
                                  grpc_auth_context** auth_context) {
  /* Check the ALPN. */
  const tsi_peer_property* p =
      tsi_peer_get_property_by_name(peer, TSI_SSL_ALPN_SELECTED_PROTOCOL);
  if (p == NULL) {
    return GRPC_ERROR_CREATE_FROM_STATIC_STRING(
        "Cannot check peer: missing selected ALPN property.");
  }
  if (!grpc_chttp2_is_alpn_version_supported(p->value.data, p->value.length)) {
    return GRPC_ERROR_CREATE_FROM_STATIC_STRING(
        "Cannot check peer: invalid ALPN value.");
  }

  /* Check the peer name if specified. */
  if (peer_name != NULL && !ssl_host_matches_name(peer, peer_name)) {
    char* msg;
    gpr_asprintf(&msg, "Peer name %s is not in peer certificate", peer_name);
    grpc_error* error = GRPC_ERROR_CREATE_FROM_COPIED_STRING(msg);
    gpr_free(msg);
    return error;
  }
  *auth_context = tsi_ssl_peer_to_auth_context(peer);
  return GRPC_ERROR_NONE;
}

<<<<<<< HEAD
static void ssl_channel_check_peer(grpc_security_connector *sc, tsi_peer peer,
                                   grpc_auth_context **auth_context,
                                   grpc_closure *on_peer_checked) {
  grpc_ssl_channel_security_connector *c =
      (grpc_ssl_channel_security_connector *)sc;
  grpc_error *error = ssl_check_peer(sc, c->overridden_target_name != NULL
                                             ? c->overridden_target_name
                                             : c->target_name,
=======
static void ssl_channel_check_peer(grpc_exec_ctx* exec_ctx,
                                   grpc_security_connector* sc, tsi_peer peer,
                                   grpc_auth_context** auth_context,
                                   grpc_closure* on_peer_checked) {
  grpc_ssl_channel_security_connector* c =
      (grpc_ssl_channel_security_connector*)sc;
  grpc_error* error = ssl_check_peer(sc,
                                     c->overridden_target_name != NULL
                                         ? c->overridden_target_name
                                         : c->target_name,
>>>>>>> d9da7387
                                     &peer, auth_context);
  GRPC_CLOSURE_SCHED(on_peer_checked, error);
  tsi_peer_destruct(&peer);
}

<<<<<<< HEAD
static void ssl_server_check_peer(grpc_security_connector *sc, tsi_peer peer,
                                  grpc_auth_context **auth_context,
                                  grpc_closure *on_peer_checked) {
  grpc_error *error = ssl_check_peer(sc, NULL, &peer, auth_context);
=======
static void ssl_server_check_peer(grpc_exec_ctx* exec_ctx,
                                  grpc_security_connector* sc, tsi_peer peer,
                                  grpc_auth_context** auth_context,
                                  grpc_closure* on_peer_checked) {
  grpc_error* error = ssl_check_peer(sc, NULL, &peer, auth_context);
>>>>>>> d9da7387
  tsi_peer_destruct(&peer);
  GRPC_CLOSURE_SCHED(on_peer_checked, error);
}

static int ssl_channel_cmp(grpc_security_connector* sc1,
                           grpc_security_connector* sc2) {
  grpc_ssl_channel_security_connector* c1 =
      (grpc_ssl_channel_security_connector*)sc1;
  grpc_ssl_channel_security_connector* c2 =
      (grpc_ssl_channel_security_connector*)sc2;
  int c = grpc_channel_security_connector_cmp(&c1->base, &c2->base);
  if (c != 0) return c;
  c = strcmp(c1->target_name, c2->target_name);
  if (c != 0) return c;
  return (c1->overridden_target_name == NULL ||
          c2->overridden_target_name == NULL)
             ? GPR_ICMP(c1->overridden_target_name, c2->overridden_target_name)
             : strcmp(c1->overridden_target_name, c2->overridden_target_name);
}

static int ssl_server_cmp(grpc_security_connector* sc1,
                          grpc_security_connector* sc2) {
  return grpc_server_security_connector_cmp(
      (grpc_server_security_connector*)sc1,
      (grpc_server_security_connector*)sc2);
}

static void add_shallow_auth_property_to_peer(tsi_peer* peer,
                                              const grpc_auth_property* prop,
                                              const char* tsi_prop_name) {
  tsi_peer_property* tsi_prop = &peer->properties[peer->property_count++];
  tsi_prop->name = (char*)tsi_prop_name;
  tsi_prop->value.data = prop->value;
  tsi_prop->value.length = prop->value_length;
}

tsi_peer tsi_shallow_peer_from_ssl_auth_context(
    const grpc_auth_context* auth_context) {
  size_t max_num_props = 0;
  grpc_auth_property_iterator it;
  const grpc_auth_property* prop;
  tsi_peer peer;
  memset(&peer, 0, sizeof(peer));

  it = grpc_auth_context_property_iterator(auth_context);
  while (grpc_auth_property_iterator_next(&it) != NULL) max_num_props++;

  if (max_num_props > 0) {
    peer.properties = (tsi_peer_property*)gpr_malloc(max_num_props *
                                                     sizeof(tsi_peer_property));
    it = grpc_auth_context_property_iterator(auth_context);
    while ((prop = grpc_auth_property_iterator_next(&it)) != NULL) {
      if (strcmp(prop->name, GRPC_X509_SAN_PROPERTY_NAME) == 0) {
        add_shallow_auth_property_to_peer(
            &peer, prop, TSI_X509_SUBJECT_ALTERNATIVE_NAME_PEER_PROPERTY);
      } else if (strcmp(prop->name, GRPC_X509_CN_PROPERTY_NAME) == 0) {
        add_shallow_auth_property_to_peer(
            &peer, prop, TSI_X509_SUBJECT_COMMON_NAME_PEER_PROPERTY);
      } else if (strcmp(prop->name, GRPC_X509_PEM_CERT_PROPERTY_NAME) == 0) {
        add_shallow_auth_property_to_peer(&peer, prop,
                                          TSI_X509_PEM_CERT_PROPERTY);
      }
    }
  }
  return peer;
}

void tsi_shallow_peer_destruct(tsi_peer* peer) {
  if (peer->properties != NULL) gpr_free(peer->properties);
}

<<<<<<< HEAD
static bool ssl_channel_check_call_host(grpc_channel_security_connector *sc,
                                        const char *host,
                                        grpc_auth_context *auth_context,
                                        grpc_closure *on_call_host_checked,
                                        grpc_error **error) {
  grpc_ssl_channel_security_connector *c =
      (grpc_ssl_channel_security_connector *)sc;
=======
static bool ssl_channel_check_call_host(grpc_exec_ctx* exec_ctx,
                                        grpc_channel_security_connector* sc,
                                        const char* host,
                                        grpc_auth_context* auth_context,
                                        grpc_closure* on_call_host_checked,
                                        grpc_error** error) {
  grpc_ssl_channel_security_connector* c =
      (grpc_ssl_channel_security_connector*)sc;
>>>>>>> d9da7387
  grpc_security_status status = GRPC_SECURITY_ERROR;
  tsi_peer peer = tsi_shallow_peer_from_ssl_auth_context(auth_context);
  if (ssl_host_matches_name(&peer, host)) status = GRPC_SECURITY_OK;
  /* If the target name was overridden, then the original target_name was
     'checked' transitively during the previous peer check at the end of the
     handshake. */
  if (c->overridden_target_name != NULL && strcmp(host, c->target_name) == 0) {
    status = GRPC_SECURITY_OK;
  }
  if (status != GRPC_SECURITY_OK) {
    *error = GRPC_ERROR_CREATE_FROM_STATIC_STRING(
        "call host does not match SSL server name");
  }
  tsi_shallow_peer_destruct(&peer);
  return true;
}

static void ssl_channel_cancel_check_call_host(
<<<<<<< HEAD
    grpc_channel_security_connector *sc, grpc_closure *on_call_host_checked,
    grpc_error *error) {
=======
    grpc_exec_ctx* exec_ctx, grpc_channel_security_connector* sc,
    grpc_closure* on_call_host_checked, grpc_error* error) {
>>>>>>> d9da7387
  GRPC_ERROR_UNREF(error);
}

static grpc_security_connector_vtable ssl_channel_vtable = {
    ssl_channel_destroy, ssl_channel_check_peer, ssl_channel_cmp};

static grpc_security_connector_vtable ssl_server_vtable = {
    ssl_server_destroy, ssl_server_check_peer, ssl_server_cmp};

/* returns a NULL terminated slice. */
static grpc_slice compute_default_pem_root_certs_once(void) {
  grpc_slice result = grpc_empty_slice();

  /* First try to load the roots from the environment. */
  char* default_root_certs_path =
      gpr_getenv(GRPC_DEFAULT_SSL_ROOTS_FILE_PATH_ENV_VAR);
  if (default_root_certs_path != NULL) {
    GRPC_LOG_IF_ERROR("load_file",
                      grpc_load_file(default_root_certs_path, 1, &result));
    gpr_free(default_root_certs_path);
  }

  /* Try overridden roots if needed. */
  grpc_ssl_roots_override_result ovrd_res = GRPC_SSL_ROOTS_OVERRIDE_FAIL;
  if (GRPC_SLICE_IS_EMPTY(result) && ssl_roots_override_cb != NULL) {
    char* pem_root_certs = NULL;
    ovrd_res = ssl_roots_override_cb(&pem_root_certs);
    if (ovrd_res == GRPC_SSL_ROOTS_OVERRIDE_OK) {
      GPR_ASSERT(pem_root_certs != NULL);
      result = grpc_slice_from_copied_buffer(
          pem_root_certs,
          strlen(pem_root_certs) + 1);  // NULL terminator.
    }
    gpr_free(pem_root_certs);
  }

  /* Fall back to installed certs if needed. */
  if (GRPC_SLICE_IS_EMPTY(result) &&
      ovrd_res != GRPC_SSL_ROOTS_OVERRIDE_FAIL_PERMANENTLY) {
    GRPC_LOG_IF_ERROR("load_file",
                      grpc_load_file(installed_roots_path, 1, &result));
  }
  return result;
}

static grpc_slice default_pem_root_certs;

static void init_default_pem_root_certs(void) {
  default_pem_root_certs = compute_default_pem_root_certs_once();
}

grpc_slice grpc_get_default_ssl_roots_for_testing(void) {
  return compute_default_pem_root_certs_once();
}

const char* grpc_get_default_ssl_roots(void) {
  /* TODO(jboeuf@google.com): Maybe revisit the approach which consists in
     loading all the roots once for the lifetime of the process. */
  static gpr_once once = GPR_ONCE_INIT;
  gpr_once_init(&once, init_default_pem_root_certs);
  return GRPC_SLICE_IS_EMPTY(default_pem_root_certs)
             ? NULL
             : (const char*)GRPC_SLICE_START_PTR(default_pem_root_certs);
}

grpc_security_status grpc_ssl_channel_security_connector_create(
<<<<<<< HEAD
    grpc_channel_credentials *channel_creds,
    grpc_call_credentials *request_metadata_creds,
    const grpc_ssl_config *config, const char *target_name,
    const char *overridden_target_name, grpc_channel_security_connector **sc) {
  size_t num_alpn_protocols = grpc_chttp2_num_alpn_versions();
  const char **alpn_protocol_strings =
      (const char **)gpr_malloc(sizeof(const char *) * num_alpn_protocols);
=======
    grpc_exec_ctx* exec_ctx, grpc_channel_credentials* channel_creds,
    grpc_call_credentials* request_metadata_creds,
    const grpc_ssl_config* config, const char* target_name,
    const char* overridden_target_name, grpc_channel_security_connector** sc) {
  size_t num_alpn_protocols = 0;
  const char** alpn_protocol_strings =
      fill_alpn_protocol_strings(&num_alpn_protocols);
>>>>>>> d9da7387
  tsi_result result = TSI_OK;
  grpc_ssl_channel_security_connector* c;
  const char* pem_root_certs;
  char* port;
  bool has_key_cert_pair;

  if (config == NULL || target_name == NULL) {
    gpr_log(GPR_ERROR, "An ssl channel needs a config and a target name.");
    goto error;
  }
  if (config->pem_root_certs == NULL) {
    pem_root_certs = grpc_get_default_ssl_roots();
    if (pem_root_certs == NULL) {
      gpr_log(GPR_ERROR, "Could not get default pem root certs.");
      goto error;
    }
  } else {
    pem_root_certs = config->pem_root_certs;
  }

  c = (grpc_ssl_channel_security_connector*)gpr_zalloc(
      sizeof(grpc_ssl_channel_security_connector));

  gpr_ref_init(&c->base.base.refcount, 1);
  c->base.base.vtable = &ssl_channel_vtable;
  c->base.base.url_scheme = GRPC_SSL_URL_SCHEME;
  c->base.channel_creds = grpc_channel_credentials_ref(channel_creds);
  c->base.request_metadata_creds =
      grpc_call_credentials_ref(request_metadata_creds);
  c->base.check_call_host = ssl_channel_check_call_host;
  c->base.cancel_check_call_host = ssl_channel_cancel_check_call_host;
  c->base.add_handshakers = ssl_channel_add_handshakers;
  gpr_split_host_port(target_name, &c->target_name, &port);
  gpr_free(port);
  if (overridden_target_name != NULL) {
    c->overridden_target_name = gpr_strdup(overridden_target_name);
  }

  has_key_cert_pair = config->pem_key_cert_pair != NULL &&
                      config->pem_key_cert_pair->private_key != NULL &&
                      config->pem_key_cert_pair->cert_chain != NULL;
  result = tsi_create_ssl_client_handshaker_factory(
      has_key_cert_pair ? config->pem_key_cert_pair : NULL, pem_root_certs,
      ssl_cipher_suites(), alpn_protocol_strings, (uint16_t)num_alpn_protocols,
      &c->client_handshaker_factory);
  if (result != TSI_OK) {
    gpr_log(GPR_ERROR, "Handshaker factory creation failed with %s.",
            tsi_result_to_string(result));
    ssl_channel_destroy(&c->base.base);
    *sc = NULL;
    goto error;
  }
  *sc = &c->base;
  gpr_free((void*)alpn_protocol_strings);
  return GRPC_SECURITY_OK;

error:
  gpr_free((void*)alpn_protocol_strings);
  return GRPC_SECURITY_ERROR;
}

<<<<<<< HEAD
grpc_security_status grpc_ssl_server_security_connector_create(
    grpc_server_credentials *server_creds, const grpc_ssl_server_config *config,
    grpc_server_security_connector **sc) {
  size_t num_alpn_protocols = grpc_chttp2_num_alpn_versions();
  const char **alpn_protocol_strings =
      (const char **)gpr_malloc(sizeof(const char *) * num_alpn_protocols);
  tsi_result result = TSI_OK;
  grpc_ssl_server_security_connector *c;
  size_t i;

  for (i = 0; i < num_alpn_protocols; i++) {
    alpn_protocol_strings[i] = grpc_chttp2_get_alpn_version_index(i);
  }

  if (config == NULL || config->num_key_cert_pairs == 0) {
    gpr_log(GPR_ERROR, "An SSL server needs a key and a cert.");
    goto error;
  }
  c = (grpc_ssl_server_security_connector *)gpr_zalloc(
      sizeof(grpc_ssl_server_security_connector));

=======
static grpc_ssl_server_security_connector*
grpc_ssl_server_security_connector_initialize(
    grpc_server_credentials* server_creds) {
  grpc_ssl_server_security_connector* c =
      (grpc_ssl_server_security_connector*)gpr_zalloc(
          sizeof(grpc_ssl_server_security_connector));
>>>>>>> d9da7387
  gpr_ref_init(&c->base.base.refcount, 1);
  c->base.base.url_scheme = GRPC_SSL_URL_SCHEME;
  c->base.base.vtable = &ssl_server_vtable;
  c->base.add_handshakers = ssl_server_add_handshakers;
  c->base.server_creds = grpc_server_credentials_ref(server_creds);
<<<<<<< HEAD
  result = tsi_create_ssl_server_handshaker_factory_ex(
      config->pem_key_cert_pairs, config->num_key_cert_pairs,
      config->pem_root_certs, get_tsi_client_certificate_request_type(
                                  config->client_certificate_request),
      ssl_cipher_suites(), alpn_protocol_strings, (uint16_t)num_alpn_protocols,
      &c->server_handshaker_factory);
  if (result != TSI_OK) {
    gpr_log(GPR_ERROR, "Handshaker factory creation failed with %s.",
            tsi_result_to_string(result));
    ssl_server_destroy(&c->base.base);
    *sc = NULL;
    goto error;
=======
  return c;
}

grpc_security_status grpc_ssl_server_security_connector_create(
    grpc_exec_ctx* exec_ctx, grpc_server_credentials* gsc,
    grpc_server_security_connector** sc) {
  tsi_result result = TSI_OK;
  grpc_ssl_server_credentials* server_credentials =
      (grpc_ssl_server_credentials*)gsc;
  grpc_security_status retval = GRPC_SECURITY_OK;

  GPR_ASSERT(server_credentials != NULL);
  GPR_ASSERT(sc != NULL);

  grpc_ssl_server_security_connector* c =
      grpc_ssl_server_security_connector_initialize(gsc);
  if (server_connector_has_cert_config_fetcher(c)) {
    // Load initial credentials from certificate_config_fetcher:
    if (!try_fetch_ssl_server_credentials(c)) {
      gpr_log(GPR_ERROR, "Failed loading SSL server credentials from fetcher.");
      retval = GRPC_SECURITY_ERROR;
    }
  } else {
    size_t num_alpn_protocols = 0;
    const char** alpn_protocol_strings =
        fill_alpn_protocol_strings(&num_alpn_protocols);
    result = tsi_create_ssl_server_handshaker_factory_ex(
        server_credentials->config.pem_key_cert_pairs,
        server_credentials->config.num_key_cert_pairs,
        server_credentials->config.pem_root_certs,
        get_tsi_client_certificate_request_type(
            server_credentials->config.client_certificate_request),
        ssl_cipher_suites(), alpn_protocol_strings,
        (uint16_t)num_alpn_protocols, &c->server_handshaker_factory);
    gpr_free((void*)alpn_protocol_strings);
    if (result != TSI_OK) {
      gpr_log(GPR_ERROR, "Handshaker factory creation failed with %s.",
              tsi_result_to_string(result));
      retval = GRPC_SECURITY_ERROR;
    }
>>>>>>> d9da7387
  }

  if (retval == GRPC_SECURITY_OK) {
    *sc = &c->base;
  } else {
    if (c != NULL) ssl_server_destroy(exec_ctx, &c->base.base);
    if (sc != NULL) *sc = NULL;
  }
  return retval;
}<|MERGE_RESOLUTION|>--- conflicted
+++ resolved
@@ -107,37 +107,22 @@
 }
 
 void grpc_channel_security_connector_add_handshakers(
-<<<<<<< HEAD
-    grpc_channel_security_connector *connector,
-    grpc_handshake_manager *handshake_mgr) {
-=======
-    grpc_exec_ctx* exec_ctx, grpc_channel_security_connector* connector,
+    grpc_channel_security_connector* connector,
     grpc_handshake_manager* handshake_mgr) {
->>>>>>> d9da7387
   if (connector != NULL) {
     connector->add_handshakers(connector, handshake_mgr);
   }
 }
 
 void grpc_server_security_connector_add_handshakers(
-<<<<<<< HEAD
-    grpc_server_security_connector *connector,
-    grpc_handshake_manager *handshake_mgr) {
-=======
-    grpc_exec_ctx* exec_ctx, grpc_server_security_connector* connector,
+    grpc_server_security_connector* connector,
     grpc_handshake_manager* handshake_mgr) {
->>>>>>> d9da7387
   if (connector != NULL) {
     connector->add_handshakers(connector, handshake_mgr);
   }
 }
 
-<<<<<<< HEAD
-void grpc_security_connector_check_peer(grpc_security_connector *sc,
-=======
-void grpc_security_connector_check_peer(grpc_exec_ctx* exec_ctx,
-                                        grpc_security_connector* sc,
->>>>>>> d9da7387
+void grpc_security_connector_check_peer(grpc_security_connector* sc,
                                         tsi_peer peer,
                                         grpc_auth_context** auth_context,
                                         grpc_closure* on_peer_checked) {
@@ -185,15 +170,9 @@
 }
 
 bool grpc_channel_security_connector_check_call_host(
-<<<<<<< HEAD
-    grpc_channel_security_connector *sc, const char *host,
-    grpc_auth_context *auth_context, grpc_closure *on_call_host_checked,
-    grpc_error **error) {
-=======
-    grpc_exec_ctx* exec_ctx, grpc_channel_security_connector* sc,
-    const char* host, grpc_auth_context* auth_context,
-    grpc_closure* on_call_host_checked, grpc_error** error) {
->>>>>>> d9da7387
+    grpc_channel_security_connector* sc, const char* host,
+    grpc_auth_context* auth_context, grpc_closure* on_call_host_checked,
+    grpc_error** error) {
   if (sc == NULL || sc->check_call_host == NULL) {
     *error = GRPC_ERROR_CREATE_FROM_STATIC_STRING(
         "cannot check call host -- no security connector");
@@ -204,13 +183,8 @@
 }
 
 void grpc_channel_security_connector_cancel_check_call_host(
-<<<<<<< HEAD
-    grpc_channel_security_connector *sc, grpc_closure *on_call_host_checked,
-    grpc_error *error) {
-=======
-    grpc_exec_ctx* exec_ctx, grpc_channel_security_connector* sc,
-    grpc_closure* on_call_host_checked, grpc_error* error) {
->>>>>>> d9da7387
+    grpc_channel_security_connector* sc, grpc_closure* on_call_host_checked,
+    grpc_error* error) {
   if (sc == NULL || sc->cancel_check_call_host == NULL) {
     GRPC_ERROR_UNREF(error);
     return;
@@ -239,16 +213,9 @@
 }
 
 #ifndef NDEBUG
-<<<<<<< HEAD
-void grpc_security_connector_unref(grpc_security_connector *sc,
-                                   const char *file, int line,
-                                   const char *reason) {
-=======
-void grpc_security_connector_unref(grpc_exec_ctx* exec_ctx,
-                                   grpc_security_connector* sc,
+void grpc_security_connector_unref(grpc_security_connector* sc,
                                    const char* file, int line,
                                    const char* reason) {
->>>>>>> d9da7387
   if (sc == NULL) return;
   if (GRPC_TRACER_ON(grpc_trace_security_connector_refcount)) {
     gpr_atm val = gpr_atm_no_barrier_load(&sc->refcount.count);
@@ -257,24 +224,14 @@
             val, val - 1, reason);
   }
 #else
-<<<<<<< HEAD
-void grpc_security_connector_unref(grpc_security_connector *sc) {
-=======
-void grpc_security_connector_unref(grpc_exec_ctx* exec_ctx,
-                                   grpc_security_connector* sc) {
->>>>>>> d9da7387
+void grpc_security_connector_unref(grpc_security_connector* sc) {
   if (sc == NULL) return;
 #endif
   if (gpr_unref(&sc->refcount)) sc->vtable->destroy(sc);
 }
 
-<<<<<<< HEAD
-static void connector_arg_destroy(void *p) {
-  GRPC_SECURITY_CONNECTOR_UNREF((grpc_security_connector *)p,
-=======
-static void connector_arg_destroy(grpc_exec_ctx* exec_ctx, void* p) {
-  GRPC_SECURITY_CONNECTOR_UNREF(exec_ctx, (grpc_security_connector*)p,
->>>>>>> d9da7387
+static void connector_arg_destroy(void* p) {
+  GRPC_SECURITY_CONNECTOR_UNREF((grpc_security_connector*)p,
                                 "connector_arg_destroy");
 }
 
@@ -351,31 +308,16 @@
   bool is_lb_channel;
 } grpc_fake_channel_security_connector;
 
-<<<<<<< HEAD
-static void fake_channel_destroy(grpc_security_connector *sc) {
-  grpc_fake_channel_security_connector *c =
-      (grpc_fake_channel_security_connector *)sc;
-  grpc_call_credentials_unref(c->base.request_metadata_creds);
-=======
-static void fake_channel_destroy(grpc_exec_ctx* exec_ctx,
-                                 grpc_security_connector* sc) {
+static void fake_channel_destroy(grpc_security_connector* sc) {
   grpc_fake_channel_security_connector* c =
       (grpc_fake_channel_security_connector*)sc;
-  grpc_call_credentials_unref(exec_ctx, c->base.request_metadata_creds);
->>>>>>> d9da7387
+  grpc_call_credentials_unref(c->base.request_metadata_creds);
   gpr_free(c->target);
   gpr_free(c->expected_targets);
   gpr_free(c);
 }
 
-<<<<<<< HEAD
-static void fake_server_destroy(grpc_security_connector *sc) { gpr_free(sc); }
-=======
-static void fake_server_destroy(grpc_exec_ctx* exec_ctx,
-                                grpc_security_connector* sc) {
-  gpr_free(sc);
-}
->>>>>>> d9da7387
+static void fake_server_destroy(grpc_security_connector* sc) { gpr_free(sc); }
 
 static bool fake_check_target(const char* target_type, const char* target,
                               const char* set_str) {
@@ -439,20 +381,11 @@
   if (!success) abort();
 }
 
-<<<<<<< HEAD
-static void fake_check_peer(grpc_security_connector *sc, tsi_peer peer,
-                            grpc_auth_context **auth_context,
-                            grpc_closure *on_peer_checked) {
-  const char *prop_name;
-  grpc_error *error = GRPC_ERROR_NONE;
-=======
-static void fake_check_peer(grpc_exec_ctx* exec_ctx,
-                            grpc_security_connector* sc, tsi_peer peer,
+static void fake_check_peer(grpc_security_connector* sc, tsi_peer peer,
                             grpc_auth_context** auth_context,
                             grpc_closure* on_peer_checked) {
   const char* prop_name;
   grpc_error* error = GRPC_ERROR_NONE;
->>>>>>> d9da7387
   *auth_context = NULL;
   if (peer.property_count != 1) {
     error = GRPC_ERROR_CREATE_FROM_STATIC_STRING(
@@ -484,37 +417,19 @@
   tsi_peer_destruct(&peer);
 }
 
-<<<<<<< HEAD
-static void fake_channel_check_peer(grpc_security_connector *sc, tsi_peer peer,
-                                    grpc_auth_context **auth_context,
-                                    grpc_closure *on_peer_checked) {
-  fake_check_peer(sc, peer, auth_context, on_peer_checked);
-  grpc_fake_channel_security_connector *c =
-      (grpc_fake_channel_security_connector *)sc;
-  fake_secure_name_check(c->target, c->expected_targets, c->is_lb_channel);
-}
-
-static void fake_server_check_peer(grpc_security_connector *sc, tsi_peer peer,
-                                   grpc_auth_context **auth_context,
-                                   grpc_closure *on_peer_checked) {
-  fake_check_peer(sc, peer, auth_context, on_peer_checked);
-=======
-static void fake_channel_check_peer(grpc_exec_ctx* exec_ctx,
-                                    grpc_security_connector* sc, tsi_peer peer,
+static void fake_channel_check_peer(grpc_security_connector* sc, tsi_peer peer,
                                     grpc_auth_context** auth_context,
                                     grpc_closure* on_peer_checked) {
-  fake_check_peer(exec_ctx, sc, peer, auth_context, on_peer_checked);
+  fake_check_peer(sc, peer, auth_context, on_peer_checked);
   grpc_fake_channel_security_connector* c =
       (grpc_fake_channel_security_connector*)sc;
   fake_secure_name_check(c->target, c->expected_targets, c->is_lb_channel);
 }
 
-static void fake_server_check_peer(grpc_exec_ctx* exec_ctx,
-                                   grpc_security_connector* sc, tsi_peer peer,
+static void fake_server_check_peer(grpc_security_connector* sc, tsi_peer peer,
                                    grpc_auth_context** auth_context,
                                    grpc_closure* on_peer_checked) {
-  fake_check_peer(exec_ctx, sc, peer, auth_context, on_peer_checked);
->>>>>>> d9da7387
+  fake_check_peer(sc, peer, auth_context, on_peer_checked);
 }
 
 static int fake_channel_cmp(grpc_security_connector* sc1,
@@ -543,56 +458,31 @@
       (grpc_server_security_connector*)sc2);
 }
 
-<<<<<<< HEAD
-static bool fake_channel_check_call_host(grpc_channel_security_connector *sc,
-                                         const char *host,
-                                         grpc_auth_context *auth_context,
-                                         grpc_closure *on_call_host_checked,
-                                         grpc_error **error) {
-=======
-static bool fake_channel_check_call_host(grpc_exec_ctx* exec_ctx,
-                                         grpc_channel_security_connector* sc,
+static bool fake_channel_check_call_host(grpc_channel_security_connector* sc,
                                          const char* host,
                                          grpc_auth_context* auth_context,
                                          grpc_closure* on_call_host_checked,
                                          grpc_error** error) {
->>>>>>> d9da7387
   return true;
 }
 
 static void fake_channel_cancel_check_call_host(
-<<<<<<< HEAD
-    grpc_channel_security_connector *sc, grpc_closure *on_call_host_checked,
-    grpc_error *error) {
-=======
-    grpc_exec_ctx* exec_ctx, grpc_channel_security_connector* sc,
-    grpc_closure* on_call_host_checked, grpc_error* error) {
->>>>>>> d9da7387
+    grpc_channel_security_connector* sc, grpc_closure* on_call_host_checked,
+    grpc_error* error) {
   GRPC_ERROR_UNREF(error);
 }
 
 static void fake_channel_add_handshakers(
-<<<<<<< HEAD
-    grpc_channel_security_connector *sc,
-    grpc_handshake_manager *handshake_mgr) {
-=======
-    grpc_exec_ctx* exec_ctx, grpc_channel_security_connector* sc,
+    grpc_channel_security_connector* sc,
     grpc_handshake_manager* handshake_mgr) {
->>>>>>> d9da7387
   grpc_handshake_manager_add(
       handshake_mgr,
       grpc_security_handshaker_create(
           tsi_create_fake_handshaker(true /* is_client */), &sc->base));
 }
 
-<<<<<<< HEAD
-static void fake_server_add_handshakers(grpc_server_security_connector *sc,
-                                        grpc_handshake_manager *handshake_mgr) {
-=======
-static void fake_server_add_handshakers(grpc_exec_ctx* exec_ctx,
-                                        grpc_server_security_connector* sc,
+static void fake_server_add_handshakers(grpc_server_security_connector* sc,
                                         grpc_handshake_manager* handshake_mgr) {
->>>>>>> d9da7387
   grpc_handshake_manager_add(
       handshake_mgr,
       grpc_security_handshaker_create(
@@ -654,13 +544,6 @@
   tsi_ssl_server_handshaker_factory* server_handshaker_factory;
 } grpc_ssl_server_security_connector;
 
-<<<<<<< HEAD
-static void ssl_channel_destroy(grpc_security_connector *sc) {
-  grpc_ssl_channel_security_connector *c =
-      (grpc_ssl_channel_security_connector *)sc;
-  grpc_channel_credentials_unref(c->base.channel_creds);
-  grpc_call_credentials_unref(c->base.request_metadata_creds);
-=======
 static bool server_connector_has_cert_config_fetcher(
     grpc_ssl_server_security_connector* c) {
   GPR_ASSERT(c != NULL);
@@ -670,13 +553,11 @@
   return server_creds->certificate_config_fetcher.cb != NULL;
 }
 
-static void ssl_channel_destroy(grpc_exec_ctx* exec_ctx,
-                                grpc_security_connector* sc) {
+static void ssl_channel_destroy(grpc_security_connector* sc) {
   grpc_ssl_channel_security_connector* c =
       (grpc_ssl_channel_security_connector*)sc;
-  grpc_channel_credentials_unref(exec_ctx, c->base.channel_creds);
-  grpc_call_credentials_unref(exec_ctx, c->base.request_metadata_creds);
->>>>>>> d9da7387
+  grpc_channel_credentials_unref(c->base.channel_creds);
+  grpc_call_credentials_unref(c->base.request_metadata_creds);
   tsi_ssl_client_handshaker_factory_unref(c->client_handshaker_factory);
   c->client_handshaker_factory = NULL;
   if (c->target_name != NULL) gpr_free(c->target_name);
@@ -684,35 +565,19 @@
   gpr_free(sc);
 }
 
-<<<<<<< HEAD
-static void ssl_server_destroy(grpc_security_connector *sc) {
-  grpc_ssl_server_security_connector *c =
-      (grpc_ssl_server_security_connector *)sc;
-  grpc_server_credentials_unref(c->base.server_creds);
-=======
-static void ssl_server_destroy(grpc_exec_ctx* exec_ctx,
-                               grpc_security_connector* sc) {
+static void ssl_server_destroy(grpc_security_connector* sc) {
   grpc_ssl_server_security_connector* c =
       (grpc_ssl_server_security_connector*)sc;
-  grpc_server_credentials_unref(exec_ctx, c->base.server_creds);
->>>>>>> d9da7387
+  grpc_server_credentials_unref(c->base.server_creds);
   tsi_ssl_server_handshaker_factory_unref(c->server_handshaker_factory);
   c->server_handshaker_factory = NULL;
   gpr_free(sc);
 }
 
-<<<<<<< HEAD
-static void ssl_channel_add_handshakers(grpc_channel_security_connector *sc,
-                                        grpc_handshake_manager *handshake_mgr) {
-  grpc_ssl_channel_security_connector *c =
-      (grpc_ssl_channel_security_connector *)sc;
-=======
-static void ssl_channel_add_handshakers(grpc_exec_ctx* exec_ctx,
-                                        grpc_channel_security_connector* sc,
+static void ssl_channel_add_handshakers(grpc_channel_security_connector* sc,
                                         grpc_handshake_manager* handshake_mgr) {
   grpc_ssl_channel_security_connector* c =
       (grpc_ssl_channel_security_connector*)sc;
->>>>>>> d9da7387
   // Instantiate TSI handshaker.
   tsi_handshaker* tsi_hs = NULL;
   tsi_result result = tsi_ssl_client_handshaker_factory_create_handshaker(
@@ -731,12 +596,6 @@
                          tsi_create_adapter_handshaker(tsi_hs), &sc->base));
 }
 
-<<<<<<< HEAD
-static void ssl_server_add_handshakers(grpc_server_security_connector *sc,
-                                       grpc_handshake_manager *handshake_mgr) {
-  grpc_ssl_server_security_connector *c =
-      (grpc_ssl_server_security_connector *)sc;
-=======
 static const char** fill_alpn_protocol_strings(size_t* num_alpn_protocols) {
   GPR_ASSERT(num_alpn_protocols != NULL);
   *num_alpn_protocols = grpc_chttp2_num_alpn_versions();
@@ -826,12 +685,10 @@
   return status;
 }
 
-static void ssl_server_add_handshakers(grpc_exec_ctx* exec_ctx,
-                                       grpc_server_security_connector* sc,
+static void ssl_server_add_handshakers(grpc_server_security_connector* sc,
                                        grpc_handshake_manager* handshake_mgr) {
   grpc_ssl_server_security_connector* c =
       (grpc_ssl_server_security_connector*)sc;
->>>>>>> d9da7387
   // Instantiate TSI handshaker.
   try_fetch_ssl_server_credentials(c);
   tsi_handshaker* tsi_hs = NULL;
@@ -929,18 +786,7 @@
   return GRPC_ERROR_NONE;
 }
 
-<<<<<<< HEAD
-static void ssl_channel_check_peer(grpc_security_connector *sc, tsi_peer peer,
-                                   grpc_auth_context **auth_context,
-                                   grpc_closure *on_peer_checked) {
-  grpc_ssl_channel_security_connector *c =
-      (grpc_ssl_channel_security_connector *)sc;
-  grpc_error *error = ssl_check_peer(sc, c->overridden_target_name != NULL
-                                             ? c->overridden_target_name
-                                             : c->target_name,
-=======
-static void ssl_channel_check_peer(grpc_exec_ctx* exec_ctx,
-                                   grpc_security_connector* sc, tsi_peer peer,
+static void ssl_channel_check_peer(grpc_security_connector* sc, tsi_peer peer,
                                    grpc_auth_context** auth_context,
                                    grpc_closure* on_peer_checked) {
   grpc_ssl_channel_security_connector* c =
@@ -949,24 +795,15 @@
                                      c->overridden_target_name != NULL
                                          ? c->overridden_target_name
                                          : c->target_name,
->>>>>>> d9da7387
                                      &peer, auth_context);
   GRPC_CLOSURE_SCHED(on_peer_checked, error);
   tsi_peer_destruct(&peer);
 }
 
-<<<<<<< HEAD
-static void ssl_server_check_peer(grpc_security_connector *sc, tsi_peer peer,
-                                  grpc_auth_context **auth_context,
-                                  grpc_closure *on_peer_checked) {
-  grpc_error *error = ssl_check_peer(sc, NULL, &peer, auth_context);
-=======
-static void ssl_server_check_peer(grpc_exec_ctx* exec_ctx,
-                                  grpc_security_connector* sc, tsi_peer peer,
+static void ssl_server_check_peer(grpc_security_connector* sc, tsi_peer peer,
                                   grpc_auth_context** auth_context,
                                   grpc_closure* on_peer_checked) {
   grpc_error* error = ssl_check_peer(sc, NULL, &peer, auth_context);
->>>>>>> d9da7387
   tsi_peer_destruct(&peer);
   GRPC_CLOSURE_SCHED(on_peer_checked, error);
 }
@@ -1038,24 +875,13 @@
   if (peer->properties != NULL) gpr_free(peer->properties);
 }
 
-<<<<<<< HEAD
-static bool ssl_channel_check_call_host(grpc_channel_security_connector *sc,
-                                        const char *host,
-                                        grpc_auth_context *auth_context,
-                                        grpc_closure *on_call_host_checked,
-                                        grpc_error **error) {
-  grpc_ssl_channel_security_connector *c =
-      (grpc_ssl_channel_security_connector *)sc;
-=======
-static bool ssl_channel_check_call_host(grpc_exec_ctx* exec_ctx,
-                                        grpc_channel_security_connector* sc,
+static bool ssl_channel_check_call_host(grpc_channel_security_connector* sc,
                                         const char* host,
                                         grpc_auth_context* auth_context,
                                         grpc_closure* on_call_host_checked,
                                         grpc_error** error) {
   grpc_ssl_channel_security_connector* c =
       (grpc_ssl_channel_security_connector*)sc;
->>>>>>> d9da7387
   grpc_security_status status = GRPC_SECURITY_ERROR;
   tsi_peer peer = tsi_shallow_peer_from_ssl_auth_context(auth_context);
   if (ssl_host_matches_name(&peer, host)) status = GRPC_SECURITY_OK;
@@ -1074,13 +900,8 @@
 }
 
 static void ssl_channel_cancel_check_call_host(
-<<<<<<< HEAD
-    grpc_channel_security_connector *sc, grpc_closure *on_call_host_checked,
-    grpc_error *error) {
-=======
-    grpc_exec_ctx* exec_ctx, grpc_channel_security_connector* sc,
-    grpc_closure* on_call_host_checked, grpc_error* error) {
->>>>>>> d9da7387
+    grpc_channel_security_connector* sc, grpc_closure* on_call_host_checked,
+    grpc_error* error) {
   GRPC_ERROR_UNREF(error);
 }
 
@@ -1147,23 +968,13 @@
 }
 
 grpc_security_status grpc_ssl_channel_security_connector_create(
-<<<<<<< HEAD
-    grpc_channel_credentials *channel_creds,
-    grpc_call_credentials *request_metadata_creds,
-    const grpc_ssl_config *config, const char *target_name,
-    const char *overridden_target_name, grpc_channel_security_connector **sc) {
-  size_t num_alpn_protocols = grpc_chttp2_num_alpn_versions();
-  const char **alpn_protocol_strings =
-      (const char **)gpr_malloc(sizeof(const char *) * num_alpn_protocols);
-=======
-    grpc_exec_ctx* exec_ctx, grpc_channel_credentials* channel_creds,
+    grpc_channel_credentials* channel_creds,
     grpc_call_credentials* request_metadata_creds,
     const grpc_ssl_config* config, const char* target_name,
     const char* overridden_target_name, grpc_channel_security_connector** sc) {
   size_t num_alpn_protocols = 0;
   const char** alpn_protocol_strings =
       fill_alpn_protocol_strings(&num_alpn_protocols);
->>>>>>> d9da7387
   tsi_result result = TSI_OK;
   grpc_ssl_channel_security_connector* c;
   const char* pem_root_certs;
@@ -1225,61 +1036,22 @@
   return GRPC_SECURITY_ERROR;
 }
 
-<<<<<<< HEAD
-grpc_security_status grpc_ssl_server_security_connector_create(
-    grpc_server_credentials *server_creds, const grpc_ssl_server_config *config,
-    grpc_server_security_connector **sc) {
-  size_t num_alpn_protocols = grpc_chttp2_num_alpn_versions();
-  const char **alpn_protocol_strings =
-      (const char **)gpr_malloc(sizeof(const char *) * num_alpn_protocols);
-  tsi_result result = TSI_OK;
-  grpc_ssl_server_security_connector *c;
-  size_t i;
-
-  for (i = 0; i < num_alpn_protocols; i++) {
-    alpn_protocol_strings[i] = grpc_chttp2_get_alpn_version_index(i);
-  }
-
-  if (config == NULL || config->num_key_cert_pairs == 0) {
-    gpr_log(GPR_ERROR, "An SSL server needs a key and a cert.");
-    goto error;
-  }
-  c = (grpc_ssl_server_security_connector *)gpr_zalloc(
-      sizeof(grpc_ssl_server_security_connector));
-
-=======
 static grpc_ssl_server_security_connector*
 grpc_ssl_server_security_connector_initialize(
     grpc_server_credentials* server_creds) {
   grpc_ssl_server_security_connector* c =
       (grpc_ssl_server_security_connector*)gpr_zalloc(
           sizeof(grpc_ssl_server_security_connector));
->>>>>>> d9da7387
   gpr_ref_init(&c->base.base.refcount, 1);
   c->base.base.url_scheme = GRPC_SSL_URL_SCHEME;
   c->base.base.vtable = &ssl_server_vtable;
   c->base.add_handshakers = ssl_server_add_handshakers;
   c->base.server_creds = grpc_server_credentials_ref(server_creds);
-<<<<<<< HEAD
-  result = tsi_create_ssl_server_handshaker_factory_ex(
-      config->pem_key_cert_pairs, config->num_key_cert_pairs,
-      config->pem_root_certs, get_tsi_client_certificate_request_type(
-                                  config->client_certificate_request),
-      ssl_cipher_suites(), alpn_protocol_strings, (uint16_t)num_alpn_protocols,
-      &c->server_handshaker_factory);
-  if (result != TSI_OK) {
-    gpr_log(GPR_ERROR, "Handshaker factory creation failed with %s.",
-            tsi_result_to_string(result));
-    ssl_server_destroy(&c->base.base);
-    *sc = NULL;
-    goto error;
-=======
   return c;
 }
 
 grpc_security_status grpc_ssl_server_security_connector_create(
-    grpc_exec_ctx* exec_ctx, grpc_server_credentials* gsc,
-    grpc_server_security_connector** sc) {
+    grpc_server_credentials* gsc, grpc_server_security_connector** sc) {
   tsi_result result = TSI_OK;
   grpc_ssl_server_credentials* server_credentials =
       (grpc_ssl_server_credentials*)gsc;
@@ -1314,13 +1086,12 @@
               tsi_result_to_string(result));
       retval = GRPC_SECURITY_ERROR;
     }
->>>>>>> d9da7387
   }
 
   if (retval == GRPC_SECURITY_OK) {
     *sc = &c->base;
   } else {
-    if (c != NULL) ssl_server_destroy(exec_ctx, &c->base.base);
+    if (c != NULL) ssl_server_destroy(&c->base.base);
     if (sc != NULL) *sc = NULL;
   }
   return retval;
