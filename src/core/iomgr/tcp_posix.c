--- conflicted
+++ resolved
@@ -375,11 +375,7 @@
         slice_state_destroy(&read_state);
         grpc_tcp_unref(tcp);
       } else {
-<<<<<<< HEAD
-        /* Spurious read event, consume it here */
-=======
         /* We've consumed the edge, request a new one */
->>>>>>> 71c77beb
         slice_state_destroy(&read_state);
         grpc_fd_notify_on_read(tcp->em_fd, &tcp->read_closure);
       }
