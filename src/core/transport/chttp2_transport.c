--- conflicted
+++ resolved
@@ -512,11 +512,7 @@
   GPR_ASSERT(s->global.recv_initial_metadata_finished == NULL);
   GPR_ASSERT(s->global.recv_message_ready == NULL);
   GPR_ASSERT(s->global.recv_trailing_metadata_finished == NULL);
-<<<<<<< HEAD
-  grpc_chttp2_data_parser_destroy(&s->parsing.data_parser);
-=======
   grpc_chttp2_data_parser_destroy(exec_ctx, &s->parsing.data_parser);
->>>>>>> 7be556e7
   grpc_chttp2_incoming_metadata_buffer_destroy(&s->parsing.metadata_buffer[0]);
   grpc_chttp2_incoming_metadata_buffer_destroy(&s->parsing.metadata_buffer[1]);
   grpc_chttp2_incoming_metadata_buffer_destroy(
@@ -1020,7 +1016,6 @@
                           NULL);
   grpc_chttp2_mark_stream_closed(exec_ctx, transport_global, stream_global, 1,
                                  1);
-<<<<<<< HEAD
 }
 
 void grpc_chttp2_fake_status(grpc_exec_ctx *exec_ctx,
@@ -1093,80 +1088,6 @@
   }
 }
 
-=======
-}
-
-void grpc_chttp2_fake_status(grpc_exec_ctx *exec_ctx,
-                             grpc_chttp2_transport_global *transport_global,
-                             grpc_chttp2_stream_global *stream_global,
-                             grpc_status_code status, gpr_slice *slice) {
-  if (status != GRPC_STATUS_OK) {
-    stream_global->seen_error = 1;
-    grpc_chttp2_list_add_check_read_ops(transport_global, stream_global);
-  }
-  /* stream_global->recv_trailing_metadata_finished gives us a
-     last chance replacement: we've received trailing metadata,
-     but something more important has become available to signal
-     to the upper layers - drop what we've got, and then publish
-     what we want - which is safe because we haven't told anyone
-     about the metadata yet */
-  if (!stream_global->published_trailing_metadata || stream_global->recv_trailing_metadata_finished != NULL) {
-    grpc_mdctx *mdctx =
-        TRANSPORT_FROM_GLOBAL(transport_global)->metadata_context;
-    char status_string[GPR_LTOA_MIN_BUFSIZE];
-    gpr_ltoa(status, status_string);
-    grpc_chttp2_incoming_metadata_buffer_add(
-        &stream_global->received_trailing_metadata,
-        grpc_mdelem_from_strings(mdctx, "grpc-status", status_string));
-    if (slice) {
-      grpc_chttp2_incoming_metadata_buffer_add(
-          &stream_global->received_trailing_metadata,
-          grpc_mdelem_from_metadata_strings(
-              mdctx, grpc_mdstr_from_string(mdctx, "grpc-message"),
-              grpc_mdstr_from_slice(mdctx, gpr_slice_ref(*slice))));
-    }
-    stream_global->published_trailing_metadata = 1;
-    grpc_chttp2_list_add_check_read_ops(transport_global, stream_global);
-  }
-  if (slice) {
-    gpr_slice_unref(*slice);
-  }
-}
-
-void grpc_chttp2_mark_stream_closed(
-    grpc_exec_ctx *exec_ctx, grpc_chttp2_transport_global *transport_global,
-    grpc_chttp2_stream_global *stream_global, int close_reads,
-    int close_writes) {
-  if (stream_global->read_closed && stream_global->write_closed) {
-    /* already closed */
-    return;
-  }
-  grpc_chttp2_list_add_check_read_ops(transport_global, stream_global);
-  if (close_reads && !stream_global->read_closed) {
-    stream_global->read_closed = 1;
-    stream_global->published_initial_metadata = 1;
-    stream_global->published_trailing_metadata = 1;
-  }
-  if (close_writes && !stream_global->write_closed) {
-    stream_global->write_closed = 1;
-  }
-  if (stream_global->read_closed && stream_global->write_closed) {
-    if (stream_global->id != 0 &&
-        TRANSPORT_FROM_GLOBAL(transport_global)->parsing_active) {
-      grpc_chttp2_list_add_closed_waiting_for_parsing(transport_global,
-                                                      stream_global);
-    } else {
-      if (stream_global->id != 0) {
-        remove_stream(exec_ctx, TRANSPORT_FROM_GLOBAL(transport_global),
-                      stream_global->id);
-      }
-      stream_global->finished_close = 1;
-      GRPC_CHTTP2_STREAM_UNREF(exec_ctx, stream_global, "chttp2");
-    }
-  }
-}
-
->>>>>>> 7be556e7
 static void close_from_api(grpc_exec_ctx *exec_ctx,
                            grpc_chttp2_transport_global *transport_global,
                            grpc_chttp2_stream_global *stream_global,
@@ -1443,8 +1364,6 @@
  * BYTE STREAM
  */
 
-<<<<<<< HEAD
-=======
 static void incoming_byte_stream_update_flow_control(
     grpc_chttp2_transport_global *transport_global,
     grpc_chttp2_stream_global *stream_global, size_t max_size_hint,
@@ -1485,7 +1404,6 @@
   }
 }
 
->>>>>>> 7be556e7
 static int incoming_byte_stream_next(grpc_exec_ctx *exec_ctx,
                                      grpc_byte_stream *byte_stream,
                                      gpr_slice *slice, size_t max_size_hint,
@@ -1494,49 +1412,11 @@
       (grpc_chttp2_incoming_byte_stream *)byte_stream;
   grpc_chttp2_transport_global *transport_global = &bs->transport->global;
   grpc_chttp2_stream_global *stream_global = &bs->stream->global;
-<<<<<<< HEAD
-  gpr_uint32 max_recv_bytes;
-
-  lock(bs->transport);
-  if (bs->is_tail) {
-    /* clamp max recv hint to an allowable size */
-    if (max_size_hint >= GPR_UINT32_MAX - GRPC_CHTTP2_STREAM_LOOKAHEAD) {
-      max_recv_bytes = GPR_UINT32_MAX - GRPC_CHTTP2_STREAM_LOOKAHEAD;
-    } else {
-      max_recv_bytes = (gpr_uint32)max_size_hint;
-    }
-
-    /* account for bytes already received but unknown to higher layers */
-    if (max_recv_bytes >= bs->slices.length) {
-      max_recv_bytes -= (gpr_uint32)bs->slices.length;
-    } else {
-      max_recv_bytes = 0;
-    }
-    /* add some small lookahead to keep pipelines flowing */
-    GPR_ASSERT(max_recv_bytes <= GPR_UINT32_MAX - GRPC_CHTTP2_STREAM_LOOKAHEAD);
-    max_recv_bytes += GRPC_CHTTP2_STREAM_LOOKAHEAD;
-    if (stream_global->max_recv_bytes < max_recv_bytes) {
-      gpr_uint32 add_max_recv_bytes =
-          max_recv_bytes - stream_global->max_recv_bytes;
-      GRPC_CHTTP2_FLOW_CREDIT_STREAM("op", transport_global, stream_global,
-                                     max_recv_bytes, add_max_recv_bytes);
-      GRPC_CHTTP2_FLOW_CREDIT_STREAM("op", transport_global, stream_global,
-                                     unannounced_incoming_window_for_parse,
-                                     add_max_recv_bytes);
-      GRPC_CHTTP2_FLOW_CREDIT_STREAM("op", transport_global, stream_global,
-                                     unannounced_incoming_window_for_writing,
-                                     add_max_recv_bytes);
-      grpc_chttp2_list_add_unannounced_incoming_window_available(
-          transport_global, stream_global);
-      grpc_chttp2_list_add_writable_stream(transport_global, stream_global);
-    }
-=======
 
   lock(bs->transport);
   if (bs->is_tail) {
     incoming_byte_stream_update_flow_control(transport_global, stream_global,
                                              max_size_hint, bs->slices.length);
->>>>>>> 7be556e7
   }
   if (bs->slices.count > 0) {
     *slice = gpr_slice_buffer_take_first(&bs->slices);
@@ -1581,11 +1461,7 @@
 }
 
 grpc_chttp2_incoming_byte_stream *grpc_chttp2_incoming_byte_stream_create(
-<<<<<<< HEAD
-    grpc_chttp2_transport_parsing *transport_parsing,
-=======
     grpc_exec_ctx *exec_ctx, grpc_chttp2_transport_parsing *transport_parsing,
->>>>>>> 7be556e7
     grpc_chttp2_stream_parsing *stream_parsing, gpr_uint32 frame_size,
     gpr_uint32 flags, grpc_chttp2_incoming_frame_queue *add_to_queue) {
   grpc_chttp2_incoming_byte_stream *incoming_byte_stream =
@@ -1608,8 +1484,6 @@
     add_to_queue->tail->next_message = incoming_byte_stream;
   }
   add_to_queue->tail = incoming_byte_stream;
-<<<<<<< HEAD
-=======
   if (frame_size == 0) {
     lock(TRANSPORT_FROM_PARSING(transport_parsing));
     incoming_byte_stream_update_flow_control(
@@ -1617,7 +1491,6 @@
         &STREAM_FROM_PARSING(stream_parsing)->global, 0, 0);
     unlock(exec_ctx, TRANSPORT_FROM_PARSING(transport_parsing));
   }
->>>>>>> 7be556e7
   return incoming_byte_stream;
 }
 
