/*
 *
 * Copyright 2015, Google Inc.
 * All rights reserved.
 *
 * Redistribution and use in source and binary forms, with or without
 * modification, are permitted provided that the following conditions are
 * met:
 *
 *     * Redistributions of source code must retain the above copyright
 * notice, this list of conditions and the following disclaimer.
 *     * Redistributions in binary form must reproduce the above
 * copyright notice, this list of conditions and the following disclaimer
 * in the documentation and/or other materials provided with the
 * distribution.
 *     * Neither the name of Google Inc. nor the names of its
 * contributors may be used to endorse or promote products derived from
 * this software without specific prior written permission.
 *
 * THIS SOFTWARE IS PROVIDED BY THE COPYRIGHT HOLDERS AND CONTRIBUTORS
 * "AS IS" AND ANY EXPRESS OR IMPLIED WARRANTIES, INCLUDING, BUT NOT
 * LIMITED TO, THE IMPLIED WARRANTIES OF MERCHANTABILITY AND FITNESS FOR
 * A PARTICULAR PURPOSE ARE DISCLAIMED. IN NO EVENT SHALL THE COPYRIGHT
 * OWNER OR CONTRIBUTORS BE LIABLE FOR ANY DIRECT, INDIRECT, INCIDENTAL,
 * SPECIAL, EXEMPLARY, OR CONSEQUENTIAL DAMAGES (INCLUDING, BUT NOT
 * LIMITED TO, PROCUREMENT OF SUBSTITUTE GOODS OR SERVICES; LOSS OF USE,
 * DATA, OR PROFITS; OR BUSINESS INTERRUPTION) HOWEVER CAUSED AND ON ANY
 * THEORY OF LIABILITY, WHETHER IN CONTRACT, STRICT LIABILITY, OR TORT
 * (INCLUDING NEGLIGENCE OR OTHERWISE) ARISING IN ANY WAY OUT OF THE USE
 * OF THIS SOFTWARE, EVEN IF ADVISED OF THE POSSIBILITY OF SUCH DAMAGE.
 *
 */

#include "src/core/transport/chttp2/hpack_encoder.h"

#include <assert.h>
#include <string.h>

#include <grpc/support/alloc.h>
#include <grpc/support/log.h>
#include <grpc/support/useful.h>

#include "src/core/transport/chttp2/bin_encoder.h"
#include "src/core/transport/chttp2/hpack_table.h"
#include "src/core/transport/chttp2/timeout_encoding.h"
#include "src/core/transport/chttp2/varint.h"
#include "src/core/transport/static_metadata.h"

#define HASH_FRAGMENT_1(x) ((x)&255)
#define HASH_FRAGMENT_2(x) ((x >> 8) & 255)
#define HASH_FRAGMENT_3(x) ((x >> 16) & 255)
#define HASH_FRAGMENT_4(x) ((x >> 24) & 255)

/* if the probability of this item being seen again is < 1/x then don't add
   it to the table */
#define ONE_ON_ADD_PROBABILITY 128
/* don't consider adding anything bigger than this to the hpack table */
#define MAX_DECODER_SPACE_USAGE 512

typedef struct {
  int is_first_frame;
  /* number of bytes in 'output' when we started the frame - used to calculate
     frame length */
  size_t output_length_at_start_of_frame;
  /* index (in output) of the header for the current frame */
  size_t header_idx;
  /* have we seen a regular (non-colon-prefixed) header yet? */
  gpr_uint8 seen_regular_header;
  /* output stream id */
  gpr_uint32 stream_id;
  gpr_slice_buffer *output;
} framer_state;

/* fills p (which is expected to be 9 bytes long) with a data frame header */
static void fill_header(gpr_uint8 *p, gpr_uint8 type, gpr_uint32 id, size_t len,
                        gpr_uint8 flags) {
  GPR_ASSERT(len < 16777316);
  *p++ = (gpr_uint8)(len >> 16);
  *p++ = (gpr_uint8)(len >> 8);
  *p++ = (gpr_uint8)(len);
  *p++ = type;
  *p++ = flags;
  *p++ = (gpr_uint8)(id >> 24);
  *p++ = (gpr_uint8)(id >> 16);
  *p++ = (gpr_uint8)(id >> 8);
  *p++ = (gpr_uint8)(id);
}

/* finish a frame - fill in the previously reserved header */
static void finish_frame(framer_state *st, int is_header_boundary,
                         int is_last_in_stream) {
  gpr_uint8 type = 0xff;
  type = st->is_first_frame ? GRPC_CHTTP2_FRAME_HEADER
                            : GRPC_CHTTP2_FRAME_CONTINUATION;
  fill_header(
      GPR_SLICE_START_PTR(st->output->slices[st->header_idx]), type,
      st->stream_id, st->output->length - st->output_length_at_start_of_frame,
      (gpr_uint8)(
          (is_last_in_stream ? GRPC_CHTTP2_DATA_FLAG_END_STREAM : 0) |
          (is_header_boundary ? GRPC_CHTTP2_DATA_FLAG_END_HEADERS : 0)));
  st->is_first_frame = 0;
}

/* begin a new frame: reserve off header space, remember how many bytes we'd
   output before beginning */
static void begin_frame(framer_state *st) {
  st->header_idx =
      gpr_slice_buffer_add_indexed(st->output, gpr_slice_malloc(9));
  st->output_length_at_start_of_frame = st->output->length;
}

/* make sure that the current frame is of the type desired, and has sufficient
   space to add at least about_to_add bytes -- finishes the current frame if
   needed */
static void ensure_space(framer_state *st, size_t need_bytes) {
  if (st->output->length - st->output_length_at_start_of_frame + need_bytes <=
      GRPC_CHTTP2_MAX_PAYLOAD_LENGTH) {
    return;
  }
  finish_frame(st, 0, 0);
  begin_frame(st);
}

/* increment a filter count, halve all counts if one element reaches max */
static void inc_filter(gpr_uint8 idx, gpr_uint32 *sum, gpr_uint8 *elems) {
  elems[idx]++;
  if (elems[idx] < 255) {
    (*sum)++;
  } else {
    int i;
    *sum = 0;
    for (i = 0; i < GRPC_CHTTP2_HPACKC_NUM_FILTERS; i++) {
      elems[i] /= 2;
      (*sum) += elems[i];
    }
  }
}

static void add_header_data(framer_state *st, gpr_slice slice) {
  size_t len = GPR_SLICE_LENGTH(slice);
  size_t remaining;
  if (len == 0) return;
  remaining = GRPC_CHTTP2_MAX_PAYLOAD_LENGTH +
              st->output_length_at_start_of_frame - st->output->length;
  if (len <= remaining) {
    gpr_slice_buffer_add(st->output, slice);
  } else {
    gpr_slice_buffer_add(st->output, gpr_slice_split_head(&slice, remaining));
    finish_frame(st, 0, 0);
    begin_frame(st);
    add_header_data(st, slice);
  }
}

static gpr_uint8 *add_tiny_header_data(framer_state *st, size_t len) {
  ensure_space(st, len);
  return gpr_slice_buffer_tiny_add(st->output, len);
}

static void evict_entry(grpc_chttp2_hpack_compressor *c) {
  c->tail_remote_index++;
  GPR_ASSERT(c->tail_remote_index > 0);
  GPR_ASSERT(c->table_size >=
             c->table_elem_size[c->tail_remote_index % c->cap_table_elems]);
  GPR_ASSERT(c->table_elems > 0);
  c->table_size = (gpr_uint16)(
      c->table_size -
      c->table_elem_size[c->tail_remote_index % c->cap_table_elems]);
  c->table_elems--;
}

/* add an element to the decoder table */
static void add_elem(grpc_chttp2_hpack_compressor *c, grpc_mdelem *elem) {
  gpr_uint32 key_hash = elem->key->hash;
  gpr_uint32 elem_hash = GRPC_MDSTR_KV_HASH(key_hash, elem->value->hash);
  gpr_uint32 new_index = c->tail_remote_index + c->table_elems + 1;
  size_t elem_size = 32 + GPR_SLICE_LENGTH(elem->key->slice) +
                     GPR_SLICE_LENGTH(elem->value->slice);

  GPR_ASSERT(elem_size < 65536);

  if (elem_size > c->max_table_size) {
    while (c->table_size > 0) {
      evict_entry(c);
    }
    return;
  }

  /* Reserve space for this element in the remote table: if this overflows
     the current table, drop elements until it fits, matching the decompressor
     algorithm */
  while (c->table_size + elem_size > c->max_table_size) {
    evict_entry(c);
  }
  GPR_ASSERT(c->table_elems < c->max_table_size);
  c->table_elem_size[new_index % c->cap_table_elems] = (gpr_uint16)elem_size;
  c->table_size = (gpr_uint16)(c->table_size + elem_size);
  c->table_elems++;

  /* Store this element into {entries,indices}_elem */
  if (c->entries_elems[HASH_FRAGMENT_2(elem_hash)] == elem) {
    /* already there: update with new index */
    c->indices_elems[HASH_FRAGMENT_2(elem_hash)] = new_index;
  } else if (c->entries_elems[HASH_FRAGMENT_3(elem_hash)] == elem) {
    /* already there (cuckoo): update with new index */
    c->indices_elems[HASH_FRAGMENT_3(elem_hash)] = new_index;
  } else if (c->entries_elems[HASH_FRAGMENT_2(elem_hash)] == NULL) {
    /* not there, but a free element: add */
    c->entries_elems[HASH_FRAGMENT_2(elem_hash)] = GRPC_MDELEM_REF(elem);
    c->indices_elems[HASH_FRAGMENT_2(elem_hash)] = new_index;
  } else if (c->entries_elems[HASH_FRAGMENT_3(elem_hash)] == NULL) {
    /* not there (cuckoo), but a free element: add */
    c->entries_elems[HASH_FRAGMENT_3(elem_hash)] = GRPC_MDELEM_REF(elem);
    c->indices_elems[HASH_FRAGMENT_3(elem_hash)] = new_index;
  } else if (c->indices_elems[HASH_FRAGMENT_2(elem_hash)] <
             c->indices_elems[HASH_FRAGMENT_3(elem_hash)]) {
    /* not there: replace oldest */
    GRPC_MDELEM_UNREF(c->entries_elems[HASH_FRAGMENT_2(elem_hash)]);
    c->entries_elems[HASH_FRAGMENT_2(elem_hash)] = GRPC_MDELEM_REF(elem);
    c->indices_elems[HASH_FRAGMENT_2(elem_hash)] = new_index;
  } else {
    /* not there: replace oldest */
    GRPC_MDELEM_UNREF(c->entries_elems[HASH_FRAGMENT_3(elem_hash)]);
    c->entries_elems[HASH_FRAGMENT_3(elem_hash)] = GRPC_MDELEM_REF(elem);
    c->indices_elems[HASH_FRAGMENT_3(elem_hash)] = new_index;
  }

  /* do exactly the same for the key (so we can find by that again too) */

  if (c->entries_keys[HASH_FRAGMENT_2(key_hash)] == elem->key) {
    c->indices_keys[HASH_FRAGMENT_2(key_hash)] = new_index;
  } else if (c->entries_keys[HASH_FRAGMENT_3(key_hash)] == elem->key) {
    c->indices_keys[HASH_FRAGMENT_3(key_hash)] = new_index;
  } else if (c->entries_keys[HASH_FRAGMENT_2(key_hash)] == NULL) {
    c->entries_keys[HASH_FRAGMENT_2(key_hash)] = GRPC_MDSTR_REF(elem->key);
    c->indices_keys[HASH_FRAGMENT_2(key_hash)] = new_index;
  } else if (c->entries_keys[HASH_FRAGMENT_3(key_hash)] == NULL) {
    c->entries_keys[HASH_FRAGMENT_3(key_hash)] = GRPC_MDSTR_REF(elem->key);
    c->indices_keys[HASH_FRAGMENT_3(key_hash)] = new_index;
  } else if (c->indices_keys[HASH_FRAGMENT_2(key_hash)] <
             c->indices_keys[HASH_FRAGMENT_3(key_hash)]) {
    GRPC_MDSTR_UNREF(c->entries_keys[HASH_FRAGMENT_2(key_hash)]);
    c->entries_keys[HASH_FRAGMENT_2(key_hash)] = GRPC_MDSTR_REF(elem->key);
    c->indices_keys[HASH_FRAGMENT_2(key_hash)] = new_index;
  } else {
    GRPC_MDSTR_UNREF(c->entries_keys[HASH_FRAGMENT_3(key_hash)]);
    c->entries_keys[HASH_FRAGMENT_3(key_hash)] = GRPC_MDSTR_REF(elem->key);
    c->indices_keys[HASH_FRAGMENT_3(key_hash)] = new_index;
  }
}

static void emit_indexed(grpc_chttp2_hpack_compressor *c, gpr_uint32 elem_index,
                         framer_state *st) {
  gpr_uint32 len = GRPC_CHTTP2_VARINT_LENGTH(elem_index, 1);
  GRPC_CHTTP2_WRITE_VARINT(elem_index, 1, 0x80, add_tiny_header_data(st, len),
                           len);
}

static gpr_slice get_wire_value(grpc_mdelem *elem, gpr_uint8 *huffman_prefix) {
  if (grpc_is_binary_header((const char *)GPR_SLICE_START_PTR(elem->key->slice),
                            GPR_SLICE_LENGTH(elem->key->slice))) {
    *huffman_prefix = 0x80;
    return grpc_mdstr_as_base64_encoded_and_huffman_compressed(elem->value);
  }
  /* TODO(ctiller): opportunistically compress non-binary headers */
  *huffman_prefix = 0x00;
  return elem->value->slice;
}

static void emit_lithdr_incidx(grpc_chttp2_hpack_compressor *c,
                               gpr_uint32 key_index, grpc_mdelem *elem,
                               framer_state *st) {
  gpr_uint32 len_pfx = GRPC_CHTTP2_VARINT_LENGTH(key_index, 2);
  gpr_uint8 huffman_prefix;
  gpr_slice value_slice = get_wire_value(elem, &huffman_prefix);
  size_t len_val = GPR_SLICE_LENGTH(value_slice);
  gpr_uint32 len_val_len;
  GPR_ASSERT(len_val <= GPR_UINT32_MAX);
  len_val_len = GRPC_CHTTP2_VARINT_LENGTH((gpr_uint32)len_val, 1);
  GRPC_CHTTP2_WRITE_VARINT(key_index, 2, 0x40,
                           add_tiny_header_data(st, len_pfx), len_pfx);
  GRPC_CHTTP2_WRITE_VARINT((gpr_uint32)len_val, 1, 0x00,
                           add_tiny_header_data(st, len_val_len), len_val_len);
  add_header_data(st, gpr_slice_ref(value_slice));
}

static void emit_lithdr_noidx(grpc_chttp2_hpack_compressor *c,
                              gpr_uint32 key_index, grpc_mdelem *elem,
                              framer_state *st) {
  gpr_uint32 len_pfx = GRPC_CHTTP2_VARINT_LENGTH(key_index, 4);
  gpr_uint8 huffman_prefix;
  gpr_slice value_slice = get_wire_value(elem, &huffman_prefix);
  size_t len_val = GPR_SLICE_LENGTH(value_slice);
  gpr_uint32 len_val_len;
  GPR_ASSERT(len_val <= GPR_UINT32_MAX);
  len_val_len = GRPC_CHTTP2_VARINT_LENGTH((gpr_uint32)len_val, 1);
  GRPC_CHTTP2_WRITE_VARINT(key_index, 4, 0x00,
                           add_tiny_header_data(st, len_pfx), len_pfx);
  GRPC_CHTTP2_WRITE_VARINT((gpr_uint32)len_val, 1, 0x00,
                           add_tiny_header_data(st, len_val_len), len_val_len);
  add_header_data(st, gpr_slice_ref(value_slice));
}

static void emit_lithdr_incidx_v(grpc_chttp2_hpack_compressor *c,
                                 grpc_mdelem *elem, framer_state *st) {
  gpr_uint32 len_key = (gpr_uint32)GPR_SLICE_LENGTH(elem->key->slice);
  gpr_uint8 huffman_prefix;
  gpr_slice value_slice = get_wire_value(elem, &huffman_prefix);
  gpr_uint32 len_val = (gpr_uint32)GPR_SLICE_LENGTH(value_slice);
  gpr_uint32 len_key_len = GRPC_CHTTP2_VARINT_LENGTH(len_key, 1);
  gpr_uint32 len_val_len = GRPC_CHTTP2_VARINT_LENGTH(len_val, 1);
  GPR_ASSERT(len_key <= GPR_UINT32_MAX);
  GPR_ASSERT(GPR_SLICE_LENGTH(value_slice) <= GPR_UINT32_MAX);
  *add_tiny_header_data(st, 1) = 0x40;
  GRPC_CHTTP2_WRITE_VARINT(len_key, 1, 0x00,
                           add_tiny_header_data(st, len_key_len), len_key_len);
  add_header_data(st, gpr_slice_ref(elem->key->slice));
  GRPC_CHTTP2_WRITE_VARINT(len_val, 1, huffman_prefix,
                           add_tiny_header_data(st, len_val_len), len_val_len);
  add_header_data(st, gpr_slice_ref(value_slice));
}

static void emit_lithdr_noidx_v(grpc_chttp2_hpack_compressor *c,
                                grpc_mdelem *elem, framer_state *st) {
  gpr_uint32 len_key = (gpr_uint32)GPR_SLICE_LENGTH(elem->key->slice);
  gpr_uint8 huffman_prefix;
  gpr_slice value_slice = get_wire_value(elem, &huffman_prefix);
  gpr_uint32 len_val = (gpr_uint32)GPR_SLICE_LENGTH(value_slice);
  gpr_uint32 len_key_len = GRPC_CHTTP2_VARINT_LENGTH(len_key, 1);
  gpr_uint32 len_val_len = GRPC_CHTTP2_VARINT_LENGTH(len_val, 1);
  GPR_ASSERT(len_key <= GPR_UINT32_MAX);
  GPR_ASSERT(GPR_SLICE_LENGTH(value_slice) <= GPR_UINT32_MAX);
  *add_tiny_header_data(st, 1) = 0x00;
  GRPC_CHTTP2_WRITE_VARINT(len_key, 1, 0x00,
                           add_tiny_header_data(st, len_key_len), len_key_len);
  add_header_data(st, gpr_slice_ref(elem->key->slice));
  GRPC_CHTTP2_WRITE_VARINT(len_val, 1, huffman_prefix,
                           add_tiny_header_data(st, len_val_len), len_val_len);
  add_header_data(st, gpr_slice_ref(value_slice));
}

static void emit_advertise_table_size_change(grpc_chttp2_hpack_compressor *c,
                                             framer_state *st) {
  gpr_uint32 len = GRPC_CHTTP2_VARINT_LENGTH(c->max_table_size, 3);
  GRPC_CHTTP2_WRITE_VARINT(c->max_table_size, 3, 0x20,
                           add_tiny_header_data(st, len), len);
  c->advertise_table_size_change = 0;
}

static gpr_uint32 dynidx(grpc_chttp2_hpack_compressor *c,
                         gpr_uint32 elem_index) {
  return 1 + GRPC_CHTTP2_LAST_STATIC_ENTRY + c->tail_remote_index +
         c->table_elems - elem_index;
}

/* encode an mdelem */
static void hpack_enc(grpc_chttp2_hpack_compressor *c, grpc_mdelem *elem,
                      framer_state *st) {
  gpr_uint32 key_hash = elem->key->hash;
  gpr_uint32 elem_hash = GRPC_MDSTR_KV_HASH(key_hash, elem->value->hash);
  size_t decoder_space_usage;
  gpr_uint32 indices_key;
  int should_add_elem;

  GPR_ASSERT(GPR_SLICE_LENGTH(elem->key->slice) > 0);
  if (GPR_SLICE_START_PTR(elem->key->slice)[0] != ':') { /* regular header */
    st->seen_regular_header = 1;
  } else if (st->seen_regular_header != 0) { /* reserved header */
    gpr_log(GPR_ERROR,
            "Reserved header (colon-prefixed) happening after regular ones.");
    abort();
  }

  inc_filter(HASH_FRAGMENT_1(elem_hash), &c->filter_elems_sum, c->filter_elems);

  /* is this elem currently in the decoders table? */

  if (c->entries_elems[HASH_FRAGMENT_2(elem_hash)] == elem &&
      c->indices_elems[HASH_FRAGMENT_2(elem_hash)] > c->tail_remote_index) {
    /* HIT: complete element (first cuckoo hash) */
    emit_indexed(c, dynidx(c, c->indices_elems[HASH_FRAGMENT_2(elem_hash)]),
                 st);
    return;
  }

  if (c->entries_elems[HASH_FRAGMENT_3(elem_hash)] == elem &&
      c->indices_elems[HASH_FRAGMENT_3(elem_hash)] > c->tail_remote_index) {
    /* HIT: complete element (second cuckoo hash) */
    emit_indexed(c, dynidx(c, c->indices_elems[HASH_FRAGMENT_3(elem_hash)]),
                 st);
    return;
  }

  /* should this elem be in the table? */
  decoder_space_usage = 32 + GPR_SLICE_LENGTH(elem->key->slice) +
                        GPR_SLICE_LENGTH(elem->value->slice);
  should_add_elem = decoder_space_usage < MAX_DECODER_SPACE_USAGE &&
                    c->filter_elems[HASH_FRAGMENT_1(elem_hash)] >=
                        c->filter_elems_sum / ONE_ON_ADD_PROBABILITY;

  /* no hits for the elem... maybe there's a key? */

  indices_key = c->indices_keys[HASH_FRAGMENT_2(key_hash)];
  if (c->entries_keys[HASH_FRAGMENT_2(key_hash)] == elem->key &&
      indices_key > c->tail_remote_index) {
    /* HIT: key (first cuckoo hash) */
    if (should_add_elem) {
      emit_lithdr_incidx(c, dynidx(c, indices_key), elem, st);
      add_elem(c, elem);
      return;
    } else {
      emit_lithdr_noidx(c, dynidx(c, indices_key), elem, st);
      return;
    }
    GPR_UNREACHABLE_CODE(return );
  }

  indices_key = c->indices_keys[HASH_FRAGMENT_3(key_hash)];
  if (c->entries_keys[HASH_FRAGMENT_3(key_hash)] == elem->key &&
      indices_key > c->tail_remote_index) {
    /* HIT: key (first cuckoo hash) */
    if (should_add_elem) {
      emit_lithdr_incidx(c, dynidx(c, indices_key), elem, st);
      add_elem(c, elem);
      return;
    } else {
      emit_lithdr_noidx(c, dynidx(c, indices_key), elem, st);
      return;
    }
    GPR_UNREACHABLE_CODE(return );
  }

  /* no elem, key in the table... fall back to literal emission */

  if (should_add_elem) {
    emit_lithdr_incidx_v(c, elem, st);
    add_elem(c, elem);
    return;
  } else {
    emit_lithdr_noidx_v(c, elem, st);
    return;
  }
  GPR_UNREACHABLE_CODE(return );
}

#define STRLEN_LIT(x) (sizeof(x) - 1)
#define TIMEOUT_KEY "grpc-timeout"

static void deadline_enc(grpc_chttp2_hpack_compressor *c, gpr_timespec deadline,
                         framer_state *st) {
  char timeout_str[GRPC_CHTTP2_TIMEOUT_ENCODE_MIN_BUFSIZE];
  grpc_mdelem *mdelem;
  grpc_chttp2_encode_timeout(
      gpr_time_sub(deadline, gpr_now(deadline.clock_type)), timeout_str);
  mdelem = grpc_mdelem_from_metadata_strings(
      GRPC_MDSTR_GRPC_TIMEOUT, grpc_mdstr_from_string(timeout_str));
  hpack_enc(c, mdelem, st);
  GRPC_MDELEM_UNREF(mdelem);
}

gpr_slice grpc_chttp2_data_frame_create_empty_close(gpr_uint32 id) {
  gpr_slice slice = gpr_slice_malloc(9);
  fill_header(GPR_SLICE_START_PTR(slice), GRPC_CHTTP2_FRAME_DATA, id, 0, 1);
  return slice;
}

<<<<<<< HEAD
void grpc_chttp2_hpack_compressor_init(grpc_chttp2_hpack_compressor *c) {
  memset(c, 0, sizeof(*c));
=======
static gpr_uint32 elems_for_bytes(gpr_uint32 bytes) {
  return (bytes + 31) / 32;
}

void grpc_chttp2_hpack_compressor_init(grpc_chttp2_hpack_compressor *c,
                                       grpc_mdctx *ctx) {
  memset(c, 0, sizeof(*c));
  c->mdctx = ctx;
  c->timeout_key_str = grpc_mdstr_from_string(ctx, "grpc-timeout");
  c->max_table_size = GRPC_CHTTP2_HPACKC_INITIAL_TABLE_SIZE;
  c->cap_table_elems = elems_for_bytes(c->max_table_size);
  c->max_table_elems = c->cap_table_elems;
  c->max_usable_size = GRPC_CHTTP2_HPACKC_INITIAL_TABLE_SIZE;
  c->table_elem_size =
      gpr_malloc(sizeof(*c->table_elem_size) * c->cap_table_elems);
  memset(c->table_elem_size, 0,
         sizeof(*c->table_elem_size) * c->cap_table_elems);
>>>>>>> 201d6e13
}

void grpc_chttp2_hpack_compressor_destroy(grpc_chttp2_hpack_compressor *c) {
  int i;
  for (i = 0; i < GRPC_CHTTP2_HPACKC_NUM_VALUES; i++) {
    if (c->entries_keys[i]) GRPC_MDSTR_UNREF(c->entries_keys[i]);
    if (c->entries_elems[i]) GRPC_MDELEM_UNREF(c->entries_elems[i]);
  }
<<<<<<< HEAD
=======
  GRPC_MDSTR_UNREF(c->timeout_key_str);
  gpr_free(c->table_elem_size);
}

void grpc_chttp2_hpack_compressor_set_max_usable_size(
    grpc_chttp2_hpack_compressor *c, gpr_uint32 max_table_size) {
  c->max_usable_size = max_table_size;
  grpc_chttp2_hpack_compressor_set_max_table_size(
      c, GPR_MIN(c->max_table_size, max_table_size));
}

static void rebuild_elems(grpc_chttp2_hpack_compressor *c, gpr_uint32 new_cap) {
  gpr_uint16 *table_elem_size = gpr_malloc(sizeof(*table_elem_size) * new_cap);
  gpr_uint32 i;

  memset(table_elem_size, 0, sizeof(*table_elem_size) * new_cap);
  GPR_ASSERT(c->table_elems <= new_cap);

  for (i = 0; i < c->table_elems; i++) {
    gpr_uint32 ofs = c->tail_remote_index + i + 1;
    table_elem_size[ofs % new_cap] = c->table_elem_size[ofs % c->cap_table_elems];
  }

  c->cap_table_elems = new_cap;
  gpr_free(c->table_elem_size);
  c->table_elem_size = table_elem_size;
}

void grpc_chttp2_hpack_compressor_set_max_table_size(
    grpc_chttp2_hpack_compressor *c, gpr_uint32 max_table_size) {
  max_table_size = GPR_MIN(max_table_size, c->max_usable_size);
  if (max_table_size == c->max_table_size) {
    return;
  }
  while (c->table_size > 0 && c->table_size > max_table_size) {
    evict_entry(c);
  }
  c->max_table_size = max_table_size;
  c->max_table_elems = elems_for_bytes(max_table_size);
  if (c->max_table_elems > c->cap_table_elems) {
    rebuild_elems(c, GPR_MAX(c->max_table_elems, 2 * c->cap_table_elems));
  } else if (c->max_table_elems < c->cap_table_elems / 3) {
    gpr_uint32 new_cap = GPR_MAX(c->max_table_elems, 16);
    if (new_cap != c->cap_table_elems) {
      rebuild_elems(c, new_cap);
    }
  }
  c->advertise_table_size_change = 1;
  gpr_log(GPR_DEBUG, "set max table size from encoder to %d", max_table_size);
>>>>>>> 201d6e13
}

void grpc_chttp2_encode_header(grpc_chttp2_hpack_compressor *c,
                               gpr_uint32 stream_id,
                               grpc_metadata_batch *metadata, int is_eof,
                               gpr_slice_buffer *outbuf) {
  framer_state st;
  grpc_linked_mdelem *l;
  gpr_timespec deadline;

  GPR_ASSERT(stream_id != 0);

  st.seen_regular_header = 0;
  st.stream_id = stream_id;
  st.output = outbuf;
  st.is_first_frame = 1;

  /* Encode a metadata batch; store the returned values, representing
     a metadata element that needs to be unreffed back into the metadata
     slot. THIS MAY NOT BE THE SAME ELEMENT (if a decoder table slot got
     updated). After this loop, we'll do a batch unref of elements. */
  begin_frame(&st);
  if (c->advertise_table_size_change != 0) {
    emit_advertise_table_size_change(c, &st);
  }
  grpc_metadata_batch_assert_ok(metadata);
  for (l = metadata->list.head; l; l = l->next) {
    hpack_enc(c, l->md, &st);
  }
  deadline = metadata->deadline;
  if (gpr_time_cmp(deadline, gpr_inf_future(deadline.clock_type)) != 0) {
    deadline_enc(c, deadline, &st);
  }

  finish_frame(&st, 1, is_eof);
}<|MERGE_RESOLUTION|>--- conflicted
+++ resolved
@@ -464,19 +464,12 @@
   return slice;
 }
 
-<<<<<<< HEAD
+static gpr_uint32 elems_for_bytes(gpr_uint32 bytes) {
+  return (bytes + 31) / 32;
+}
+
 void grpc_chttp2_hpack_compressor_init(grpc_chttp2_hpack_compressor *c) {
   memset(c, 0, sizeof(*c));
-=======
-static gpr_uint32 elems_for_bytes(gpr_uint32 bytes) {
-  return (bytes + 31) / 32;
-}
-
-void grpc_chttp2_hpack_compressor_init(grpc_chttp2_hpack_compressor *c,
-                                       grpc_mdctx *ctx) {
-  memset(c, 0, sizeof(*c));
-  c->mdctx = ctx;
-  c->timeout_key_str = grpc_mdstr_from_string(ctx, "grpc-timeout");
   c->max_table_size = GRPC_CHTTP2_HPACKC_INITIAL_TABLE_SIZE;
   c->cap_table_elems = elems_for_bytes(c->max_table_size);
   c->max_table_elems = c->cap_table_elems;
@@ -485,7 +478,6 @@
       gpr_malloc(sizeof(*c->table_elem_size) * c->cap_table_elems);
   memset(c->table_elem_size, 0,
          sizeof(*c->table_elem_size) * c->cap_table_elems);
->>>>>>> 201d6e13
 }
 
 void grpc_chttp2_hpack_compressor_destroy(grpc_chttp2_hpack_compressor *c) {
@@ -494,9 +486,6 @@
     if (c->entries_keys[i]) GRPC_MDSTR_UNREF(c->entries_keys[i]);
     if (c->entries_elems[i]) GRPC_MDELEM_UNREF(c->entries_elems[i]);
   }
-<<<<<<< HEAD
-=======
-  GRPC_MDSTR_UNREF(c->timeout_key_str);
   gpr_free(c->table_elem_size);
 }
 
@@ -516,7 +505,8 @@
 
   for (i = 0; i < c->table_elems; i++) {
     gpr_uint32 ofs = c->tail_remote_index + i + 1;
-    table_elem_size[ofs % new_cap] = c->table_elem_size[ofs % c->cap_table_elems];
+    table_elem_size[ofs % new_cap] =
+        c->table_elem_size[ofs % c->cap_table_elems];
   }
 
   c->cap_table_elems = new_cap;
@@ -545,7 +535,6 @@
   }
   c->advertise_table_size_change = 1;
   gpr_log(GPR_DEBUG, "set max table size from encoder to %d", max_table_size);
->>>>>>> 201d6e13
 }
 
 void grpc_chttp2_encode_header(grpc_chttp2_hpack_compressor *c,
