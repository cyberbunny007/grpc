/*
 *
 * Copyright 2015, Google Inc.
 * All rights reserved.
 *
 * Redistribution and use in source and binary forms, with or without
 * modification, are permitted provided that the following conditions are
 * met:
 *
 *     * Redistributions of source code must retain the above copyright
 * notice, this list of conditions and the following disclaimer.
 *     * Redistributions in binary form must reproduce the above
 * copyright notice, this list of conditions and the following disclaimer
 * in the documentation and/or other materials provided with the
 * distribution.
 *     * Neither the name of Google Inc. nor the names of its
 * contributors may be used to endorse or promote products derived from
 * this software without specific prior written permission.
 *
 * THIS SOFTWARE IS PROVIDED BY THE COPYRIGHT HOLDERS AND CONTRIBUTORS
 * "AS IS" AND ANY EXPRESS OR IMPLIED WARRANTIES, INCLUDING, BUT NOT
 * LIMITED TO, THE IMPLIED WARRANTIES OF MERCHANTABILITY AND FITNESS FOR
 * A PARTICULAR PURPOSE ARE DISCLAIMED. IN NO EVENT SHALL THE COPYRIGHT
 * OWNER OR CONTRIBUTORS BE LIABLE FOR ANY DIRECT, INDIRECT, INCIDENTAL,
 * SPECIAL, EXEMPLARY, OR CONSEQUENTIAL DAMAGES (INCLUDING, BUT NOT
 * LIMITED TO, PROCUREMENT OF SUBSTITUTE GOODS OR SERVICES; LOSS OF USE,
 * DATA, OR PROFITS; OR BUSINESS INTERRUPTION) HOWEVER CAUSED AND ON ANY
 * THEORY OF LIABILITY, WHETHER IN CONTRACT, STRICT LIABILITY, OR TORT
 * (INCLUDING NEGLIGENCE OR OTHERWISE) ARISING IN ANY WAY OUT OF THE USE
 * OF THIS SOFTWARE, EVEN IF ADVISED OF THE POSSIBILITY OF SUCH DAMAGE.
 *
 */

#include <grpc/support/port_platform.h>

#include "src/core/client_config/resolvers/sockaddr_resolver.h"

#include <stdio.h>
#include <string.h>
#ifdef GPR_POSIX_SOCKET
#include <sys/un.h>
#endif

#include <grpc/support/alloc.h>
#include <grpc/support/host_port.h>
#include <grpc/support/string_util.h>

#include "src/core/client_config/lb_policy_registry.h"
#include "src/core/iomgr/resolve_address.h"
#include "src/core/support/string.h"

typedef struct {
  /** base class: must be first */
  grpc_resolver base;
  /** refcount */
  gpr_refcount refs;
  /** subchannel factory */
  grpc_subchannel_factory *subchannel_factory;
  /** load balancing policy name */
  char *lb_policy_name;

  /** the addresses that we've 'resolved' */
  struct sockaddr_storage *addrs;
  /** the corresponding length of the addresses */
  size_t *addrs_len;
  /** how many elements in \a addrs */
  size_t num_addrs;

  /** mutex guarding the rest of the state */
  gpr_mu mu;
  /** have we published? */
  int published;
  /** pending next completion, or NULL */
  grpc_closure *next_completion;
  /** target config address for next completion */
  grpc_client_config **target_config;
} sockaddr_resolver;

static void sockaddr_destroy(grpc_resolver *r, grpc_call_list *call_list);

static void sockaddr_maybe_finish_next_locked(sockaddr_resolver *r,
                                              grpc_call_list *call_list);

static void sockaddr_shutdown(grpc_resolver *r, grpc_call_list *call_list);
static void sockaddr_channel_saw_error(grpc_resolver *r,
                                       struct sockaddr *failing_address,
                                       int failing_address_len,
                                       grpc_call_list *call_list);
static void sockaddr_next(grpc_resolver *r, grpc_client_config **target_config,
                          grpc_closure *on_complete, grpc_call_list *call_list);

static const grpc_resolver_vtable sockaddr_resolver_vtable = {
    sockaddr_destroy, sockaddr_shutdown, sockaddr_channel_saw_error,
    sockaddr_next};

static void sockaddr_shutdown(grpc_resolver *resolver,
                              grpc_call_list *call_list) {
  sockaddr_resolver *r = (sockaddr_resolver *)resolver;
  gpr_mu_lock(&r->mu);
  if (r->next_completion != NULL) {
    *r->target_config = NULL;
    grpc_call_list_add(call_list, r->next_completion, 1);
    r->next_completion = NULL;
  }
  gpr_mu_unlock(&r->mu);
}

static void sockaddr_channel_saw_error(grpc_resolver *resolver,
                                       struct sockaddr *sa, int len,
                                       grpc_call_list *call_list) {}

static void sockaddr_next(grpc_resolver *resolver,
                          grpc_client_config **target_config,
                          grpc_closure *on_complete,
                          grpc_call_list *call_list) {
  sockaddr_resolver *r = (sockaddr_resolver *)resolver;
  gpr_mu_lock(&r->mu);
  GPR_ASSERT(!r->next_completion);
  r->next_completion = on_complete;
  r->target_config = target_config;
  sockaddr_maybe_finish_next_locked(r, call_list);
  gpr_mu_unlock(&r->mu);
}

static void sockaddr_maybe_finish_next_locked(sockaddr_resolver *r,
                                              grpc_call_list *call_list) {
  grpc_client_config *cfg;
  grpc_lb_policy *lb_policy;
  grpc_lb_policy_args lb_policy_args;
  grpc_subchannel **subchannels;
  grpc_subchannel_args args;

  if (r->next_completion != NULL && !r->published) {
    size_t i;
    cfg = grpc_client_config_create();
    subchannels = gpr_malloc(sizeof(grpc_subchannel *) * r->num_addrs);
    for (i = 0; i < r->num_addrs; i++) {
      memset(&args, 0, sizeof(args));
      args.addr = (struct sockaddr *)&r->addrs[i];
      args.addr_len = r->addrs_len[i];
      subchannels[i] = grpc_subchannel_factory_create_subchannel(
          r->subchannel_factory, &args, call_list);
    }
    memset(&lb_policy_args, 0, sizeof(lb_policy_args));
    lb_policy_args.subchannels = subchannels;
    lb_policy_args.num_subchannels = r->num_addrs;
    lb_policy =
        grpc_lb_policy_create(r->lb_policy_name, &lb_policy_args);
    gpr_free(subchannels);
    grpc_client_config_set_lb_policy(cfg, lb_policy);
    GRPC_LB_POLICY_UNREF(lb_policy, "sockaddr", call_list);
    r->published = 1;
    *r->target_config = cfg;
    grpc_call_list_add(call_list, r->next_completion, 1);
    r->next_completion = NULL;
  }
}

static void sockaddr_destroy(grpc_resolver *gr, grpc_call_list *call_list) {
  sockaddr_resolver *r = (sockaddr_resolver *)gr;
  gpr_mu_destroy(&r->mu);
  grpc_subchannel_factory_unref(r->subchannel_factory, call_list);
  gpr_free(r->addrs);
  gpr_free(r->addrs_len);
  gpr_free(r->lb_policy_name);
  gpr_free(r);
}

#ifdef GPR_POSIX_SOCKET
static int parse_unix(grpc_uri *uri, struct sockaddr_storage *addr,
                      size_t *len) {
  struct sockaddr_un *un = (struct sockaddr_un *)addr;

  un->sun_family = AF_UNIX;
  strcpy(un->sun_path, uri->path);
  *len = strlen(un->sun_path) + sizeof(un->sun_family) + 1;

  return 1;
}

static char *unix_get_default_authority(grpc_resolver_factory *factory,
                                        grpc_uri *uri) {
  return gpr_strdup("localhost");
}
#endif

static char *ip_get_default_authority(grpc_uri *uri) {
  const char *path = uri->path;
  if (path[0] == '/') ++path;
  return gpr_strdup(path);
}

static char *ipv4_get_default_authority(grpc_resolver_factory *factory,
                                        grpc_uri *uri) {
  return ip_get_default_authority(uri);
}

static char *ipv6_get_default_authority(grpc_resolver_factory *factory,
                                        grpc_uri *uri) {
  return ip_get_default_authority(uri);
}

static int parse_ipv4(grpc_uri *uri, struct sockaddr_storage *addr,
                      size_t *len) {
  const char *host_port = uri->path;
  char *host;
  char *port;
  int port_num;
  int result = 0;
  struct sockaddr_in *in = (struct sockaddr_in *)addr;

  if (*host_port == '/') ++host_port;
  if (!gpr_split_host_port(host_port, &host, &port)) {
    return 0;
  }

  memset(in, 0, sizeof(*in));
  *len = sizeof(*in);
  in->sin_family = AF_INET;
  if (inet_pton(AF_INET, host, &in->sin_addr) == 0) {
    gpr_log(GPR_ERROR, "invalid ipv4 address: '%s'", host);
    goto done;
  }

  if (port != NULL) {
    if (sscanf(port, "%d", &port_num) != 1 || port_num < 0 ||
        port_num > 65535) {
      gpr_log(GPR_ERROR, "invalid ipv4 port: '%s'", port);
      goto done;
    }
    in->sin_port = htons((gpr_uint16)port_num);
  } else {
    gpr_log(GPR_ERROR, "no port given for ipv4 scheme");
    goto done;
  }

  result = 1;
done:
  gpr_free(host);
  gpr_free(port);
  return result;
}

static int parse_ipv6(grpc_uri *uri, struct sockaddr_storage *addr,
                      size_t *len) {
  const char *host_port = uri->path;
  char *host;
  char *port;
  int port_num;
  int result = 0;
  struct sockaddr_in6 *in6 = (struct sockaddr_in6 *)addr;

  if (*host_port == '/') ++host_port;
  if (!gpr_split_host_port(host_port, &host, &port)) {
    return 0;
  }

  memset(in6, 0, sizeof(*in6));
  *len = sizeof(*in6);
  in6->sin6_family = AF_INET6;
  if (inet_pton(AF_INET6, host, &in6->sin6_addr) == 0) {
    gpr_log(GPR_ERROR, "invalid ipv6 address: '%s'", host);
    goto done;
  }

  if (port != NULL) {
    if (sscanf(port, "%d", &port_num) != 1 || port_num < 0 ||
        port_num > 65535) {
      gpr_log(GPR_ERROR, "invalid ipv6 port: '%s'", port);
      goto done;
    }
    in6->sin6_port = htons((gpr_uint16)port_num);
  } else {
    gpr_log(GPR_ERROR, "no port given for ipv6 scheme");
    goto done;
  }

  result = 1;
done:
  gpr_free(host);
  gpr_free(port);
  return result;
}

static void do_nothing(void *ignored) {}
static grpc_resolver *sockaddr_create(
<<<<<<< HEAD
    grpc_resolver_args *args, const char *lb_policy_name,
=======
    grpc_uri *uri, const char *default_lb_policy_name,
    grpc_subchannel_factory *subchannel_factory,
>>>>>>> 1ca05139
    int parse(grpc_uri *uri, struct sockaddr_storage *dst, size_t *len)) {
  size_t i;
  int errors_found = 0; /* GPR_FALSE */
  sockaddr_resolver *r;
  gpr_slice path_slice;
  gpr_slice_buffer path_parts;

  if (0 != strcmp(args->uri->authority, "")) {
    gpr_log(GPR_ERROR, "authority based uri's not supported");
    return NULL;
  }

  r = gpr_malloc(sizeof(sockaddr_resolver));
  memset(r, 0, sizeof(*r));

<<<<<<< HEAD
  path_slice =
      gpr_slice_new(args->uri->path, strlen(args->uri->path), do_nothing);
=======
  r->lb_policy_name = NULL;
  if (0 != strcmp(uri->query, "")) {
    gpr_slice query_slice;
    gpr_slice_buffer query_parts;

    query_slice = gpr_slice_new(uri->query, strlen(uri->query), do_nothing);
    gpr_slice_buffer_init(&query_parts);
    gpr_slice_split(query_slice, "=", &query_parts);
    GPR_ASSERT(query_parts.count == 2);
    if (0 == gpr_slice_str_cmp(query_parts.slices[0], "lb_policy")) {
      r->lb_policy_name = gpr_dump_slice(query_parts.slices[1], GPR_DUMP_ASCII);
    }
    gpr_slice_buffer_destroy(&query_parts);
    gpr_slice_unref(query_slice);
  }
  if (r->lb_policy_name == NULL) {
    r->lb_policy_name = gpr_strdup(default_lb_policy_name);
  }

  path_slice = gpr_slice_new(uri->path, strlen(uri->path), do_nothing);
>>>>>>> 1ca05139
  gpr_slice_buffer_init(&path_parts);

  gpr_slice_split(path_slice, ",", &path_parts);
  r->num_addrs = path_parts.count;
  r->addrs = gpr_malloc(sizeof(struct sockaddr_storage) * r->num_addrs);
  r->addrs_len = gpr_malloc(sizeof(*r->addrs_len) * r->num_addrs);

  for(i = 0; i < r->num_addrs; i++) {
    grpc_uri ith_uri = *args->uri;
    char* part_str = gpr_dump_slice(path_parts.slices[i], GPR_DUMP_ASCII);
    ith_uri.path = part_str;
    if (!parse(&ith_uri, &r->addrs[i], &r->addrs_len[i])) {
      errors_found = 1; /* GPR_TRUE */
    }
    gpr_free(part_str);
    if (errors_found) break;
  }

  gpr_slice_buffer_destroy(&path_parts);
  gpr_slice_unref(path_slice);
  if (errors_found) {
    gpr_free(r);
    return NULL;
  }

  gpr_ref_init(&r->refs, 1);
  gpr_mu_init(&r->mu);
  grpc_resolver_init(&r->base, &sockaddr_resolver_vtable);
<<<<<<< HEAD
  r->subchannel_factory = args->subchannel_factory;
  grpc_subchannel_factory_ref(r->subchannel_factory);
  r->lb_policy_name = gpr_strdup(lb_policy_name);
=======
  r->subchannel_factory = subchannel_factory;
>>>>>>> 1ca05139

  return &r->base;
}

/*
 * FACTORY
 */

static void sockaddr_factory_ref(grpc_resolver_factory *factory) {}

static void sockaddr_factory_unref(grpc_resolver_factory *factory) {}

#define DECL_FACTORY(name)                                                  \
  static grpc_resolver *name##_factory_create_resolver(                     \
      grpc_resolver_factory *factory, grpc_resolver_args *args) {           \
    return sockaddr_create(args, "pick_first", parse_##name);               \
  }                                                                         \
  static const grpc_resolver_factory_vtable name##_factory_vtable = {       \
      sockaddr_factory_ref, sockaddr_factory_unref,                         \
      name##_factory_create_resolver, name##_get_default_authority, #name}; \
  static grpc_resolver_factory name##_resolver_factory = {                  \
      &name##_factory_vtable};                                              \
  grpc_resolver_factory *grpc_##name##_resolver_factory_create() {          \
    return &name##_resolver_factory;                                        \
  }

#ifdef GPR_POSIX_SOCKET
DECL_FACTORY(unix)
#endif
DECL_FACTORY(ipv4)
DECL_FACTORY(ipv6)<|MERGE_RESOLUTION|>--- conflicted
+++ resolved
@@ -284,12 +284,7 @@
 
 static void do_nothing(void *ignored) {}
 static grpc_resolver *sockaddr_create(
-<<<<<<< HEAD
-    grpc_resolver_args *args, const char *lb_policy_name,
-=======
-    grpc_uri *uri, const char *default_lb_policy_name,
-    grpc_subchannel_factory *subchannel_factory,
->>>>>>> 1ca05139
+    grpc_resolver_args *args, const char *default_lb_policy_name,
     int parse(grpc_uri *uri, struct sockaddr_storage *dst, size_t *len)) {
   size_t i;
   int errors_found = 0; /* GPR_FALSE */
@@ -298,23 +293,21 @@
   gpr_slice_buffer path_parts;
 
   if (0 != strcmp(args->uri->authority, "")) {
-    gpr_log(GPR_ERROR, "authority based uri's not supported");
+    gpr_log(GPR_ERROR, "authority based uri's not supported by the %s scheme",
+            args->uri->scheme);
     return NULL;
   }
 
   r = gpr_malloc(sizeof(sockaddr_resolver));
   memset(r, 0, sizeof(*r));
 
-<<<<<<< HEAD
-  path_slice =
-      gpr_slice_new(args->uri->path, strlen(args->uri->path), do_nothing);
-=======
   r->lb_policy_name = NULL;
-  if (0 != strcmp(uri->query, "")) {
+  if (0 != strcmp(args->uri->query, "")) {
     gpr_slice query_slice;
     gpr_slice_buffer query_parts;
 
-    query_slice = gpr_slice_new(uri->query, strlen(uri->query), do_nothing);
+    query_slice =
+        gpr_slice_new(args->uri->query, strlen(args->uri->query), do_nothing);
     gpr_slice_buffer_init(&query_parts);
     gpr_slice_split(query_slice, "=", &query_parts);
     GPR_ASSERT(query_parts.count == 2);
@@ -328,8 +321,8 @@
     r->lb_policy_name = gpr_strdup(default_lb_policy_name);
   }
 
-  path_slice = gpr_slice_new(uri->path, strlen(uri->path), do_nothing);
->>>>>>> 1ca05139
+  path_slice =
+      gpr_slice_new(args->uri->path, strlen(args->uri->path), do_nothing);
   gpr_slice_buffer_init(&path_parts);
 
   gpr_slice_split(path_slice, ",", &path_parts);
@@ -358,13 +351,8 @@
   gpr_ref_init(&r->refs, 1);
   gpr_mu_init(&r->mu);
   grpc_resolver_init(&r->base, &sockaddr_resolver_vtable);
-<<<<<<< HEAD
   r->subchannel_factory = args->subchannel_factory;
   grpc_subchannel_factory_ref(r->subchannel_factory);
-  r->lb_policy_name = gpr_strdup(lb_policy_name);
-=======
-  r->subchannel_factory = subchannel_factory;
->>>>>>> 1ca05139
 
   return &r->base;
 }
