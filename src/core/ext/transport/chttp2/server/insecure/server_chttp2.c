/*
 *
 * Copyright 2015, Google Inc.
 * All rights reserved.
 *
 * Redistribution and use in source and binary forms, with or without
 * modification, are permitted provided that the following conditions are
 * met:
 *
 *     * Redistributions of source code must retain the above copyright
 * notice, this list of conditions and the following disclaimer.
 *     * Redistributions in binary form must reproduce the above
 * copyright notice, this list of conditions and the following disclaimer
 * in the documentation and/or other materials provided with the
 * distribution.
 *     * Neither the name of Google Inc. nor the names of its
 * contributors may be used to endorse or promote products derived from
 * this software without specific prior written permission.
 *
 * THIS SOFTWARE IS PROVIDED BY THE COPYRIGHT HOLDERS AND CONTRIBUTORS
 * "AS IS" AND ANY EXPRESS OR IMPLIED WARRANTIES, INCLUDING, BUT NOT
 * LIMITED TO, THE IMPLIED WARRANTIES OF MERCHANTABILITY AND FITNESS FOR
 * A PARTICULAR PURPOSE ARE DISCLAIMED. IN NO EVENT SHALL THE COPYRIGHT
 * OWNER OR CONTRIBUTORS BE LIABLE FOR ANY DIRECT, INDIRECT, INCIDENTAL,
 * SPECIAL, EXEMPLARY, OR CONSEQUENTIAL DAMAGES (INCLUDING, BUT NOT
 * LIMITED TO, PROCUREMENT OF SUBSTITUTE GOODS OR SERVICES; LOSS OF USE,
 * DATA, OR PROFITS; OR BUSINESS INTERRUPTION) HOWEVER CAUSED AND ON ANY
 * THEORY OF LIABILITY, WHETHER IN CONTRACT, STRICT LIABILITY, OR TORT
 * (INCLUDING NEGLIGENCE OR OTHERWISE) ARISING IN ANY WAY OUT OF THE USE
 * OF THIS SOFTWARE, EVEN IF ADVISED OF THE POSSIBILITY OF SUCH DAMAGE.
 *
 */

#include <grpc/grpc.h>

#include <grpc/support/alloc.h>
#include <grpc/support/log.h>
#include <grpc/support/string_util.h>
#include <grpc/support/useful.h>

#include "src/core/ext/transport/chttp2/transport/chttp2_transport.h"
#include "src/core/lib/channel/channel_args.h"
#include "src/core/lib/channel/handshaker.h"
#include "src/core/lib/channel/http_server_filter.h"
#include "src/core/lib/iomgr/resolve_address.h"
#include "src/core/lib/iomgr/tcp_server.h"
#include "src/core/lib/surface/api_trace.h"
#include "src/core/lib/surface/server.h"

typedef struct server_connect_state {
  grpc_server *server;
  grpc_pollset *accepting_pollset;
  grpc_tcp_server_acceptor *acceptor;
  grpc_handshake_manager *handshake_mgr;
} server_connect_state;

static void on_handshake_done(grpc_exec_ctx *exec_ctx, void *arg,
                              grpc_error *error) {
  grpc_handshaker_args *args = arg;
  server_connect_state *state = args->user_data;
  if (error != GRPC_ERROR_NONE) {
    const char *error_str = grpc_error_string(error);
    gpr_log(GPR_ERROR, "Handshaking failed: %s", error_str);
    grpc_error_free_string(error_str);
<<<<<<< HEAD
    grpc_handshake_manager_shutdown(exec_ctx, state->handshake_mgr);
=======
    grpc_endpoint_destroy(exec_ctx, args->endpoint);
>>>>>>> d4d4ce5f
    gpr_free(args->read_buffer);
  } else {
    // Beware that the call to grpc_create_chttp2_transport() has to happen
    // before grpc_tcp_server_destroy(). This is fine here, but similar code
    // asynchronously doing a handshake instead of calling
    // grpc_tcp_server_start() (as in server_secure_chttp2.c) needs to add
    // synchronization to avoid this case.
    grpc_transport *transport =
        grpc_create_chttp2_transport(exec_ctx, args->args, args->endpoint, 0);
    grpc_server_setup_transport(exec_ctx, state->server, transport,
                                state->accepting_pollset,
                                grpc_server_get_channel_args(state->server));
    grpc_chttp2_transport_start_reading(exec_ctx, transport, args->read_buffer);
  }
  // Clean up.
  grpc_channel_args_destroy(args->args);
<<<<<<< HEAD
  gpr_free(args);
=======
>>>>>>> d4d4ce5f
  grpc_handshake_manager_destroy(exec_ctx, state->handshake_mgr);
  gpr_free(state);
}

static void on_accept(grpc_exec_ctx *exec_ctx, void *server, grpc_endpoint *tcp,
                      grpc_pollset *accepting_pollset,
                      grpc_tcp_server_acceptor *acceptor) {
  server_connect_state *state = gpr_malloc(sizeof(server_connect_state));
  state->server = server;
  state->accepting_pollset = accepting_pollset;
  state->acceptor = acceptor;
  state->handshake_mgr = grpc_handshake_manager_create();
  // TODO(roth): We should really get this timeout value from channel
  // args instead of hard-coding it.
  const gpr_timespec deadline = gpr_time_add(
      gpr_now(GPR_CLOCK_MONOTONIC), gpr_time_from_seconds(120, GPR_TIMESPAN));
  grpc_handshake_manager_do_handshake(
      exec_ctx, state->handshake_mgr, tcp, grpc_server_get_channel_args(server),
      deadline, acceptor, on_handshake_done, state);
}

/* Server callback: start listening on our ports */
static void start(grpc_exec_ctx *exec_ctx, grpc_server *server, void *tcpp,
                  grpc_pollset **pollsets, size_t pollset_count) {
  grpc_tcp_server *tcp = tcpp;
  grpc_tcp_server_start(exec_ctx, tcp, pollsets, pollset_count, on_accept,
                        server);
}

/* Server callback: destroy the tcp listener (so we don't generate further
   callbacks) */
static void destroy(grpc_exec_ctx *exec_ctx, grpc_server *server, void *tcpp,
                    grpc_closure *destroy_done) {
  grpc_tcp_server *tcp = tcpp;
  grpc_tcp_server_shutdown_listeners(exec_ctx, tcp);
  grpc_tcp_server_unref(exec_ctx, tcp);
  grpc_exec_ctx_sched(exec_ctx, destroy_done, GRPC_ERROR_NONE, NULL);
}

int grpc_server_add_insecure_http2_port(grpc_server *server, const char *addr) {
  grpc_resolved_addresses *resolved = NULL;
  grpc_tcp_server *tcp = NULL;
  size_t i;
  size_t count = 0;
  int port_num = -1;
  int port_temp;
  grpc_exec_ctx exec_ctx = GRPC_EXEC_CTX_INIT;
  grpc_error *err = GRPC_ERROR_NONE;

  GRPC_API_TRACE("grpc_server_add_insecure_http2_port(server=%p, addr=%s)", 2,
                 (server, addr));

  grpc_error **errors = NULL;
  err = grpc_blocking_resolve_address(addr, "https", &resolved);
  if (err != GRPC_ERROR_NONE) {
    goto error;
  }

  err = grpc_tcp_server_create(&exec_ctx, NULL,
                               grpc_server_get_channel_args(server), &tcp);
  if (err != GRPC_ERROR_NONE) {
    goto error;
  }

  const size_t naddrs = resolved->naddrs;
  errors = gpr_malloc(sizeof(*errors) * naddrs);
  for (i = 0; i < naddrs; i++) {
    errors[i] = grpc_tcp_server_add_port(tcp, &resolved->addrs[i], &port_temp);
    if (errors[i] == GRPC_ERROR_NONE) {
      if (port_num == -1) {
        port_num = port_temp;
      } else {
        GPR_ASSERT(port_num == port_temp);
      }
      count++;
    }
  }
  if (count == 0) {
    char *msg;
    gpr_asprintf(&msg, "No address added out of total %" PRIuPTR " resolved",
                 naddrs);
    err = GRPC_ERROR_CREATE_REFERENCING(msg, errors, naddrs);
    gpr_free(msg);
    goto error;
  } else if (count != naddrs) {
    char *msg;
    gpr_asprintf(&msg, "Only %" PRIuPTR
                       " addresses added out of total %" PRIuPTR " resolved",
                 count, naddrs);
    err = GRPC_ERROR_CREATE_REFERENCING(msg, errors, naddrs);
    gpr_free(msg);

    const char *warning_message = grpc_error_string(err);
    gpr_log(GPR_INFO, "WARNING: %s", warning_message);
    grpc_error_free_string(warning_message);
    /* we managed to bind some addresses: continue */
  }
  grpc_resolved_addresses_destroy(resolved);

  /* Register with the server only upon success */
  grpc_server_add_listener(&exec_ctx, server, tcp, start, destroy);
  goto done;

/* Error path: cleanup and return */
error:
  GPR_ASSERT(err != GRPC_ERROR_NONE);
  if (resolved) {
    grpc_resolved_addresses_destroy(resolved);
  }
  if (tcp) {
    grpc_tcp_server_unref(&exec_ctx, tcp);
  }
  port_num = 0;

  const char *msg = grpc_error_string(err);
  gpr_log(GPR_ERROR, "%s", msg);
  grpc_error_free_string(msg);
  GRPC_ERROR_UNREF(err);

done:
  grpc_exec_ctx_finish(&exec_ctx);
  if (errors != NULL) {
    for (i = 0; i < naddrs; i++) {
      GRPC_ERROR_UNREF(errors[i]);
    }
  }
  gpr_free(errors);
  return port_num;
}<|MERGE_RESOLUTION|>--- conflicted
+++ resolved
@@ -62,11 +62,7 @@
     const char *error_str = grpc_error_string(error);
     gpr_log(GPR_ERROR, "Handshaking failed: %s", error_str);
     grpc_error_free_string(error_str);
-<<<<<<< HEAD
-    grpc_handshake_manager_shutdown(exec_ctx, state->handshake_mgr);
-=======
     grpc_endpoint_destroy(exec_ctx, args->endpoint);
->>>>>>> d4d4ce5f
     gpr_free(args->read_buffer);
   } else {
     // Beware that the call to grpc_create_chttp2_transport() has to happen
@@ -83,10 +79,6 @@
   }
   // Clean up.
   grpc_channel_args_destroy(args->args);
-<<<<<<< HEAD
-  gpr_free(args);
-=======
->>>>>>> d4d4ce5f
   grpc_handshake_manager_destroy(exec_ctx, state->handshake_mgr);
   gpr_free(state);
 }
