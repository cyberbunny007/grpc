--- conflicted
+++ resolved
@@ -651,15 +651,9 @@
 /* emission helpers */
 static grpc_error* on_hdr(grpc_exec_ctx* exec_ctx, grpc_chttp2_hpack_parser* p,
                           grpc_mdelem md, int add_to_table) {
-<<<<<<< HEAD
   if (grpc_http_trace.enabled()) {
-    char *k = grpc_slice_to_c_string(GRPC_MDKEY(md));
-    char *v = NULL;
-=======
-  if (GRPC_TRACER_ON(grpc_http_trace)) {
     char* k = grpc_slice_to_c_string(GRPC_MDKEY(md));
     char* v = NULL;
->>>>>>> 67520b0f
     if (grpc_is_binary_header(GRPC_MDKEY(md))) {
       v = grpc_dump_slice(GRPC_MDVALUE(md), GPR_DUMP_HEX);
     } else {
@@ -1050,17 +1044,10 @@
 }
 
 /* finish parsing a max table size change */
-<<<<<<< HEAD
-static grpc_error *finish_max_tbl_size(grpc_exec_ctx *exec_ctx,
-                                       grpc_chttp2_hpack_parser *p,
-                                       const uint8_t *cur, const uint8_t *end) {
-  if (grpc_http_trace.enabled()) {
-=======
 static grpc_error* finish_max_tbl_size(grpc_exec_ctx* exec_ctx,
                                        grpc_chttp2_hpack_parser* p,
                                        const uint8_t* cur, const uint8_t* end) {
-  if (GRPC_TRACER_ON(grpc_http_trace)) {
->>>>>>> 67520b0f
+  if (grpc_http_trace.enabled()) {
     gpr_log(GPR_INFO, "MAX TABLE SIZE: %d", p->index);
   }
   grpc_error* err =
