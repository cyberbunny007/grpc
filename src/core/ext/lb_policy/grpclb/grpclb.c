--- conflicted
+++ resolved
@@ -406,13 +406,8 @@
       gpr_log(GPR_ERROR,
               "Missing LB token for backend address '%s'. The empty token will "
               "be used instead",
-<<<<<<< HEAD
               grpc_sockaddr_to_uri(&addr));
-      user_data = GRPC_MDELEM_LOAD_REPORTING_INITIAL_EMPTY;
-=======
-              grpc_sockaddr_to_uri((struct sockaddr *)&addr.addr));
       user_data = GRPC_MDELEM_LB_TOKEN_EMPTY;
->>>>>>> 4a8cf1dc
     }
 
     grpc_lb_addresses_set_address(lb_addresses, addr_idx, &addr.addr, addr.len,
