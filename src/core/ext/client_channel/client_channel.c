--- conflicted
+++ resolved
@@ -1156,32 +1156,6 @@
     "client-channel",
 };
 
-<<<<<<< HEAD
-void grpc_client_channel_finish_initialization(
-    grpc_exec_ctx *exec_ctx, grpc_channel_stack *channel_stack,
-    grpc_resolver *resolver,
-    grpc_client_channel_factory *client_channel_factory) {
-  /* post construction initialization: set the transport setup pointer */
-  GPR_ASSERT(client_channel_factory != NULL);
-  grpc_channel_element *elem = grpc_channel_stack_last_element(channel_stack);
-  channel_data *chand = elem->channel_data;
-  gpr_mu_lock(&chand->mu);
-  GPR_ASSERT(!chand->resolver);
-  chand->resolver = resolver;
-  grpc_pollset_set_add_pollset_set(exec_ctx, resolver->pollset_set,
-                                   chand->interested_parties);
-  GRPC_RESOLVER_REF(resolver, "channel");
-
-  GPR_ASSERT(grpc_closure_list_empty(chand->waiting_for_config_closures));
-  GPR_ASSERT(!chand->exit_idle_when_lb_policy_arrives);
-
-  chand->client_channel_factory = client_channel_factory;
-  grpc_client_channel_factory_ref(client_channel_factory);
-  gpr_mu_unlock(&chand->mu);
-}
-
-=======
->>>>>>> 6da1dc87
 grpc_connectivity_state grpc_client_channel_check_connectivity_state(
     grpc_exec_ctx *exec_ctx, grpc_channel_element *elem, int try_to_connect) {
   channel_data *chand = elem->channel_data;
